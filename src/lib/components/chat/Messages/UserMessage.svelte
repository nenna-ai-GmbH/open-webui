<script lang="ts">
	import dayjs from 'dayjs';
	import { toast } from 'svelte-sonner';
	import { tick, getContext, onMount } from 'svelte';

	import { models, settings, config } from '$lib/stores';
	import { user as _user } from '$lib/stores';
	import { copyToClipboard as _copyToClipboard, formatDate } from '$lib/utils';
	import { WEBUI_BASE_URL } from '$lib/constants';

	// PII Detection imports
	import {
		PiiSessionManager,
		unmaskAndHighlightTextForDisplay,
		unmaskTextWithEntities,
		type ExtendedPiiEntity
	} from '$lib/utils/pii';

	import Name from './Name.svelte';
	import ProfileImage from './ProfileImage.svelte';
	import Tooltip from '$lib/components/common/Tooltip.svelte';
	import FileItem from '$lib/components/common/FileItem.svelte';
	import Markdown from './Markdown.svelte';
	import Image from '$lib/components/common/Image.svelte';
	import DeleteConfirmDialog from '$lib/components/common/ConfirmDialog.svelte';

	import localizedFormat from 'dayjs/plugin/localizedFormat';

	const i18n = getContext('i18n');
	dayjs.extend(localizedFormat);

	export let user;

	export let chatId;
	export let history;
	export let messageId;

	export let siblings;

	export let gotoMessage: Function;
	export let showPreviousMessage: Function;
	export let showNextMessage: Function;

	export let editMessage: Function;
	export let deleteMessage: Function;

	export let isFirstMessage: boolean;
	export let readOnly: boolean;
	export let editCodeBlock = true;
	export let topPadding = false;

	let showDeleteConfirm = false;

	let messageIndexEdit = false;

	let edit = false;
	let editedContent = '';
	let editedFiles = [];

	let messageEditTextAreaElement: HTMLTextAreaElement;

	let message = JSON.parse(JSON.stringify(history.messages[messageId]));
	$: if (history.messages) {
		if (JSON.stringify(message) !== JSON.stringify(history.messages[messageId])) {
			message = JSON.parse(JSON.stringify(history.messages[messageId]));
		}
	}

	// PII Detection state
	let piiSessionManager = PiiSessionManager.getInstance();

	const copyToClipboard = async (text: string) => {
		// First unmask any PII placeholders to get the actual text
		const entities = piiSessionManager.getEntitiesForDisplay(chatId);
		console.log(
			'UserMessage: copyToClipboard - chatId:',
			chatId,
			'entities found:',
			entities.length
		);
		if (entities.length > 0) {
			text = unmaskTextWithEntities(text, entities);
		}
		const res = await _copyToClipboard(text);
		if (res) {
			toast.success($i18n.t('Copying to clipboard was successful!'));
		}
	};

	const editMessageHandler = async () => {
		edit = true;
		editedContent = message?.content ?? '';
		editedFiles = message.files;

		await tick();

		if (messageEditTextAreaElement) {
			messageEditTextAreaElement.style.height = '';
			messageEditTextAreaElement.style.height = `${messageEditTextAreaElement.scrollHeight}px`;

			messageEditTextAreaElement?.focus();
		}
	};

	const editMessageConfirmHandler = async (submit = true) => {
		if (!editedContent && editedFiles.length === 0) {
			toast.error($i18n.t('Please enter a message or attach a file.'));
			return;
		}

		editMessage(message.id, { content: editedContent, files: editedFiles }, submit);

		edit = false;
		editedContent = '';
		editedFiles = [];
	};

	const cancelEditMessage = () => {
		edit = false;
		editedContent = '';
		editedFiles = [];
	};

	const deleteMessageHandler = async () => {
		deleteMessage(message.id);
	};

	onMount(() => {
		// Add PII highlighting styles if not already present
		if (!document.getElementById('pii-user-styles')) {
			const styleElement = document.createElement('style');
			styleElement.id = 'pii-user-styles';
			styleElement.textContent = `
				.pii-highlight {
					border-radius: 3px;
					padding: 1px 2px;
					position: relative;
					transition: all 0.2s ease;
					cursor: pointer;
				}
				
				.pii-highlight:hover {
					box-shadow: 0 1px 3px rgba(0,0,0,0.2);
				}
				
				/* Masked entities - dark green font, green background, green dashed underline */
				.pii-highlight.pii-masked {
					color: #15803d;
					background-color: rgba(34, 197, 94, 0.2);
					border-bottom: 2px dashed #15803d;
				}
				
				.pii-highlight.pii-masked:hover {
					background-color: rgba(34, 197, 94, 0.3);
					border-bottom: 3px dashed #15803d;
				}
				
				/* Unmasked entities - red background, solid red underline */
				.pii-highlight.pii-unmasked {
					background-color: rgba(239, 68, 68, 0.2);
					border-bottom: 1px solid #dc2626;
				}
				
				.pii-highlight.pii-unmasked:hover {
					background-color: rgba(239, 68, 68, 0.3);
					border-bottom: 2px solid #dc2626;
				}
				
				/* Modifier-affected text - yellow font, keeps other formatting */
				.pii-modifier-highlight {
					color: #ca8a04;
					cursor: pointer;
					transition: color 0.2s ease;
				}
				
				.pii-modifier-highlight:hover {
					color: #a16207;
				}
				
				/* Modifier-affected text - yellow font (base styling) */
				.pii-modifier-highlight {
					color: #ca8a04;
					cursor: pointer;
					transition: all 0.2s ease;
				}
				
				.pii-modifier-highlight:hover {
					color: #a16207;
				}
				
				/* Mask modifier - yellow font, green background, green dashed underline */
				.pii-modifier-highlight.pii-modifier-mask {
					color: #ca8a04;
					background-color: rgba(34, 197, 94, 0.2);
					border-bottom: 1px dashed #15803d;
					border-radius: 3px;
					padding: 1px 2px;
				}
				
				.pii-modifier-highlight.pii-modifier-mask:hover {
					color: #a16207;
					background-color: rgba(34, 197, 94, 0.3);
					border-bottom: 2px dashed #15803d;
				}
			`;
			document.head.appendChild(styleElement);
		}
	});
</script>

<DeleteConfirmDialog
	bind:show={showDeleteConfirm}
	title={$i18n.t('Delete message?')}
	on:confirm={() => {
		deleteMessageHandler();
	}}
/>

<div
	class=" flex w-full user-message group"
	dir={$settings.chatDirection}
	id="message-{message.id}"
>
	{#if !($settings?.chatBubble ?? true)}
		<div class={`shrink-0 ltr:mr-3 rtl:ml-3 mt-1`}>
			<ProfileImage
				src={message.user
					? ($models.find((m) => m.id === message.user)?.info?.meta?.profile_image_url ??
						`${WEBUI_BASE_URL}/user.png`)
					: (user?.profile_image_url ?? `${WEBUI_BASE_URL}/user.png`)}
				className={'size-8 user-message-profile-image'}
			/>
		</div>
	{/if}
	<div class="flex-auto w-0 max-w-full pl-1">
		{#if !($settings?.chatBubble ?? true)}
			<div>
				<Name>
					{#if message.user}
						{$i18n.t('You')}
						<span class=" text-gray-500 text-sm font-medium">{message?.user ?? ''}</span>
					{:else if $settings.showUsername || $_user.name !== user.name}
						{user.name}
					{:else}
						{$i18n.t('You')}
					{/if}

					{#if message.timestamp}
						<div
							class="self-center text-xs font-medium first-letter:capitalize ml-0.5 translate-y-[1px] {($settings?.highContrastMode ??
							false)
								? 'dark:text-gray-900 text-gray-100'
								: 'invisible group-hover:visible transition'}"
						>
							<Tooltip content={dayjs(message.timestamp * 1000).format('LLLL')}>
								<span class="line-clamp-1">{formatDate(message.timestamp * 1000)}</span>
							</Tooltip>
						</div>
					{/if}
				</Name>
			</div>
		{:else if message.timestamp}
			<div class="flex justify-end pr-2 text-xs">
				<div
					class="text-[0.65rem] font-medium first-letter:capitalize mb-0.5 {($settings?.highContrastMode ??
					false)
						? 'dark:text-gray-100 text-gray-900'
						: 'invisible group-hover:visible transition text-gray-400'}"
				>
					<Tooltip content={dayjs(message.timestamp * 1000).format('LLLL')}>
						<span class="line-clamp-1">{formatDate(message.timestamp * 1000)}</span>
					</Tooltip>
				</div>
			</div>
		{/if}

		<div class="chat-{message.role} w-full min-w-full markdown-prose">
			{#if edit !== true}
				{#if message.files}
					<div class="mb-1 w-full flex flex-col justify-end overflow-x-auto gap-1 flex-wrap">
						{#each message.files as file}
							<div class={($settings?.chatBubble ?? true) ? 'self-end' : ''}>
								{#if file.type === 'image'}
									<Image src={file.url} imageClassName=" max-h-96 rounded-lg" />
								{:else}
									<FileItem
										item={file}
										url={file.url}
										name={file.name}
										type={file.type}
										size={file?.size}
										colorClassName="bg-white dark:bg-gray-850 "
										enablePiiDetection={$config?.features?.enable_pii_detection ?? false}
										conversationId={chatId}
									/>
								{/if}
							</div>
						{/each}
					</div>
				{/if}
			{/if}

			{#if edit === true}
				<div class=" w-full bg-gray-50 dark:bg-gray-800 rounded-3xl px-5 py-3 mb-2">
					{#if (editedFiles ?? []).length > 0}
						<div class="flex items-center flex-wrap gap-2 -mx-2 mb-1">
							{#each editedFiles as file, fileIdx}
								{#if file.type === 'image'}
									<div class=" relative group">
										<div class="relative flex items-center">
											<Image
												src={file.url}
												alt="input"
												imageClassName=" size-14 rounded-xl object-cover"
											/>
										</div>
										<div class=" absolute -top-1 -right-1">
											<button
												class=" bg-white text-black border border-white rounded-full {($settings?.highContrastMode ??
												false)
													? ''
													: 'group-hover:visible invisible transition'}"
												type="button"
												on:click={() => {
													editedFiles.splice(fileIdx, 1);

													editedFiles = editedFiles;
												}}
											>
												<svg
													xmlns="http://www.w3.org/2000/svg"
													viewBox="0 0 20 20"
													fill="currentColor"
													class="size-4"
												>
													<path
														d="M6.28 5.22a.75.75 0 00-1.06 1.06L8.94 10l-3.72 3.72a.75.75 0 101.06 1.06L10 11.06l3.72 3.72a.75.75 0 101.06-1.06L11.06 10l3.72-3.72a.75.75 0 00-1.06-1.06L10 8.94 6.28 5.22z"
													/>
												</svg>
											</button>
										</div>
<<<<<<< HEAD
									</div>
								{:else}
									<FileItem
										item={file}
										name={file.name}
										type={file.type}
										size={file?.size}
										loading={file.status === 'uploading'}
										dismissible={true}
										edit={true}
										on:dismiss={async () => {
											editedFiles.splice(fileIdx, 1);
=======
									{:else}
										<FileItem
											item={file}
											name={file.name}
											type={file.type}
											size={file?.size}
											loading={file.status === 'uploading'}
											dismissible={true}
											edit={true}
											enablePiiDetection={$config?.features?.enable_pii_detection ?? false}
											conversationId={chatId}
											on:dismiss={async () => {
												editedFiles.splice(fileIdx, 1);

												editedFiles = editedFiles;
											}}
											on:click={() => {
												console.log(file);
											}}
										/>
									{/if}
								{/each}
							</div>
						{/if}
>>>>>>> d4c7df65

											editedFiles = editedFiles;
										}}
										on:click={() => {
											console.log(file);
										}}
									/>
								{/if}
							{/each}
						</div>
					{/if}

					<div class="max-h-96 overflow-auto">
						<textarea
							id="message-edit-{message.id}"
							bind:this={messageEditTextAreaElement}
							class=" bg-transparent outline-hidden w-full resize-none"
							bind:value={editedContent}
							on:input={(e) => {
								e.target.style.height = '';
								e.target.style.height = `${e.target.scrollHeight}px`;
							}}
							on:keydown={(e) => {
								if (e.key === 'Escape') {
									document.getElementById('close-edit-message-button')?.click();
								}

								const isCmdOrCtrlPressed = e.metaKey || e.ctrlKey;
								const isEnterPressed = e.key === 'Enter';

								if (isCmdOrCtrlPressed && isEnterPressed) {
									document.getElementById('confirm-edit-message-button')?.click();
								}
							}}
						/>
					</div>

					<div class=" mt-2 mb-1 flex justify-between text-sm font-medium">
						<div>
							<button
								id="save-edit-message-button"
								class=" px-4 py-2 bg-gray-50 hover:bg-gray-100 dark:bg-gray-800 dark:hover:bg-gray-700 border border-gray-100 dark:border-gray-700 text-gray-700 dark:text-gray-200 transition rounded-3xl"
								on:click={() => {
									editMessageConfirmHandler(false);
								}}
							>
								{$i18n.t('Save')}
							</button>
						</div>

						<div class="flex space-x-1.5">
							<button
								id="close-edit-message-button"
								class="px-4 py-2 bg-white dark:bg-gray-900 hover:bg-gray-100 text-gray-800 dark:text-gray-100 transition rounded-3xl"
								on:click={() => {
									cancelEditMessage();
								}}
							>
								{$i18n.t('Cancel')}
							</button>

							<button
								id="confirm-edit-message-button"
								class=" px-4 py-2 bg-gray-900 dark:bg-white hover:bg-gray-850 text-gray-100 dark:text-gray-800 transition rounded-3xl"
								on:click={() => {
									editMessageConfirmHandler();
								}}
							>
								{$i18n.t('Send')}
							</button>
						</div>
					</div>
				</div>
			{:else if message.content !== ''}
				<div class="w-full">
					<div class="flex {($settings?.chatBubble ?? true) ? 'justify-end pb-1' : 'w-full'}">
						<div
							class="rounded-3xl {($settings?.chatBubble ?? true)
								? `max-w-[90%] px-4 py-1.5  bg-gray-50 dark:bg-gray-850 ${
										message.files ? 'rounded-tr-lg' : ''
									}`
								: ' w-full'}"
						>
							{#if message.content}
								<Markdown
									id={`${chatId}-${message.id}`}
									content={message.content}
									{editCodeBlock}
									{topPadding}
								/>
							{/if}
						</div>
					</div>
				</div>
			{/if}

			{#if edit !== true}
				<div
					class=" flex {($settings?.chatBubble ?? true)
						? 'justify-end'
						: ''}  text-gray-600 dark:text-gray-500"
				>
					{#if !($settings?.chatBubble ?? true)}
						{#if siblings.length > 1}
							<div class="flex self-center" dir="ltr">
								<button
									class="self-center p-1 hover:bg-black/5 dark:hover:bg-white/5 dark:hover:text-white hover:text-black rounded-md transition"
									on:click={() => {
										showPreviousMessage(message);
									}}
								>
									<svg
										xmlns="http://www.w3.org/2000/svg"
										fill="none"
										viewBox="0 0 24 24"
										stroke="currentColor"
										stroke-width="2.5"
										class="size-3.5"
									>
										<path
											stroke-linecap="round"
											stroke-linejoin="round"
											d="M15.75 19.5 8.25 12l7.5-7.5"
										/>
									</svg>
								</button>

								{#if messageIndexEdit}
									<div
										class="text-sm flex justify-center font-semibold self-center dark:text-gray-100 min-w-fit"
									>
										<input
											id="message-index-input-{message.id}"
											type="number"
											value={siblings.indexOf(message.id) + 1}
											min="1"
											max={siblings.length}
											on:focus={(e) => {
												e.target.select();
											}}
											on:blur={(e) => {
												gotoMessage(message, e.target.value - 1);
												messageIndexEdit = false;
											}}
											on:keydown={(e) => {
												if (e.key === 'Enter') {
													gotoMessage(message, e.target.value - 1);
													messageIndexEdit = false;
												}
											}}
											class="bg-transparent font-semibold self-center dark:text-gray-100 min-w-fit outline-hidden"
										/>/{siblings.length}
									</div>
								{:else}
									<!-- svelte-ignore a11y-no-static-element-interactions -->
									<div
										class="text-sm tracking-widest font-semibold self-center dark:text-gray-100 min-w-fit"
										on:dblclick={async () => {
											messageIndexEdit = true;

											await tick();
											const input = document.getElementById(`message-index-input-${message.id}`);
											if (input) {
												input.focus();
												input.select();
											}
										}}
									>
										{siblings.indexOf(message.id) + 1}/{siblings.length}
									</div>
								{/if}

								<button
									class="self-center p-1 hover:bg-black/5 dark:hover:bg-white/5 dark:hover:text-white hover:text-black rounded-md transition"
									on:click={() => {
										showNextMessage(message);
									}}
								>
									<svg
										xmlns="http://www.w3.org/2000/svg"
										fill="none"
										viewBox="0 0 24 24"
										stroke="currentColor"
										stroke-width="2.5"
										class="size-3.5"
									>
										<path
											stroke-linecap="round"
											stroke-linejoin="round"
											d="m8.25 4.5 7.5 7.5-7.5 7.5"
										/>
									</svg>
								</button>
							</div>
						{/if}
					{/if}
					{#if !readOnly}
						<Tooltip content={$i18n.t('Edit')} placement="bottom">
							<button
								class="{($settings?.highContrastMode ?? false)
									? ''
									: 'invisible group-hover:visible'} p-1.5 hover:bg-black/5 dark:hover:bg-white/5 rounded-lg dark:hover:text-white hover:text-black transition edit-user-message-button"
								on:click={() => {
									editMessageHandler();
								}}
							>
<<<<<<< HEAD
								<svg
									xmlns="http://www.w3.org/2000/svg"
									fill="none"
									viewBox="0 0 24 24"
									stroke-width="2.3"
									stroke="currentColor"
									class="w-4 h-4"
								>
									<path
										stroke-linecap="round"
										stroke-linejoin="round"
										d="M16.862 4.487l1.687-1.688a1.875 1.875 0 112.652 2.652L6.832 19.82a4.5 4.5 0 01-1.897 1.13l-2.685.8.8-2.685a4.5 4.5 0 011.13-1.897L16.863 4.487zm0 0L19.5 7.125"
									/>
								</svg>
							</button>
						</Tooltip>
					{/if}
=======
								{#if message.content}
									<Markdown
										id={`${chatId}-${message.id}`}
										content={message.content}
										{topPadding}
										conversationId={chatId}
									/>
								{/if}
							</div>
						</div>
>>>>>>> d4c7df65

					{#if message?.content}
						<Tooltip content={$i18n.t('Copy')} placement="bottom">
							<button
								class="{($settings?.highContrastMode ?? false)
									? ''
									: 'invisible group-hover:visible'} p-1.5 hover:bg-black/5 dark:hover:bg-white/5 rounded-lg dark:hover:text-white hover:text-black transition"
								on:click={() => {
									copyToClipboard(message.content);
								}}
							>
								<svg
									xmlns="http://www.w3.org/2000/svg"
									fill="none"
									viewBox="0 0 24 24"
									stroke-width="2.3"
									stroke="currentColor"
									class="w-4 h-4"
								>
									<path
										stroke-linecap="round"
										stroke-linejoin="round"
										d="M15.666 3.888A2.25 2.25 0 0013.5 2.25h-3c-1.03 0-1.9.693-2.166 1.638m7.332 0c.055.194.084.4.084.612v0a.75.75 0 01-.75.75H9a.75.75 0 01-.75-.75v0c0-.212.03-.418.084-.612m7.332 0c.646.049 1.288.11 1.927.184 1.1.128 1.907 1.077 1.907 2.185V19.5a2.25 2.25 0 01-2.25 2.25H6.75A2.25 2.25 0 014.5 19.5V6.257c0-1.108.806-2.057 1.907-2.185a48.208 48.208 0 011.927-.184"
									/>
								</svg>
							</button>
						</Tooltip>
					{/if}

					{#if $_user?.role === 'admin' || ($_user?.permissions?.chat?.delete_message ?? false)}
						{#if !readOnly && (!isFirstMessage || siblings.length > 1)}
							<Tooltip content={$i18n.t('Delete')} placement="bottom">
								<button
									class="{($settings?.highContrastMode ?? false)
										? ''
										: 'invisible group-hover:visible'} p-1 rounded-sm dark:hover:text-white hover:text-black transition"
									on:click={() => {
										showDeleteConfirm = true;
									}}
								>
									<svg
										xmlns="http://www.w3.org/2000/svg"
										fill="none"
										viewBox="0 0 24 24"
										stroke-width="2"
										stroke="currentColor"
										class="w-4 h-4"
									>
										<path
											stroke-linecap="round"
											stroke-linejoin="round"
											d="m14.74 9-.346 9m-4.788 0L9.26 9m9.968-3.21c.342.052.682.107 1.022.166m-1.022-.165L18.16 19.673a2.25 2.25 0 0 1-2.244 2.077H8.084a2.25 2.25 0 0 1-2.244-2.077L4.772 5.79m14.456 0a48.108 48.108 0 0 0-3.478-.397m-12 .562c.34-.059.68-.114 1.022-.165m0 0a48.11 48.11 0 0 1 3.478-.397m7.5 0v-.916c0-1.18-.91-2.164-2.09-2.201a51.964 51.964 0 0 0-3.32 0c-1.18.037-2.09 1.022-2.09 2.201v.916m7.5 0a48.667 48.667 0 0 0-7.5 0"
										/>
									</svg>
								</button>
							</Tooltip>
						{/if}
					{/if}

					{#if $settings?.chatBubble ?? true}
						{#if siblings.length > 1}
							<div class="flex self-center" dir="ltr">
								<button
									class="self-center p-1 hover:bg-black/5 dark:hover:bg-white/5 dark:hover:text-white hover:text-black rounded-md transition"
									on:click={() => {
										showPreviousMessage(message);
									}}
								>
									<svg
										xmlns="http://www.w3.org/2000/svg"
										fill="none"
										viewBox="0 0 24 24"
										stroke="currentColor"
										stroke-width="2.5"
										class="size-3.5"
									>
										<path
											stroke-linecap="round"
											stroke-linejoin="round"
											d="M15.75 19.5 8.25 12l7.5-7.5"
										/>
									</svg>
								</button>

								{#if messageIndexEdit}
									<div
										class="text-sm flex justify-center font-semibold self-center dark:text-gray-100 min-w-fit"
									>
										<input
											id="message-index-input-{message.id}"
											type="number"
											value={siblings.indexOf(message.id) + 1}
											min="1"
											max={siblings.length}
											on:focus={(e) => {
												e.target.select();
											}}
											on:blur={(e) => {
												gotoMessage(message, e.target.value - 1);
												messageIndexEdit = false;
											}}
											on:keydown={(e) => {
												if (e.key === 'Enter') {
													gotoMessage(message, e.target.value - 1);
													messageIndexEdit = false;
												}
											}}
											class="bg-transparent font-semibold self-center dark:text-gray-100 min-w-fit outline-hidden"
										/>/{siblings.length}
									</div>
								{:else}
									<!-- svelte-ignore a11y-no-static-element-interactions -->
									<div
										class="text-sm tracking-widest font-semibold self-center dark:text-gray-100 min-w-fit"
										on:dblclick={async () => {
											messageIndexEdit = true;

											await tick();
											const input = document.getElementById(`message-index-input-${message.id}`);
											if (input) {
												input.focus();
												input.select();
											}
										}}
									>
										{siblings.indexOf(message.id) + 1}/{siblings.length}
									</div>
								{/if}

								<button
									class="self-center p-1 hover:bg-black/5 dark:hover:bg-white/5 dark:hover:text-white hover:text-black rounded-md transition"
									on:click={() => {
										showNextMessage(message);
									}}
								>
									<svg
										xmlns="http://www.w3.org/2000/svg"
										fill="none"
										viewBox="0 0 24 24"
										stroke="currentColor"
										stroke-width="2.5"
										class="size-3.5"
									>
										<path
											stroke-linecap="round"
											stroke-linejoin="round"
											d="m8.25 4.5 7.5 7.5-7.5 7.5"
										/>
									</svg>
								</button>
							</div>
						{/if}
					{/if}
				</div>
			{/if}
		</div>
	</div>
</div><|MERGE_RESOLUTION|>--- conflicted
+++ resolved
@@ -339,7 +339,6 @@
 												</svg>
 											</button>
 										</div>
-<<<<<<< HEAD
 									</div>
 								{:else}
 									<FileItem
@@ -350,34 +349,10 @@
 										loading={file.status === 'uploading'}
 										dismissible={true}
 										edit={true}
+											enablePiiDetection={$config?.features?.enable_pii_detection ?? false}
+											conversationId={chatId}
 										on:dismiss={async () => {
 											editedFiles.splice(fileIdx, 1);
-=======
-									{:else}
-										<FileItem
-											item={file}
-											name={file.name}
-											type={file.type}
-											size={file?.size}
-											loading={file.status === 'uploading'}
-											dismissible={true}
-											edit={true}
-											enablePiiDetection={$config?.features?.enable_pii_detection ?? false}
-											conversationId={chatId}
-											on:dismiss={async () => {
-												editedFiles.splice(fileIdx, 1);
-
-												editedFiles = editedFiles;
-											}}
-											on:click={() => {
-												console.log(file);
-											}}
-										/>
-									{/if}
-								{/each}
-							</div>
-						{/if}
->>>>>>> d4c7df65
 
 											editedFiles = editedFiles;
 										}}
@@ -465,6 +440,7 @@
 								<Markdown
 									id={`${chatId}-${message.id}`}
 									content={message.content}
+									conversationId={chatId}
 									{editCodeBlock}
 									{topPadding}
 								/>
@@ -584,7 +560,6 @@
 									editMessageHandler();
 								}}
 							>
-<<<<<<< HEAD
 								<svg
 									xmlns="http://www.w3.org/2000/svg"
 									fill="none"
@@ -602,18 +577,6 @@
 							</button>
 						</Tooltip>
 					{/if}
-=======
-								{#if message.content}
-									<Markdown
-										id={`${chatId}-${message.id}`}
-										content={message.content}
-										{topPadding}
-										conversationId={chatId}
-									/>
-								{/if}
-							</div>
-						</div>
->>>>>>> d4c7df65
 
 					{#if message?.content}
 						<Tooltip content={$i18n.t('Copy')} placement="bottom">
