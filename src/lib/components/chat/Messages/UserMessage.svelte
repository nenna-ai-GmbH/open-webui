--- conflicted
+++ resolved
@@ -3,7 +3,7 @@
 	import { toast } from 'svelte-sonner';
 	import { tick, getContext, onMount } from 'svelte';
 
-	import { models, settings, chatId } from '$lib/stores';
+	import { models, settings } from '$lib/stores';
 	import { user as _user } from '$lib/stores';
 	import { copyToClipboard as _copyToClipboard, formatDate } from '$lib/utils';
 	import { WEBUI_BASE_URL } from '$lib/constants';
@@ -70,10 +70,10 @@
 
 	const copyToClipboard = async (text: string) => {
 		// First unmask any PII placeholders to get the actual text
-		const entities = piiSessionManager.getEntitiesForDisplay($chatId);
+		const entities = piiSessionManager.getEntitiesForDisplay(chatId);
 		console.log(
 			'UserMessage: copyToClipboard - chatId:',
-			$chatId,
+			chatId,
 			'entities found:',
 			entities.length
 		);
@@ -203,8 +203,8 @@
 </script>
 
 <DeleteConfirmDialog
-	bind:show={showDeleteConfirm}
-	title={$i18n.t('Delete message?')}
+    bind:show={showDeleteConfirm}
+    title={$i18n.t('Delete message?')}
 	on:confirm={() => {
 		deleteMessageHandler();
 	}}
@@ -418,13 +418,9 @@
 										}`
 									: ' w-full'}"
 							>
-								{#if message.content}
-<<<<<<< HEAD
-									<Markdown id={message.id} content={message.content} conversationId={$chatId} />
-=======
-									<Markdown id={`${chatId}-${message.id}`} content={message.content} {topPadding} />
->>>>>>> 438e5d96
-								{/if}
+							{#if message.content}
+								<Markdown id={`${chatId}-${message.id}`} content={message.content} {topPadding} conversationId={chatId} />
+							{/if}
 							</div>
 						</div>
 
@@ -530,7 +526,7 @@
 								{/if}
 							{/if}
 							{#if !readOnly}
-								<Tooltip content={$i18n.t('Edit')} placement="bottom">
+					<Tooltip content={$i18n.t('Edit')} placement="bottom">
 									<button
 										class="invisible group-hover:visible p-1.5 hover:bg-black/5 dark:hover:bg-white/5 rounded-lg dark:hover:text-white hover:text-black transition edit-user-message-button"
 										on:click={() => {
@@ -555,7 +551,7 @@
 								</Tooltip>
 							{/if}
 
-							<Tooltip content={$i18n.t('Copy')} placement="bottom">
+					<Tooltip content={$i18n.t('Copy')} placement="bottom">
 								<button
 									class="invisible group-hover:visible p-1.5 hover:bg-black/5 dark:hover:bg-white/5 rounded-lg dark:hover:text-white hover:text-black transition"
 									on:click={() => {
@@ -580,7 +576,7 @@
 							</Tooltip>
 
 							{#if !readOnly && (!isFirstMessage || siblings.length > 1)}
-								<Tooltip content={$i18n.t('Delete')} placement="bottom">
+						<Tooltip content={$i18n.t('Delete')} placement="bottom">
 									<button
 										class="invisible group-hover:visible p-1 rounded-sm dark:hover:text-white hover:text-black transition"
 										on:click={() => {
