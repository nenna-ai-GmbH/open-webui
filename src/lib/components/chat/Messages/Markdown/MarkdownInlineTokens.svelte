<script lang="ts">
	import DOMPurify from 'dompurify';
	import { toast } from 'svelte-sonner';

	import type { Token } from 'marked';
	import { getContext } from 'svelte';

	const i18n = getContext('i18n');

	import { WEBUI_BASE_URL } from '$lib/constants';
	import { copyToClipboard, unescapeHtml } from '$lib/utils';

	import PiiAwareText from './PiiAwareText.svelte';

	import Image from '$lib/components/common/Image.svelte';
	import KatexRenderer from './KatexRenderer.svelte';
	import Source from './Source.svelte';
	import HtmlToken from './HTMLToken.svelte';
	import TextToken from './MarkdownInlineTokens/TextToken.svelte';
	import CodespanToken from './MarkdownInlineTokens/CodespanToken.svelte';

	export let id: string;
	export let done = true;
	export let tokens: Token[];
	export let onSourceClick: Function = () => {};
	export let conversationId: string = '';
</script>

{#each tokens as token}
	{#if token.type === 'escape'}
		{unescapeHtml(token.text)}
	{:else if token.type === 'html'}
		<HtmlToken {id} {token} {onSourceClick} />
	{:else if token.type === 'link'}
		{#if token.tokens}
			<a href={token.href} target="_blank" rel="nofollow" title={token.title}>
				<svelte:self id={`${id}-a`} tokens={token.tokens} {onSourceClick} {done} />
			</a>
		{:else}
			<a href={token.href} target="_blank" rel="nofollow" title={token.title}>{token.text}</a>
		{/if}
	{:else if token.type === 'image'}
		<Image src={token.href} alt={token.text} />
	{:else if token.type === 'strong'}
		<strong><svelte:self id={`${id}-strong`} tokens={token.tokens} {onSourceClick} /></strong>
	{:else if token.type === 'em'}
		<em><svelte:self id={`${id}-em`} tokens={token.tokens} {onSourceClick} /></em>
	{:else if token.type === 'codespan'}
		<CodespanToken {token} {done} />
	{:else if token.type === 'br'}
		<br />
	{:else if token.type === 'del'}
		<del><svelte:self id={`${id}-del`} tokens={token.tokens} {onSourceClick} /></del>
	{:else if token.type === 'inlineKatex'}
		{#if token.text}
			<KatexRenderer content={token.text} displayMode={false} />
		{/if}
	{:else if token.type === 'iframe'}
		<iframe
			src="{WEBUI_BASE_URL}/api/v1/files/{token.fileId}/content"
			title={token.fileId}
			width="100%"
			frameborder="0"
			onload="this.style.height=(this.contentWindow.document.body.scrollHeight+20)+'px';"
		></iframe>
	{:else if token.type === 'text'}
<<<<<<< HEAD
		<PiiAwareText text={token.raw} id={`${id}-text-${token.type}`} {conversationId} />
=======
		<TextToken {token} {done} />
>>>>>>> 5fbfe2bd
	{/if}
{/each}<|MERGE_RESOLUTION|>--- conflicted
+++ resolved
@@ -64,10 +64,6 @@
 			onload="this.style.height=(this.contentWindow.document.body.scrollHeight+20)+'px';"
 		></iframe>
 	{:else if token.type === 'text'}
-<<<<<<< HEAD
-		<PiiAwareText text={token.raw} id={`${id}-text-${token.type}`} {conversationId} />
-=======
-		<TextToken {token} {done} />
->>>>>>> 5fbfe2bd
+		<PiiAwareText text={token.raw} id={`${id}-text-${token.type}`} {conversationId} {done} />
 	{/if}
 {/each}