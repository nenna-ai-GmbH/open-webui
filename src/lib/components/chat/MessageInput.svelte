--- conflicted
+++ resolved
@@ -1199,103 +1199,6 @@
 											class="scrollbar-hidden rtl:text-right ltr:text-left bg-transparent dark:text-gray-100 outline-hidden w-full pt-2.5 pb-[5px] px-1 resize-none h-fit max-h-80 overflow-auto"
 											id="chat-input-container"
 										>
-<<<<<<< HEAD
-											<RichTextInput
-												bind:this={chatInputElement}
-												id="chat-input"
-												onChange={(e) => {
-													prompt = e.md;
-													command = getCommand();
-												}}
-												json={true}
-												messageInput={true}
-												showFormattingButtons={false}
-												insertPromptAsRichText={$settings?.insertPromptAsRichText ?? false}
-												shiftEnter={!($settings?.ctrlEnterToSend ?? false) &&
-													(!$mobile ||
-														!(
-															'ontouchstart' in window ||
-															navigator.maxTouchPoints > 0 ||
-															navigator.msMaxTouchPoints > 0
-														))}
-												placeholder={placeholder ? placeholder : $i18n.t('Send a Message')}
-												largeTextAsFile={($settings?.largeTextAsFile ?? false) && !shiftKey}
-												autocomplete={$config?.features?.enable_autocomplete_generation &&
-													($settings?.promptAutocomplete ?? false)}
-												enablePiiModifiers={true}
-												piiModifierLabels={[
-													'PERSON',
-													'EMAIL',
-													'PHONE_NUMBER',
-													'ADDRESS',
-													'SSN',
-													'CREDIT_CARD',
-													'DATE_TIME',
-													'IP_ADDRESS',
-													'URL',
-													'IBAN',
-													'MEDICAL_LICENSE',
-													'US_PASSPORT',
-													'US_DRIVER_LICENSE'
-												]}
-												{enablePiiDetection}
-												{piiApiKey}
-												{piiMaskingEnabled}
-												conversationId={chatId || undefined}
-												onPiiDetected={handlePiiDetected}
-												onPiiToggled={handlePiiToggled}
-												generateAutoCompletion={async (text) => {
-													if (selectedModelIds.length === 0 || !selectedModelIds.at(0)) {
-														toast.error($i18n.t('Please select a model first.'));
-													}
-
-													const res = await generateAutoCompletion(
-														localStorage.token,
-														selectedModelIds.at(0),
-														text,
-														history?.currentId
-															? createMessagesList(history, history.currentId)
-															: null
-													).catch((error) => {
-														console.log(error);
-
-														return null;
-													});
-
-													console.log(res);
-													return res;
-												}}
-												oncompositionstart={() => (isComposing = true)}
-												oncompositionend={() => (isComposing = false)}
-												on:keydown={async (e) => {
-													e = e.detail.event;
-
-													const isCtrlPressed = e.ctrlKey || e.metaKey; // metaKey is for Cmd key on Mac
-													const commandsContainerElement =
-														document.getElementById('commands-container');
-
-													if (e.key === 'Escape') {
-														stopResponse();
-													}
-
-													// Command/Ctrl + Shift + Enter to submit a message pair
-													if (isCtrlPressed && e.key === 'Enter' && e.shiftKey) {
-														e.preventDefault();
-														createMessagePair(getPromptToSend());
-													}
-
-													// Check if Ctrl + R is pressed
-													if (prompt === '' && isCtrlPressed && e.key.toLowerCase() === 'r') {
-														e.preventDefault();
-														console.log('regenerate');
-
-														const regenerateButton = [
-															...document.getElementsByClassName('regenerate-response-button')
-														]?.at(-1);
-
-														regenerateButton?.click();
-													}
-=======
 											{#key $settings?.showFormattingToolbar ?? false}
 												<RichTextInput
 													bind:this={chatInputElement}
@@ -1320,11 +1223,32 @@
 													largeTextAsFile={($settings?.largeTextAsFile ?? false) && !shiftKey}
 													autocomplete={$config?.features?.enable_autocomplete_generation &&
 														($settings?.promptAutocomplete ?? false)}
-													generateAutoCompletion={async (text) => {
+													enablePiiModifiers={true}
+												piiModifierLabels={[
+													'PERSON',
+													'EMAIL',
+													'PHONE_NUMBER',
+													'ADDRESS',
+													'SSN',
+													'CREDIT_CARD',
+													'DATE_TIME',
+													'IP_ADDRESS',
+													'URL',
+													'IBAN',
+													'MEDICAL_LICENSE',
+													'US_PASSPORT',
+													'US_DRIVER_LICENSE'
+												]}
+												{enablePiiDetection}
+												{piiApiKey}
+												{piiMaskingEnabled}
+												conversationId={chatId || undefined}
+												onPiiDetected={handlePiiDetected}
+												onPiiToggled={handlePiiToggled}
+												generateAutoCompletion={async (text) => {
 														if (selectedModelIds.length === 0 || !selectedModelIds.at(0)) {
 															toast.error($i18n.t('Please select a model first.'));
 														}
->>>>>>> 438e5d96
 
 														const res = await generateAutoCompletion(
 															localStorage.token,
@@ -1355,11 +1279,11 @@
 															stopResponse();
 														}
 
-														// Command/Ctrl + Shift + Enter to submit a message pair
-														if (isCtrlPressed && e.key === 'Enter' && e.shiftKey) {
-															e.preventDefault();
-															createMessagePair(prompt);
-														}
+													// Command/Ctrl + Shift + Enter to submit a message pair
+													if (isCtrlPressed && e.key === 'Enter' && e.shiftKey) {
+														e.preventDefault();
+														createMessagePair(getPromptToSend());
+													}
 
 														// Check if Ctrl + R is pressed
 														if (prompt === '' && isCtrlPressed && e.key.toLowerCase() === 'r') {
@@ -1429,10 +1353,6 @@
 
 															if (commandsContainerElement && e.key === 'Enter') {
 																e.preventDefault();
-<<<<<<< HEAD
-																if (prompt !== '' || files.length > 0) {
-																	dispatch('submit', getPromptToSend());
-=======
 
 																const commandOptionButton = [
 																	...document.getElementsByClassName(
@@ -1444,7 +1364,6 @@
 																	commandOptionButton?.click();
 																} else {
 																	document.getElementById('send-message-button')?.click();
->>>>>>> 438e5d96
 																}
 															}
 														} else {
@@ -1469,14 +1388,14 @@
 																		? (e.key === 'Enter' || e.keyCode === 13) && isCtrlPressed
 																		: (e.key === 'Enter' || e.keyCode === 13) && !e.shiftKey;
 
-																if (enterPressed) {
-																	e.preventDefault();
-																	if (prompt !== '' || files.length > 0) {
-																		dispatch('submit', prompt);
-																	}
+															if (enterPressed) {
+																e.preventDefault();
+																if (prompt !== '' || files.length > 0) {
+																	dispatch('submit', getPromptToSend());
 																}
 															}
 														}
+													}
 
 														if (e.key === 'Escape') {
 															console.log('Escape');
