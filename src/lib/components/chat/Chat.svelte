<script lang="ts">
	import { v4 as uuidv4 } from 'uuid';
	import { toast } from 'svelte-sonner';
	import mermaid from 'mermaid';
	import { PaneGroup, Pane, PaneResizer } from 'paneforge';

	import { getContext, onDestroy, onMount, tick } from 'svelte';
	const i18n: Writable<i18nType> = getContext('i18n');

	import { goto } from '$app/navigation';
	import { page } from '$app/stores';

	import { get, type Unsubscriber, type Writable } from 'svelte/store';
	import type { i18n as i18nType } from 'i18next';
	import { WEBUI_BASE_URL } from '$lib/constants';

	import {
		chatId,
		chats,
		config,
		type Model,
		models,
		tags as allTags,
		settings,
		showSidebar,
		WEBUI_NAME,
		banners,
		user,
		socket,
		showControls,
		showCallOverlay,
		currentChatPage,
		temporaryChatEnabled,
		mobile,
		showOverview,
		chatTitle,
		showArtifacts,
		tools,
		toolServers,
		selectedFolder
	} from '$lib/stores';
	import {
		convertMessagesToHistory,
		copyToClipboard,
		getMessageContentParts,
		createMessagesList,
		extractSentencesForAudio,
		promptTemplate,
		splitStream,
		sleep,
		removeDetails,
		getPromptVariables,
		processDetails,
		removeAllDetails
	} from '$lib/utils';

	import { generateChatCompletion } from '$lib/apis/ollama';
	import {
		createNewChat,
		getAllTags,
		getChatById,
		getChatList,
		getTagsById,
		updateChatById
	} from '$lib/apis/chats';
	import { generateOpenAIChatCompletion } from '$lib/apis/openai';
	import { processWeb, processWebSearch, processYoutubeVideo } from '$lib/apis/retrieval';
	import { createOpenAITextStream } from '$lib/apis/streaming';
	import { queryMemory } from '$lib/apis/memories';
	import { getAndUpdateUserLocation, getUserSettings } from '$lib/apis/users';
	import {
		chatCompleted,
		generateQueries,
		chatAction,
		generateMoACompletion,
		stopTask,
		getTaskIdsByChatId
	} from '$lib/apis';
	import { getTools } from '$lib/apis/tools';

	import Banner from '../common/Banner.svelte';
	import MessageInput from '$lib/components/chat/MessageInput.svelte';
	import Messages from '$lib/components/chat/Messages.svelte';
	import Navbar from '$lib/components/chat/Navbar.svelte';
	import ChatControls from './ChatControls.svelte';
	import EventConfirmDialog from '../common/ConfirmDialog.svelte';
	import Placeholder from './Placeholder.svelte';
	import NotificationToast from '../NotificationToast.svelte';
	import Spinner from '../common/Spinner.svelte';
	import { fade } from 'svelte/transition';

	export let chatIdProp = '';

	let loading = true;

	const eventTarget = new EventTarget();
	let controlPane;
	let controlPaneComponent;

	let messageInput;

	let autoScroll = true;
	let processing = '';
	let messagesContainerElement: HTMLDivElement;

	let navbarElement;

	let showEventConfirmation = false;
	let eventConfirmationTitle = '';
	let eventConfirmationMessage = '';
	let eventConfirmationInput = false;
	let eventConfirmationInputPlaceholder = '';
	let eventConfirmationInputValue = '';
	let eventCallback = null;

	let chatIdUnsubscriber: Unsubscriber | undefined;

	let selectedModels = [''];
	let atSelectedModel: Model | undefined;
	let selectedModelIds = [];
	$: selectedModelIds = atSelectedModel !== undefined ? [atSelectedModel.id] : selectedModels;

	let selectedToolIds = [];
	let selectedFilterIds = [];
	let imageGenerationEnabled = false;
	let webSearchEnabled = false;
	let codeInterpreterEnabled = false;

	let showCommands = false;

	let chat = null;
	let tags = [];

	let history = {
		messages: {},
		currentId: null
	};

	let taskIds = null;

	// Chat Input
	let prompt = '';
	let chatFiles = [];
	let files = [];
	let params = {};

	$: if (chatIdProp) {
		navigateHandler();
	}

	const navigateHandler = async () => {
		loading = true;

		prompt = '';
		messageInput?.setText('');

		files = [];
		selectedToolIds = [];
		selectedFilterIds = [];
		webSearchEnabled = false;
		imageGenerationEnabled = false;

		const storageChatInput = sessionStorage.getItem(
			`chat-input${chatIdProp ? `-${chatIdProp}` : ''}`
		);

		if (chatIdProp && (await loadChat())) {
			await tick();
			loading = false;
			window.setTimeout(() => scrollToBottom(), 0);

			await tick();

			if (storageChatInput) {
				try {
					const input = JSON.parse(storageChatInput);

					if (!$temporaryChatEnabled) {
						messageInput?.setText(input.prompt);
						files = input.files;
						selectedToolIds = input.selectedToolIds;
						selectedFilterIds = input.selectedFilterIds;
						webSearchEnabled = input.webSearchEnabled;
						imageGenerationEnabled = input.imageGenerationEnabled;
						codeInterpreterEnabled = input.codeInterpreterEnabled;
					}
				} catch (e) {}
			}

			const chatInput = document.getElementById('chat-input');
			chatInput?.focus();
		} else {
			await goto('/');
		}
	};

	const onSelect = async (e) => {
		const { type, data } = e;

		if (type === 'prompt') {
			// Handle prompt selection
			messageInput?.setText(data);
		}
	};

	$: if (selectedModels && chatIdProp !== '') {
		saveSessionSelectedModels();
	}

	const saveSessionSelectedModels = () => {
		if (selectedModels.length === 0 || (selectedModels.length === 1 && selectedModels[0] === '')) {
			return;
		}
		sessionStorage.selectedModels = JSON.stringify(selectedModels);
		console.log('saveSessionSelectedModels', selectedModels, sessionStorage.selectedModels);
	};

	let oldSelectedModelIds = [''];
	$: if (JSON.stringify(selectedModelIds) !== JSON.stringify(oldSelectedModelIds)) {
		onSelectedModelIdsChange();
	}

	const onSelectedModelIdsChange = () => {
		if (oldSelectedModelIds.filter((id) => id).length > 0) {
			resetInput();
		}
		oldSelectedModelIds = selectedModelIds;
	};

	const resetInput = () => {
		console.debug('resetInput');
		setToolIds();

		selectedFilterIds = [];
		webSearchEnabled = false;
		imageGenerationEnabled = false;
		codeInterpreterEnabled = false;
	};

	const setToolIds = async () => {
		if (!$tools) {
			tools.set(await getTools(localStorage.token));
		}

		if (selectedModels.length !== 1 && !atSelectedModel) {
			return;
		}

		const model = atSelectedModel ?? $models.find((m) => m.id === selectedModels[0]);
		if (model && model?.info?.meta?.toolIds) {
			selectedToolIds = [
				...new Set(
					[...(model?.info?.meta?.toolIds ?? [])].filter((id) => $tools.find((t) => t.id === id))
				)
			];
		} else {
			selectedToolIds = [];
		}
	};

	const showMessage = async (message) => {
		await tick();

		const _chatId = JSON.parse(JSON.stringify($chatId));
		let _messageId = JSON.parse(JSON.stringify(message.id));

		let messageChildrenIds = [];
		if (_messageId === null) {
			messageChildrenIds = Object.keys(history.messages).filter(
				(id) => history.messages[id].parentId === null
			);
		} else {
			messageChildrenIds = history.messages[_messageId].childrenIds;
		}

		while (messageChildrenIds.length !== 0) {
			_messageId = messageChildrenIds.at(-1);
			messageChildrenIds = history.messages[_messageId].childrenIds;
		}

		history.currentId = _messageId;

		await tick();
		await tick();
		await tick();

		if ($settings?.scrollOnBranchChange ?? true) {
			const messageElement = document.getElementById(`message-${message.id}`);
			if (messageElement) {
				messageElement.scrollIntoView({ behavior: 'smooth' });
			}
		}

		await tick();
		saveChatHandler(_chatId, history);
	};

	const chatEventHandler = async (event, cb) => {
		console.log(event);

		if (event.chat_id === $chatId) {
			await tick();
			let message = history.messages[event.message_id];

			if (message) {
				const type = event?.data?.type ?? null;
				const data = event?.data?.data ?? null;

				if (type === 'status') {
					if (message?.statusHistory) {
						message.statusHistory.push(data);
					} else {
						message.statusHistory = [data];
					}
				} else if (type === 'chat:completion') {
					chatCompletionEventHandler(data, message, event.chat_id);
				} else if (type === 'chat:message:delta' || type === 'message') {
					message.content += data.content;
				} else if (type === 'chat:message' || type === 'replace') {
					message.content = data.content;
				} else if (type === 'chat:message:files' || type === 'files') {
					message.files = data.files;
				} else if (type === 'chat:message:follow_ups') {
					message.followUps = data.follow_ups;

					if (autoScroll) {
						scrollToBottom('smooth');
					}
				} else if (type === 'chat:title') {
					chatTitle.set(data);
					currentChatPage.set(1);
					await chats.set(await getChatList(localStorage.token, $currentChatPage));
				} else if (type === 'chat:tags') {
					chat = await getChatById(localStorage.token, $chatId);
					allTags.set(await getAllTags(localStorage.token));
				} else if (type === 'source' || type === 'citation') {
					if (data?.type === 'code_execution') {
						// Code execution; update existing code execution by ID, or add new one.
						if (!message?.code_executions) {
							message.code_executions = [];
						}

						const existingCodeExecutionIndex = message.code_executions.findIndex(
							(execution) => execution.id === data.id
						);

						if (existingCodeExecutionIndex !== -1) {
							message.code_executions[existingCodeExecutionIndex] = data;
						} else {
							message.code_executions.push(data);
						}

						message.code_executions = message.code_executions;
					} else {
						// Regular source.
						if (message?.sources) {
							message.sources.push(data);
						} else {
							message.sources = [data];
						}
					}
				} else if (type === 'notification') {
					const toastType = data?.type ?? 'info';
					const toastContent = data?.content ?? '';

					if (toastType === 'success') {
						toast.success(toastContent);
					} else if (toastType === 'error') {
						toast.error(toastContent);
					} else if (toastType === 'warning') {
						toast.warning(toastContent);
					} else {
						toast.info(toastContent);
					}
				} else if (type === 'confirmation') {
					eventCallback = cb;

					eventConfirmationInput = false;
					showEventConfirmation = true;

					eventConfirmationTitle = data.title;
					eventConfirmationMessage = data.message;
				} else if (type === 'execute') {
					eventCallback = cb;

					try {
						// Use Function constructor to evaluate code in a safer way
						const asyncFunction = new Function(`return (async () => { ${data.code} })()`);
						const result = await asyncFunction(); // Await the result of the async function

						if (cb) {
							cb(result);
						}
					} catch (error) {
						console.error('Error executing code:', error);
					}
				} else if (type === 'input') {
					eventCallback = cb;

					eventConfirmationInput = true;
					showEventConfirmation = true;

					eventConfirmationTitle = data.title;
					eventConfirmationMessage = data.message;
					eventConfirmationInputPlaceholder = data.placeholder;
					eventConfirmationInputValue = data?.value ?? '';
				} else {
					console.log('Unknown message type', data);
				}

				history.messages[event.message_id] = message;
			}
		}
	};

	const onMessageHandler = async (event: {
		origin: string;
		data: { type: string; text: string };
	}) => {
		if (event.origin !== window.origin) {
			return;
		}

		// Replace with your iframe's origin
		if (event.data.type === 'input:prompt') {
			console.debug(event.data.text);

			const inputElement = document.getElementById('chat-input');

			if (inputElement) {
				messageInput?.setText(event.data.text);
				inputElement.focus();
			}
		}

		if (event.data.type === 'action:submit') {
			console.debug(event.data.text);

			if (prompt !== '') {
				await tick();
				submitPrompt(prompt);
			}
		}

		if (event.data.type === 'input:prompt:submit') {
			console.debug(event.data.text);

			if (event.data.text !== '') {
				await tick();
				submitPrompt(event.data.text);
			}
		}
	};

	let pageSubscribe = null;
	onMount(async () => {
		loading = true;
		console.log('mounted');
		window.addEventListener('message', onMessageHandler);
		$socket?.on('chat-events', chatEventHandler);

		pageSubscribe = page.subscribe(async (p) => {
			if (p.url.pathname === '/') {
				await tick();
				initNewChat();
			}
		});

		const storageChatInput = sessionStorage.getItem(
			`chat-input${chatIdProp ? `-${chatIdProp}` : ''}`
		);

		if (!chatIdProp) {
			loading = false;
			await tick();
		}

		if (storageChatInput) {
			prompt = '';
			messageInput?.setText('');

			files = [];
			selectedToolIds = [];
			selectedFilterIds = [];
			webSearchEnabled = false;
			imageGenerationEnabled = false;
			codeInterpreterEnabled = false;

			try {
				const input = JSON.parse(storageChatInput);

				if (!$temporaryChatEnabled) {
					messageInput?.setText(input.prompt);
					files = input.files;
					selectedToolIds = input.selectedToolIds;
					selectedFilterIds = input.selectedFilterIds;
					webSearchEnabled = input.webSearchEnabled;
					imageGenerationEnabled = input.imageGenerationEnabled;
					codeInterpreterEnabled = input.codeInterpreterEnabled;
				}
			} catch (e) {}
		}

		showControls.subscribe(async (value) => {
			if (controlPane && !$mobile) {
				try {
					if (value) {
						controlPaneComponent.openPane();
					} else {
						controlPane.collapse();
					}
				} catch (e) {
					// ignore
				}
			}

			if (!value) {
				showCallOverlay.set(false);
				showOverview.set(false);
				showArtifacts.set(false);
			}
		});

		const chatInput = document.getElementById('chat-input');
		chatInput?.focus();

		chats.subscribe(() => {});
	});

	onDestroy(() => {
		pageSubscribe();
		chatIdUnsubscriber?.();
		window.removeEventListener('message', onMessageHandler);
		$socket?.off('chat-events', chatEventHandler);
	});

	// File upload functions

	const uploadGoogleDriveFile = async (fileData) => {
		console.log('Starting uploadGoogleDriveFile with:', {
			id: fileData.id,
			name: fileData.name,
			url: fileData.url,
			headers: {
				Authorization: `Bearer ${token}`
			}
		});

		// Validate input
		if (!fileData?.id || !fileData?.name || !fileData?.url || !fileData?.headers?.Authorization) {
			throw new Error('Invalid file data provided');
		}

		const tempItemId = uuidv4();
		const fileItem = {
			type: 'file',
			file: '',
			id: null,
			url: fileData.url,
			name: fileData.name,
			collection_name: '',
			status: 'uploading',
			error: '',
			itemId: tempItemId,
			size: 0
		};

		try {
			files = [...files, fileItem];
			console.log('Processing web file with URL:', fileData.url);

			// Configure fetch options with proper headers
			const fetchOptions = {
				headers: {
					Authorization: fileData.headers.Authorization,
					Accept: '*/*'
				},
				method: 'GET'
			};

			// Attempt to fetch the file
			console.log('Fetching file content from Google Drive...');
			const fileResponse = await fetch(fileData.url, fetchOptions);

			if (!fileResponse.ok) {
				const errorText = await fileResponse.text();
				throw new Error(`Failed to fetch file (${fileResponse.status}): ${errorText}`);
			}

			// Get content type from response
			const contentType = fileResponse.headers.get('content-type') || 'application/octet-stream';
			console.log('Response received with content-type:', contentType);

			// Convert response to blob
			console.log('Converting response to blob...');
			const fileBlob = await fileResponse.blob();

			if (fileBlob.size === 0) {
				throw new Error('Retrieved file is empty');
			}

			console.log('Blob created:', {
				size: fileBlob.size,
				type: fileBlob.type || contentType
			});

			// Create File object with proper MIME type
			const file = new File([fileBlob], fileData.name, {
				type: fileBlob.type || contentType
			});

			console.log('File object created:', {
				name: file.name,
				size: file.size,
				type: file.type
			});

			if (file.size === 0) {
				throw new Error('Created file is empty');
			}

			// If the file is an audio file, provide the language for STT.
			let metadata = null;
			if (
				(file.type.startsWith('audio/') || file.type.startsWith('video/')) &&
				$settings?.audio?.stt?.language
			) {
				metadata = {
					language: $settings?.audio?.stt?.language
				};
			}

			// Upload file to server
			console.log('Uploading file to server...');
			const uploadedFile = await uploadFile(localStorage.token, file, metadata);

			if (!uploadedFile) {
				throw new Error('Server returned null response for file upload');
			}

			console.log('File uploaded successfully:', uploadedFile);

			// Update file item with upload results
			fileItem.status = 'uploaded';
			fileItem.file = uploadedFile;
			fileItem.id = uploadedFile.id;
			fileItem.size = file.size;
			fileItem.collection_name = uploadedFile?.meta?.collection_name;
			fileItem.url = `${WEBUI_API_BASE_URL}/files/${uploadedFile.id}`;

			files = files;
			toast.success($i18n.t('File uploaded successfully'));
		} catch (e) {
			console.error('Error uploading file:', e);
			files = files.filter((f) => f.itemId !== tempItemId);
			toast.error(
				$i18n.t('Error uploading file: {{error}}', {
					error: e.message || 'Unknown error'
				})
			);
		}
	};

	const uploadWeb = async (url) => {
		console.log(url);

		const fileItem = {
			type: 'doc',
			name: url,
			collection_name: '',
			status: 'uploading',
			url: url,
			error: ''
		};

		try {
			files = [...files, fileItem];
			const res = await processWeb(localStorage.token, '', url);

			if (res) {
				fileItem.status = 'uploaded';
				fileItem.collection_name = res.collection_name;
				fileItem.file = {
					...res.file,
					...fileItem.file
				};

				files = files;
			}
		} catch (e) {
			// Remove the failed doc from the files array
			files = files.filter((f) => f.name !== url);
			toast.error(JSON.stringify(e));
		}
	};

	const uploadYoutubeTranscription = async (url) => {
		console.log(url);

		const fileItem = {
			type: 'doc',
			name: url,
			collection_name: '',
			status: 'uploading',
			context: 'full',
			url: url,
			error: ''
		};

		try {
			files = [...files, fileItem];
			const res = await processYoutubeVideo(localStorage.token, url);

			if (res) {
				fileItem.status = 'uploaded';
				fileItem.collection_name = res.collection_name;
				fileItem.file = {
					...res.file,
					...fileItem.file
				};
				files = files;
			}
		} catch (e) {
			// Remove the failed doc from the files array
			files = files.filter((f) => f.name !== url);
			toast.error(`${e}`);
		}
	};

	//////////////////////////
	// Web functions
	//////////////////////////

	const initNewChat = async () => {
		if ($user?.role !== 'admin' && $user?.permissions?.chat?.temporary_enforced) {
			await temporaryChatEnabled.set(true);
		}

		const availableModels = $models
			.filter((m) => !(m?.info?.meta?.hidden ?? false))
			.map((m) => m.id);

		const { PiiSessionManager } = await import('$lib/utils/pii');
		const piiManager = PiiSessionManager.getInstance();
		piiManager.clearTemporaryState();
		piiManager.activateTemporaryState();

		if ($page.url.searchParams.get('models') || $page.url.searchParams.get('model')) {
			const urlModels = (
				$page.url.searchParams.get('models') ||
				$page.url.searchParams.get('model') ||
				''
			)?.split(',');

			if (urlModels.length === 1) {
				const m = $models.find((m) => m.id === urlModels[0]);
				if (!m) {
					const modelSelectorButton = document.getElementById('model-selector-0-button');
					if (modelSelectorButton) {
						modelSelectorButton.click();
						await tick();

						const modelSelectorInput = document.getElementById('model-search-input');
						if (modelSelectorInput) {
							modelSelectorInput.focus();
							modelSelectorInput.value = urlModels[0];
							modelSelectorInput.dispatchEvent(new Event('input'));
						}
					}
				} else {
					selectedModels = urlModels;
				}
			} else {
				selectedModels = urlModels;
			}

			selectedModels = selectedModels.filter((modelId) =>
				$models.map((m) => m.id).includes(modelId)
			);
		} else {
			if (sessionStorage.selectedModels) {
				selectedModels = JSON.parse(sessionStorage.selectedModels);
				sessionStorage.removeItem('selectedModels');
			} else {
				if ($settings?.models) {
					selectedModels = $settings?.models;
				} else if ($config?.default_models) {
					console.log($config?.default_models.split(',') ?? '');
					selectedModels = $config?.default_models.split(',');
				}
			}
			selectedModels = selectedModels.filter((modelId) => availableModels.includes(modelId));
		}

		if (selectedModels.length === 0 || (selectedModels.length === 1 && selectedModels[0] === '')) {
			if (availableModels.length > 0) {
				selectedModels = [availableModels?.at(0) ?? ''];
			} else {
				selectedModels = [''];
			}
		}

		await showControls.set(false);
		await showCallOverlay.set(false);
		await showOverview.set(false);

		if ($page.url.pathname.includes('/c/')) {
			window.history.replaceState(history.state, '', `/`);
		}

		autoScroll = true;

		resetInput();
		await chatId.set('');
		await chatTitle.set('');

		history = {
			messages: {},
			currentId: null
		};

		chatFiles = [];
		params = {};

		if ($page.url.searchParams.get('youtube')) {
			uploadYoutubeTranscription(
				`https://www.youtube.com/watch?v=${$page.url.searchParams.get('youtube')}`
			);
		}

		if ($page.url.searchParams.get('load-url')) {
			await uploadWeb($page.url.searchParams.get('load-url'));
		}

		if ($page.url.searchParams.get('web-search') === 'true') {
			webSearchEnabled = true;
		}

		if ($page.url.searchParams.get('image-generation') === 'true') {
			imageGenerationEnabled = true;
		}

		if ($page.url.searchParams.get('code-interpreter') === 'true') {
			codeInterpreterEnabled = true;
		}

		if ($page.url.searchParams.get('tools')) {
			selectedToolIds = $page.url.searchParams
				.get('tools')
				?.split(',')
				.map((id) => id.trim())
				.filter((id) => id);
		} else if ($page.url.searchParams.get('tool-ids')) {
			selectedToolIds = $page.url.searchParams
				.get('tool-ids')
				?.split(',')
				.map((id) => id.trim())
				.filter((id) => id);
		}

		if ($page.url.searchParams.get('call') === 'true') {
			showCallOverlay.set(true);
			showControls.set(true);
		}

		if ($page.url.searchParams.get('q')) {
			const q = $page.url.searchParams.get('q') ?? '';
			messageInput?.setText(q);

			if (q) {
				if (($page.url.searchParams.get('submit') ?? 'true') === 'true') {
					await tick();
					submitPrompt(q);
				}
			}
		}

		selectedModels = selectedModels.map((modelId) =>
			$models.map((m) => m.id).includes(modelId) ? modelId : ''
		);

		const userSettings = await getUserSettings(localStorage.token);

		if (userSettings) {
			settings.set(userSettings.ui);
		} else {
			settings.set(JSON.parse(localStorage.getItem('settings') ?? '{}'));
		}

		const chatInput = document.getElementById('chat-input');
		setTimeout(() => chatInput?.focus(), 0);
	};

	const loadChat = async () => {
		chatId.set(chatIdProp);

		if ($temporaryChatEnabled) {
			temporaryChatEnabled.set(false);
		}

		const { PiiSessionManager } = await import('$lib/utils/pii');
		const piiManager = PiiSessionManager.getInstance();
		piiManager.clearTemporaryState();

		chat = await getChatById(localStorage.token, $chatId).catch(async (error) => {
			await goto('/');
			return null;
		});

		if (chat) {
			tags = await getTagsById(localStorage.token, $chatId).catch(async (error) => {
				return [];
			});

			const chatContent = chat.chat;

			if (chatContent) {
				console.log(chatContent);

				selectedModels =
					(chatContent?.models ?? undefined) !== undefined
						? chatContent.models
						: [chatContent.models ?? ''];

				if (!($user?.role === 'admin' || ($user?.permissions?.chat?.multiple_models ?? true))) {
					selectedModels = selectedModels.length > 0 ? [selectedModels[0]] : [''];
				}

				oldSelectedModelIds = selectedModels;

				history =
					(chatContent?.history ?? undefined) !== undefined
						? chatContent.history
						: convertMessagesToHistory(chatContent.messages);

				chatTitle.set(chatContent.title);

				// Load PII state for this conversation if available
				if (chatContent?.piiState && $chatId) {
					piiManager.loadConversationState($chatId, chatContent.piiState);
				}

				const userSettings = await getUserSettings(localStorage.token);

				if (userSettings) {
					await settings.set(userSettings.ui);
				} else {
					await settings.set(JSON.parse(localStorage.getItem('settings') ?? '{}'));
				}

				params = chatContent?.params ?? {};
				chatFiles = chatContent?.files ?? [];

				autoScroll = true;
				await tick();

				if (history.currentId) {
					for (const message of Object.values(history.messages)) {
						if (message.role === 'assistant') {
							message.done = true;
						}
					}
				}

				const taskRes = await getTaskIdsByChatId(localStorage.token, $chatId).catch((error) => {
					return null;
				});

				if (taskRes) {
					taskIds = taskRes.task_ids;
				}

				await tick();

				return true;
			} else {
				return null;
			}
		}
	};

	const scrollToBottom = async (behavior = 'auto') => {
		await tick();
		if (messagesContainerElement) {
			messagesContainerElement.scrollTo({
				top: messagesContainerElement.scrollHeight,
				behavior
			});
		}
	};
	const chatCompletedHandler = async (chatId, modelId, responseMessageId, messages) => {
		const res = await chatCompleted(localStorage.token, {
			model: modelId,
			messages: messages.map((m) => ({
				id: m.id,
				role: m.role,
				content: m.content,
				info: m.info ? m.info : undefined,
				timestamp: m.timestamp,
				...(m.usage ? { usage: m.usage } : {}),
				...(m.sources ? { sources: m.sources } : {})
			})),
			filter_ids: selectedFilterIds.length > 0 ? selectedFilterIds : undefined,
			model_item: $models.find((m) => m.id === modelId),
			chat_id: chatId,
			session_id: $socket?.id,
			id: responseMessageId
		}).catch((error) => {
			toast.error(`${error}`);
			messages.at(-1).error = { content: error };

			return null;
		});

		if (res !== null && res.messages) {
			// Update chat history with the new messages
			for (const message of res.messages) {
				if (message?.id) {
					// Add null check for message and message.id
					history.messages[message.id] = {
						...history.messages[message.id],
						...(history.messages[message.id].content !== message.content
							? { originalContent: history.messages[message.id].content }
							: {}),
						...message
					};
				}
			}
		}

		await tick();

		if ($chatId == chatId) {
			if (!$temporaryChatEnabled) {
				chat = await updateChatById(localStorage.token, chatId, {
					models: selectedModels,
					messages: messages,
					history: history,
					params: params,
					files: chatFiles
				});

				currentChatPage.set(1);
				await chats.set(await getChatList(localStorage.token, $currentChatPage));
			}
		}

		taskIds = null;
	};

	const chatActionHandler = async (chatId, actionId, modelId, responseMessageId, event = null) => {
		const messages = createMessagesList(history, responseMessageId);

		const res = await chatAction(localStorage.token, actionId, {
			model: modelId,
			messages: messages.map((m) => ({
				id: m.id,
				role: m.role,
				content: m.content,
				info: m.info ? m.info : undefined,
				timestamp: m.timestamp,
				...(m.sources ? { sources: m.sources } : {})
			})),
			...(event ? { event: event } : {}),
			model_item: $models.find((m) => m.id === modelId),
			chat_id: chatId,
			session_id: $socket?.id,
			id: responseMessageId
		}).catch((error) => {
			toast.error(`${error}`);
			messages.at(-1).error = { content: error };
			return null;
		});

		if (res !== null && res.messages) {
			// Update chat history with the new messages
			for (const message of res.messages) {
				history.messages[message.id] = {
					...history.messages[message.id],
					...(history.messages[message.id].content !== message.content
						? { originalContent: history.messages[message.id].content }
						: {}),
					...message
				};
			}
		}

		if ($chatId == chatId) {
			if (!$temporaryChatEnabled) {
				chat = await updateChatById(localStorage.token, chatId, {
					models: selectedModels,
					messages: messages,
					history: history,
					params: params,
					files: chatFiles
				});

				currentChatPage.set(1);
				await chats.set(await getChatList(localStorage.token, $currentChatPage));
			}
		}
	};

	const getChatEventEmitter = async (modelId: string, chatId: string = '') => {
		return setInterval(() => {
			$socket?.emit('usage', {
				action: 'chat',
				model: modelId,
				chat_id: chatId
			});
		}, 1000);
	};

	const createMessagePair = async (userPrompt) => {
		messageInput?.setText('');
		if (selectedModels.length === 0) {
			toast.error($i18n.t('Model not selected'));
		} else {
			const modelId = selectedModels[0];
			const model = $models.filter((m) => m.id === modelId).at(0);

			const messages = createMessagesList(history, history.currentId);
			const parentMessage = messages.length !== 0 ? messages.at(-1) : null;

			const userMessageId = uuidv4();
			const responseMessageId = uuidv4();

			const userMessage = {
				id: userMessageId,
				parentId: parentMessage ? parentMessage.id : null,
				childrenIds: [responseMessageId],
				role: 'user',
				content: userPrompt ? userPrompt : `[PROMPT] ${userMessageId}`,
				timestamp: Math.floor(Date.now() / 1000)
			};

			const responseMessage = {
				id: responseMessageId,
				parentId: userMessageId,
				childrenIds: [],
				role: 'assistant',
				content: `[RESPONSE] ${responseMessageId}`,
				done: true,

				model: modelId,
				modelName: model.name ?? model.id,
				modelIdx: 0,
				timestamp: Math.floor(Date.now() / 1000)
			};

			if (parentMessage) {
				parentMessage.childrenIds.push(userMessageId);
				history.messages[parentMessage.id] = parentMessage;
			}
			history.messages[userMessageId] = userMessage;
			history.messages[responseMessageId] = responseMessage;

			history.currentId = responseMessageId;

			await tick();

			if (autoScroll) {
				scrollToBottom();
			}

			if (messages.length === 0) {
				await initChatHandler(history);
			} else {
				await saveChatHandler($chatId, history);
			}

			// CRITICAL FIX: Commit working entities for existing chats
			// This ensures PII entities detected while typing are persisted before sending
			if ($chatId && $chatId !== 'local') {
				try {
					const { PiiSessionManager } = await import('$lib/utils/pii');
					const piiManager = PiiSessionManager.getInstance();
					piiManager.commitConversationWorkingEntities($chatId);
					console.log('Chat: Committed working entities for existing chat:', $chatId);
				} catch (error) {
					console.warn('Chat: Failed to commit working entities:', error);
				}
			}
		}
	};

	const addMessages = async ({ modelId, parentId, messages }) => {
		const model = $models.filter((m) => m.id === modelId).at(0);

		let parentMessage = history.messages[parentId];
		let currentParentId = parentMessage ? parentMessage.id : null;
		for (const message of messages) {
			let messageId = uuidv4();

			if (message.role === 'user') {
				const userMessage = {
					id: messageId,
					parentId: currentParentId,
					childrenIds: [],
					timestamp: Math.floor(Date.now() / 1000),
					...message
				};

				if (parentMessage) {
					parentMessage.childrenIds.push(messageId);
					history.messages[parentMessage.id] = parentMessage;
				}

				history.messages[messageId] = userMessage;
				parentMessage = userMessage;
				currentParentId = messageId;
			} else {
				const responseMessage = {
					id: messageId,
					parentId: currentParentId,
					childrenIds: [],
					done: true,
					model: model.id,
					modelName: model.name ?? model.id,
					modelIdx: 0,
					timestamp: Math.floor(Date.now() / 1000),
					...message
				};

				if (parentMessage) {
					parentMessage.childrenIds.push(messageId);
					history.messages[parentMessage.id] = parentMessage;
				}

				history.messages[messageId] = responseMessage;
				parentMessage = responseMessage;
				currentParentId = messageId;
			}
		}

		history.currentId = currentParentId;
		await tick();

		if (autoScroll) {
			scrollToBottom();
		}

		if (messages.length === 0) {
			await initChatHandler(history);
		} else {
			await saveChatHandler($chatId, history);
		}
	};

	const chatCompletionEventHandler = async (data, message, chatId) => {
		const { id, done, choices, content, sources, selected_model_id, error, usage } = data;

		if (error) {
			await handleOpenAIError(error, message);
		}

		if (sources) {
			message.sources = sources;
		}

		if (choices) {
			if (choices[0]?.message?.content) {
				// Non-stream response
				message.content += choices[0]?.message?.content;
			} else {
				// Stream response
				let value = choices[0]?.delta?.content ?? '';
				if (message.content == '' && value == '\n') {
					console.log('Empty response');
				} else {
					message.content += value;

					if (navigator.vibrate && ($settings?.hapticFeedback ?? false)) {
						navigator.vibrate(5);
					}

					// Emit chat event for TTS
					const messageContentParts = getMessageContentParts(
						removeAllDetails(message.content),
						$config?.audio?.tts?.split_on ?? 'punctuation'
					);
					messageContentParts.pop();

					// dispatch only last sentence and make sure it hasn't been dispatched before
					if (
						messageContentParts.length > 0 &&
						messageContentParts[messageContentParts.length - 1] !== message.lastSentence
					) {
						message.lastSentence = messageContentParts[messageContentParts.length - 1];
						eventTarget.dispatchEvent(
							new CustomEvent('chat', {
								detail: {
									id: message.id,
									content: messageContentParts[messageContentParts.length - 1]
								}
							})
						);
					}
				}
			}
		}

		if (content) {
			// REALTIME_CHAT_SAVE is disabled
			message.content = content;

			if (navigator.vibrate && ($settings?.hapticFeedback ?? false)) {
				navigator.vibrate(5);
			}

			// Emit chat event for TTS
			const messageContentParts = getMessageContentParts(
				removeAllDetails(message.content),
				$config?.audio?.tts?.split_on ?? 'punctuation'
			);
			messageContentParts.pop();

			// dispatch only last sentence and make sure it hasn't been dispatched before
			if (
				messageContentParts.length > 0 &&
				messageContentParts[messageContentParts.length - 1] !== message.lastSentence
			) {
				message.lastSentence = messageContentParts[messageContentParts.length - 1];
				eventTarget.dispatchEvent(
					new CustomEvent('chat', {
						detail: {
							id: message.id,
							content: messageContentParts[messageContentParts.length - 1]
						}
					})
				);
			}
		}

		if (selected_model_id) {
			message.selectedModelId = selected_model_id;
			message.arena = true;
		}

		if (usage) {
			message.usage = usage;
		}

		history.messages[message.id] = message;

		if (done) {
			message.done = true;

			if ($settings.responseAutoCopy) {
				copyToClipboard(message.content);
			}

			if ($settings.responseAutoPlayback && !$showCallOverlay) {
				await tick();
				document.getElementById(`speak-button-${message.id}`)?.click();
			}

			// Emit chat event for TTS
			let lastMessageContentPart =
				getMessageContentParts(
					removeAllDetails(message.content),
					$config?.audio?.tts?.split_on ?? 'punctuation'
				)?.at(-1) ?? '';
			if (lastMessageContentPart) {
				eventTarget.dispatchEvent(
					new CustomEvent('chat', {
						detail: { id: message.id, content: lastMessageContentPart }
					})
				);
			}
			eventTarget.dispatchEvent(
				new CustomEvent('chat:finish', {
					detail: {
						id: message.id,
						content: message.content
					}
				})
			);

			history.messages[message.id] = message;
			await chatCompletedHandler(
				chatId,
				message.model,
				message.id,
				createMessagesList(history, message.id)
			);
		}

		//console.log(data);
		if (autoScroll) {
			scrollToBottom();
		}
	};

	//////////////////////////
	// Chat functions
	//////////////////////////

	const submitPrompt = async (userPrompt, { _raw = false } = {}) => {
		console.log('submitPrompt', userPrompt, $chatId);

		const messages = createMessagesList(history, history.currentId);
		const _selectedModels = selectedModels.map((modelId) =>
			$models.map((m) => m.id).includes(modelId) ? modelId : ''
		);
		if (JSON.stringify(selectedModels) !== JSON.stringify(_selectedModels)) {
			selectedModels = _selectedModels;
		}

		if (userPrompt === '' && files.length === 0) {
			toast.error($i18n.t('Please enter a prompt'));
			return;
		}
		if (selectedModels.includes('')) {
			toast.error($i18n.t('Model not selected'));
			return;
		}

		if (messages.length != 0 && messages.at(-1).done != true) {
			// Response not done
			return;
		}
		if (messages.length != 0 && messages.at(-1).error && !messages.at(-1).content) {
			// Error in response
			toast.error($i18n.t(`Oops! There was an error in the previous response.`));
			return;
		}
		if (
			files.length > 0 &&
			files.filter((file) => file.type !== 'image' && file.status === 'uploading').length > 0
		) {
			toast.error(
				$i18n.t(`Oops! There are files still uploading. Please wait for the upload to complete.`)
			);
			return;
		}
		if (
			($config?.file?.max_count ?? null) !== null &&
			files.length + chatFiles.length > $config?.file?.max_count
		) {
			toast.error(
				$i18n.t(`You can only chat with a maximum of {{maxCount}} file(s) at a time.`, {
					maxCount: $config?.file?.max_count
				})
			);
			return;
		}

		messageInput?.setText('');

		// Reset chat input textarea
		if (!($settings?.richTextInput ?? true)) {
			const chatInputElement = document.getElementById('chat-input');

			if (chatInputElement) {
				await tick();
				chatInputElement.style.height = '';
			}
		}

		const _files = JSON.parse(JSON.stringify(files));
		chatFiles.push(..._files.filter((item) => ['doc', 'file', 'collection'].includes(item.type)));
		chatFiles = chatFiles.filter(
			// Remove duplicates
			(item, index, array) =>
				array.findIndex((i) => JSON.stringify(i) === JSON.stringify(item)) === index
		);

		files = [];
		messageInput?.setText('');

		// Create user message
		let userMessageId = uuidv4();
		let userMessage = {
			id: userMessageId,
			parentId: messages.length !== 0 ? messages.at(-1).id : null,
			childrenIds: [],
			role: 'user',
			content: userPrompt,
			files: _files.length > 0 ? _files : undefined,
			timestamp: Math.floor(Date.now() / 1000), // Unix epoch
			models: selectedModels
		};

		// Add message to history and Set currentId to messageId
		history.messages[userMessageId] = userMessage;
		history.currentId = userMessageId;

		// Append messageId to childrenIds of parent message
		if (messages.length !== 0) {
			history.messages[messages.at(-1).id].childrenIds.push(userMessageId);
		}

		// CRITICAL FIX: Commit working entities for existing chats
		// This ensures PII entities detected while typing are persisted before sending
		if ($chatId && $chatId !== 'local') {
			try {
				const { PiiSessionManager } = await import('$lib/utils/pii');
				const piiManager = PiiSessionManager.getInstance();
				piiManager.commitConversationWorkingEntities($chatId);
				console.log('Chat: Committed working entities for existing chat:', $chatId);
			} catch (error) {
				console.warn('Chat: Failed to commit working entities:', error);
			}
		}

		// focus on chat input
		const chatInput = document.getElementById('chat-input');
		chatInput?.focus();

		saveSessionSelectedModels();

		await sendPrompt(history, userPrompt, userMessageId, { newChat: true });
	};

	const sendPrompt = async (
		_history,
		prompt: string,
		parentId: string,
		{ modelId = null, modelIdx = null, newChat = false } = {}
	) => {
		if (autoScroll) {
			scrollToBottom();
		}

		let _chatId = JSON.parse(JSON.stringify($chatId));
		_history = JSON.parse(JSON.stringify(_history));

		const responseMessageIds: Record<PropertyKey, string> = {};
		// If modelId is provided, use it, else use selected model
		let selectedModelIds = modelId
			? [modelId]
			: atSelectedModel !== undefined
				? [atSelectedModel.id]
				: selectedModels;

		// Create response messages for each selected model
		for (const [_modelIdx, modelId] of selectedModelIds.entries()) {
			const model = $models.filter((m) => m.id === modelId).at(0);

			if (model) {
				let responseMessageId = uuidv4();
				let responseMessage = {
					parentId: parentId,
					id: responseMessageId,
					childrenIds: [],
					role: 'assistant',
					content: '',
					model: model.id,
					modelName: model.name ?? model.id,
					modelIdx: modelIdx ? modelIdx : _modelIdx,
					timestamp: Math.floor(Date.now() / 1000) // Unix epoch
				};

				// Add message to history and Set currentId to messageId
				history.messages[responseMessageId] = responseMessage;
				history.currentId = responseMessageId;

				// Append messageId to childrenIds of parent message
				if (parentId !== null && history.messages[parentId]) {
					// Add null check before accessing childrenIds
					history.messages[parentId].childrenIds = [
						...history.messages[parentId].childrenIds,
						responseMessageId
					];
				}

				responseMessageIds[`${modelId}-${modelIdx ? modelIdx : _modelIdx}`] = responseMessageId;
			}
		}
		history = history;

		// Create new chat if newChat is true and first user message
		if (newChat && _history.messages[_history.currentId].parentId === null) {
			_chatId = await initChatHandler(_history);
		}

		await tick();

		_history = JSON.parse(JSON.stringify(history));
		// Save chat after all messages have been created
		await saveChatHandler(_chatId, _history);

		await Promise.all(
			selectedModelIds.map(async (modelId, _modelIdx) => {
				console.log('modelId', modelId);
				const model = $models.filter((m) => m.id === modelId).at(0);

				if (model) {
					const messages = createMessagesList(_history, parentId);
					// If there are image files, check if model is vision capable
					const hasImages = messages.some((message) =>
						message.files?.some((file) => file.type === 'image')
					);

					if (hasImages && !(model.info?.meta?.capabilities?.vision ?? true)) {
						toast.error(
							$i18n.t('Model {{modelName}} is not vision capable', {
								modelName: model.name ?? model.id
							})
						);
					}

					let responseMessageId =
						responseMessageIds[`${modelId}-${modelIdx ? modelIdx : _modelIdx}`];
					const chatEventEmitter = await getChatEventEmitter(model.id, _chatId);

					scrollToBottom();
					await sendPromptSocket(_history, model, responseMessageId, _chatId);

					if (chatEventEmitter) clearInterval(chatEventEmitter);
				} else {
					toast.error($i18n.t(`Model {{modelId}} not found`, { modelId }));
				}
			})
		);

		currentChatPage.set(1);
		chats.set(await getChatList(localStorage.token, $currentChatPage));
	};

	const sendPromptSocket = async (_history, model, responseMessageId, _chatId) => {
		const chatMessages = createMessagesList(history, history.currentId);
		const responseMessage = _history.messages[responseMessageId];
		const userMessage = _history.messages[responseMessage.parentId];

		const chatMessageFiles = chatMessages
			.filter((message) => message.files)
			.flatMap((message) => message.files);

		// Filter chatFiles to only include files that are in the chatMessageFiles
		chatFiles = chatFiles.filter((item) => {
			const fileExists = chatMessageFiles.some((messageFile) => messageFile.id === item.id);
			return fileExists;
		});

		let files = JSON.parse(JSON.stringify(chatFiles));
		files.push(
			...(userMessage?.files ?? []).filter((item) =>
				['doc', 'text', 'file', 'note', 'collection'].includes(item.type)
			)
		);
		// Remove duplicates
		files = files.filter(
			(item, index, array) =>
				array.findIndex((i) => JSON.stringify(i) === JSON.stringify(item)) === index
		);

		scrollToBottom();
		eventTarget.dispatchEvent(
			new CustomEvent('chat:start', {
				detail: {
					id: responseMessageId
				}
			})
		);
		await tick();

		const stream =
			model?.info?.params?.stream_response ??
			$settings?.params?.stream_response ??
			params?.stream_response ??
			true;

		let messages = [
			params?.system || $settings.system
				? {
						role: 'system',
						content: `${promptTemplate(
							params?.system ?? $settings?.system ?? '',
							$user?.name,
							$settings?.userLocation
								? await getAndUpdateUserLocation(localStorage.token).catch((err) => {
										console.error(err);
										return undefined;
									})
								: undefined
						)}`
					}
				: undefined,
			...createMessagesList(_history, responseMessageId).map((message) => ({
				...message,
				content: processDetails(message.content)
			}))
		].filter((message) => message);

		messages = messages
			.map((message, idx, arr) => ({
				role: message.role,
				...((message.files?.filter((file) => file.type === 'image').length > 0 ?? false) &&
				message.role === 'user'
					? {
							content: [
								{
									type: 'text',
									text: message?.merged?.content ?? message.content
								},
								...message.files
									.filter((file) => file.type === 'image')
									.map((file) => ({
										type: 'image_url',
										image_url: {
											url: file.url
										}
									}))
							]
						}
					: {
							content: message?.merged?.content ?? message.content
						})
			}))
			.filter((message) => message?.role === 'user' || message?.content?.trim());

		const res = await generateOpenAIChatCompletion(
			localStorage.token,
			{
				stream: stream,
				model: model.id,
				messages: messages,
				params: {
					...$settings?.params,
					...params,
					stop:
						(params?.stop ?? $settings?.params?.stop ?? undefined)
							? (params?.stop.split(',').map((token) => token.trim()) ?? $settings.params.stop).map(
									(str) => decodeURIComponent(JSON.parse('"' + str.replace(/\"/g, '\\"') + '"'))
								)
							: undefined
				},

				files: (files?.length ?? 0) > 0 ? files : undefined,

				filter_ids: selectedFilterIds.length > 0 ? selectedFilterIds : undefined,
				tool_ids: selectedToolIds.length > 0 ? selectedToolIds : undefined,
				tool_servers: $toolServers,

				features: {
					image_generation:
						$config?.features?.enable_image_generation &&
						($user?.role === 'admin' || $user?.permissions?.features?.image_generation)
							? imageGenerationEnabled
							: false,
					code_interpreter:
						$config?.features?.enable_code_interpreter &&
						($user?.role === 'admin' || $user?.permissions?.features?.code_interpreter)
							? codeInterpreterEnabled
							: false,
					web_search:
						$config?.features?.enable_web_search &&
						($user?.role === 'admin' || $user?.permissions?.features?.web_search)
							? webSearchEnabled || ($settings?.webSearch ?? false) === 'always'
							: false,
					memory: $settings?.memory ?? false
				},
				variables: {
					...getPromptVariables(
						$user?.name,
						$settings?.userLocation
							? await getAndUpdateUserLocation(localStorage.token).catch((err) => {
									console.error(err);
									return undefined;
								})
							: undefined
					)
				},
				model_item: $models.find((m) => m.id === model.id),

				session_id: $socket?.id,
				chat_id: $chatId,
				id: responseMessageId,

				background_tasks: {
					...(!$temporaryChatEnabled &&
					(messages.length == 1 ||
						(messages.length == 2 &&
							messages.at(0)?.role === 'system' &&
							messages.at(1)?.role === 'user')) &&
					(selectedModels[0] === model.id || atSelectedModel !== undefined)
						? {
								title_generation: $settings?.title?.auto ?? true,
								tags_generation: $settings?.autoTags ?? true
							}
						: {}),
					follow_up_generation: $settings?.autoFollowUps ?? true
				},

				...(stream && (model.info?.meta?.capabilities?.usage ?? false)
					? {
							stream_options: {
								include_usage: true
							}
						}
					: {})
			},
			`${WEBUI_BASE_URL}/api`
		).catch(async (error) => {
			toast.error(`${error}`);

			responseMessage.error = {
				content: error
			};
			responseMessage.done = true;

			history.messages[responseMessageId] = responseMessage;
			history.currentId = responseMessageId;

			return null;
		});

		if (res) {
			if (res.error) {
				await handleOpenAIError(res.error, responseMessage);
			} else {
				if (taskIds) {
					taskIds.push(res.task_id);
				} else {
					taskIds = [res.task_id];
				}
			}
		}

		await tick();
		scrollToBottom();
	};

	const handleOpenAIError = async (error, responseMessage) => {
		let errorMessage = '';
		let innerError;

		if (error) {
			innerError = error;
		}

		console.error(innerError);
		if ('detail' in innerError) {
			// FastAPI error
			toast.error(innerError.detail);
			errorMessage = innerError.detail;
		} else if ('error' in innerError) {
			// OpenAI error
			if ('message' in innerError.error) {
				toast.error(innerError.error.message);
				errorMessage = innerError.error.message;
			} else {
				toast.error(innerError.error);
				errorMessage = innerError.error;
			}
		} else if ('message' in innerError) {
			// OpenAI error
			toast.error(innerError.message);
			errorMessage = innerError.message;
		}

		responseMessage.error = {
			content: $i18n.t(`Uh-oh! There was an issue with the response.`) + '\n' + errorMessage
		};
		responseMessage.done = true;

		if (responseMessage.statusHistory) {
			responseMessage.statusHistory = responseMessage.statusHistory.filter(
				(status) => status.action !== 'knowledge_search'
			);
		}

		history.messages[responseMessage.id] = responseMessage;
	};

	const stopResponse = async () => {
		if (taskIds) {
			for (const taskId of taskIds) {
				const res = await stopTask(localStorage.token, taskId).catch((error) => {
					toast.error(`${error}`);
					return null;
				});
			}

			taskIds = null;

			const responseMessage = history.messages[history.currentId];
			// Set all response messages to done
			for (const messageId of history.messages[responseMessage.parentId].childrenIds) {
				history.messages[messageId].done = true;
			}

			history.messages[history.currentId] = responseMessage;

			if (autoScroll) {
				scrollToBottom();
			}
		}
	};

	const submitMessage = async (parentId, prompt) => {
		let userPrompt = prompt;
		let userMessageId = uuidv4();

		let userMessage = {
			id: userMessageId,
			parentId: parentId,
			childrenIds: [],
			role: 'user',
			content: userPrompt,
			models: selectedModels,
			timestamp: Math.floor(Date.now() / 1000) // Unix epoch
		};

		if (parentId !== null) {
			history.messages[parentId].childrenIds = [
				...history.messages[parentId].childrenIds,
				userMessageId
			];
		}

		history.messages[userMessageId] = userMessage;
		history.currentId = userMessageId;

		// CRITICAL FIX: Commit working entities for existing chats (follow-up messages)
		// This ensures PII entities detected while typing are persisted before sending
		if ($chatId && $chatId !== 'local') {
			try {
				const { PiiSessionManager } = await import('$lib/utils/pii');
				const piiManager = PiiSessionManager.getInstance();
				piiManager.commitConversationWorkingEntities($chatId);
				console.log('Chat: Committed working entities for follow-up message:', $chatId);
			} catch (error) {
				console.warn('Chat: Failed to commit working entities for follow-up:', error);
			}
		}

		await tick();

		if (autoScroll) {
			scrollToBottom();
		}

		await sendPrompt(history, userPrompt, userMessageId);
	};

	const regenerateResponse = async (message) => {
		console.log('regenerateResponse');

		if (history.currentId) {
			let userMessage = history.messages[message.parentId];
			let userPrompt = userMessage.content;

			if (autoScroll) {
				scrollToBottom();
			}

			if ((userMessage?.models ?? [...selectedModels]).length == 1) {
				// If user message has only one model selected, sendPrompt automatically selects it for regeneration
				await sendPrompt(history, userPrompt, userMessage.id);
			} else {
				// If there are multiple models selected, use the model of the response message for regeneration
				// e.g. many model chat
				await sendPrompt(history, userPrompt, userMessage.id, {
					modelId: message.model,
					modelIdx: message.modelIdx
				});
			}
		}
	};

	const continueResponse = async () => {
		console.log('continueResponse');
		const _chatId = JSON.parse(JSON.stringify($chatId));

		if (history.currentId && history.messages[history.currentId].done == true) {
			const responseMessage = history.messages[history.currentId];
			responseMessage.done = false;
			await tick();

			const model = $models
				.filter((m) => m.id === (responseMessage?.selectedModelId ?? responseMessage.model))
				.at(0);

			if (model) {
				await sendPromptSocket(history, model, responseMessage.id, _chatId);
			}
		}
	};

	const mergeResponses = async (messageId, responses, _chatId) => {
		console.log('mergeResponses', messageId, responses);
		const message = history.messages[messageId];
		const mergedResponse = {
			status: true,
			content: ''
		};
		message.merged = mergedResponse;
		history.messages[messageId] = message;

		try {
			const [res, controller] = await generateMoACompletion(
				localStorage.token,
				message.model,
				history.messages[message.parentId].content,
				responses
			);

			if (res && res.ok && res.body) {
				const textStream = await createOpenAITextStream(res.body, $settings.splitLargeChunks);
				for await (const update of textStream) {
					const { value, done, sources, error, usage } = update;
					if (error || done) {
						break;
					}

					if (mergedResponse.content == '' && value == '\n') {
						continue;
					} else {
						mergedResponse.content += value;
						history.messages[messageId] = message;
					}

					if (autoScroll) {
						scrollToBottom();
					}
				}

				await saveChatHandler(_chatId, history);
			} else {
				console.error(res);
			}
		} catch (e) {
			console.error(e);
		}
	};

	const initChatHandler = async (history) => {
		let _chatId = $chatId;

		const { PiiSessionManager } = await import('$lib/utils/pii');
		const piiManager = PiiSessionManager.getInstance();

		if (!$temporaryChatEnabled) {
			chat = await createNewChat(
				localStorage.token,
				{
					id: _chatId,
					title: $i18n.t('New Chat'),
					models: selectedModels,
					system: $settings.system ?? undefined,
					params: params,
					history: history,
					messages: createMessagesList(history, history.currentId),
					tags: [],
					timestamp: Date.now()
				},
				$selectedFolder?.id
			);

			_chatId = chat.id;
			await chatId.set(_chatId);

<<<<<<< HEAD
			if (piiManager.isTemporaryStateActive()) {
				piiManager.transferTemporaryToConversation(_chatId);
			}

			if (_chatId && _chatId !== 'local') {
				piiManager.commitConversationWorkingEntities(_chatId);
			}
=======
			window.history.replaceState(history.state, '', `/c/${_chatId}`);

			await tick();
>>>>>>> 2470da83

			await chats.set(await getChatList(localStorage.token, $currentChatPage));
			currentChatPage.set(1);

			selectedFolder.set(null);
		} else {
			_chatId = 'local';
			await chatId.set('local');
		}
		await tick();

		return _chatId;
	};

	const saveChatHandler = async (_chatId, history) => {
		if ($chatId == _chatId) {
			if (!$temporaryChatEnabled) {
				// Get PII state for this conversation
				const { PiiSessionManager } = await import('$lib/utils/pii');
				const piiManager = PiiSessionManager.getInstance();
				const piiState = piiManager.getConversationState(_chatId);

				const chatData = {
					models: selectedModels,
					history: history,
					messages: createMessagesList(history, history.currentId),
					params: params,
					files: chatFiles,
					...(piiState && { piiState })
				};

				chat = await updateChatById(localStorage.token, _chatId, chatData);
				currentChatPage.set(1);
				await chats.set(await getChatList(localStorage.token, $currentChatPage));
			}
		}
	};

	// Expose saveChatHandler for PiiSessionManager to trigger saves
	if (typeof window !== 'undefined') {
		(window as any).triggerPiiChatSave = async (conversationId: string) => {
			if (conversationId === $chatId) {
				await saveChatHandler(conversationId, history);
			}
		};
	}
</script>

<svelte:head>
	<title>
		{$chatTitle
			? `${$chatTitle.length > 30 ? `${$chatTitle.slice(0, 30)}...` : $chatTitle} • ${$WEBUI_NAME}`
			: `${$WEBUI_NAME}`}
	</title>
</svelte:head>

<audio id="audioElement" src="" style="display: none;" />

<EventConfirmDialog
	bind:show={showEventConfirmation}
	title={eventConfirmationTitle}
	message={eventConfirmationMessage}
	input={eventConfirmationInput}
	inputPlaceholder={eventConfirmationInputPlaceholder}
	inputValue={eventConfirmationInputValue}
	on:confirm={(e) => {
		if (e.detail) {
			eventCallback(e.detail);
		} else {
			eventCallback(true);
		}
	}}
	on:cancel={() => {
		eventCallback(false);
	}}
/>

<div
	class="h-screen max-h-[100dvh] transition-width duration-200 ease-in-out {$showSidebar
		? '  md:max-w-[calc(100%-260px)]'
		: ' '} w-full max-w-full flex flex-col"
	id="chat-container"
>
	{#if !loading}
		<div in:fade={{ duration: 50 }} class="w-full h-full flex flex-col">
			{#if $settings?.backgroundImageUrl ?? null}
				<div
					class="absolute {$showSidebar
						? 'md:max-w-[calc(100%-260px)] md:translate-x-[260px]'
						: ''} top-0 left-0 w-full h-full bg-cover bg-center bg-no-repeat"
					style="background-image: url({$settings.backgroundImageUrl})  "
				/>

				<div
					class="absolute top-0 left-0 w-full h-full bg-linear-to-t from-white to-white/85 dark:from-gray-900 dark:to-gray-900/90 z-0"
				/>
			{/if}

			<PaneGroup direction="horizontal" class="w-full h-full">
				<Pane defaultSize={50} class="h-full flex relative max-w-full flex-col">
					<Navbar
						bind:this={navbarElement}
						chat={{
							id: $chatId,
							chat: {
								title: $chatTitle,
								models: selectedModels,
								system: $settings.system ?? undefined,
								params: params,
								history: history,
								timestamp: Date.now()
							}
						}}
						{history}
						title={$chatTitle}
						bind:selectedModels
						shareEnabled={!!history.currentId}
						{initNewChat}
						showBanners={!showCommands}
					/>

					<div class="flex flex-col flex-auto z-10 w-full @container">
						{#if $settings?.landingPageMode === 'chat' || createMessagesList(history, history.currentId).length > 0}
							<div
								class=" pb-2.5 flex flex-col justify-between w-full flex-auto overflow-auto h-0 max-w-full z-10 scrollbar-hidden"
								id="messages-container"
								bind:this={messagesContainerElement}
								on:scroll={(e) => {
									autoScroll =
										messagesContainerElement.scrollHeight - messagesContainerElement.scrollTop <=
										messagesContainerElement.clientHeight + 5;
								}}
							>
								<div class=" h-full w-full flex flex-col">
									<Messages
										chatId={$chatId}
										bind:history
										bind:autoScroll
										bind:prompt
										{selectedModels}
										{atSelectedModel}
										{sendPrompt}
										{showMessage}
										{submitMessage}
										{continueResponse}
										{regenerateResponse}
										{mergeResponses}
										{chatActionHandler}
										{addMessages}
										bottomPadding={files.length > 0}
										{onSelect}
									/>
								</div>
							</div>

							<div class=" pb-2">
								<MessageInput
									bind:this={messageInput}
									{history}
									{taskIds}
									{selectedModels}
									bind:files
									bind:prompt
									bind:autoScroll
									bind:selectedToolIds
									bind:selectedFilterIds
									bind:imageGenerationEnabled
									bind:codeInterpreterEnabled
									bind:webSearchEnabled
									bind:atSelectedModel
									bind:showCommands
									toolServers={$toolServers}
									transparentBackground={$settings?.backgroundImageUrl ?? false}
									{stopResponse}
									{createMessagePair}
									chatId={$chatId}
									onChange={(input) => {
										if (!$temporaryChatEnabled) {
											if (input.prompt !== null) {
												sessionStorage.setItem(
													`chat-input${$chatId ? `-${$chatId}` : ''}`,
													JSON.stringify(input)
												);
											} else {
												sessionStorage.removeItem(`chat-input${$chatId ? `-${$chatId}` : ''}`);
											}
										}
									}}
									on:upload={async (e) => {
										const { type, data } = e.detail;

										if (type === 'web') {
											await uploadWeb(data);
										} else if (type === 'youtube') {
											await uploadYoutubeTranscription(data);
										} else if (type === 'google-drive') {
											await uploadGoogleDriveFile(data);
										}
									}}
									on:submit={async (e) => {
										if (e.detail || files.length > 0) {
											await tick();
											submitPrompt(
												($settings?.richTextInput ?? true)
													? e.detail.replaceAll('\n\n', '\n')
													: e.detail
											);
										}
									}}
								/>

								<div
									class="absolute bottom-1 text-xs text-gray-500 text-center line-clamp-1 right-0 left-0"
								>
									<!-- {$i18n.t('LLMs can make mistakes. Verify important information.')} -->
								</div>
							</div>
						{:else}
							<div class="overflow-auto w-full h-full flex items-center">
								<Placeholder
									{history}
									{selectedModels}
									bind:messageInput
									bind:files
									bind:prompt
									bind:autoScroll
									bind:selectedToolIds
									bind:selectedFilterIds
									bind:imageGenerationEnabled
									bind:codeInterpreterEnabled
									bind:webSearchEnabled
									bind:atSelectedModel
									bind:showCommands
									transparentBackground={$settings?.backgroundImageUrl ?? false}
									toolServers={$toolServers}
									{stopResponse}
									{createMessagePair}
<<<<<<< HEAD
									chatId={$chatId}
=======
									{onSelect}
>>>>>>> 2470da83
									on:upload={async (e) => {
										const { type, data } = e.detail;

										if (type === 'web') {
											await uploadWeb(data);
										} else if (type === 'youtube') {
											await uploadYoutubeTranscription(data);
										} else if (type === 'google-drive') {
											await uploadGoogleDriveFile(data);
										}
									}}
									on:submit={async (e) => {
										if (e.detail || files.length > 0) {
											await tick();
											submitPrompt(
												($settings?.richTextInput ?? true)
													? e.detail.replaceAll('\n\n', '\n')
													: e.detail
											);
										}
									}}
								/>
							</div>
						{/if}
					</div>
				</Pane>

				<ChatControls
					bind:this={controlPaneComponent}
					bind:history
					bind:chatFiles
					bind:params
					bind:files
					bind:pane={controlPane}
					chatId={$chatId}
					modelId={selectedModelIds?.at(0) ?? null}
					models={selectedModelIds.reduce((a, e, i, arr) => {
						const model = $models.find((m) => m.id === e);
						if (model) {
							return [...a, model];
						}
						return a;
					}, [])}
					{submitPrompt}
					{stopResponse}
					{showMessage}
					{eventTarget}
				/>
			</PaneGroup>
		</div>
	{:else if loading}
		<div class=" flex items-center justify-center h-full w-full">
			<div class="m-auto">
				<Spinner className="size-5" />
			</div>
		</div>
	{/if}
</div><|MERGE_RESOLUTION|>--- conflicted
+++ resolved
@@ -2053,7 +2053,10 @@
 			_chatId = chat.id;
 			await chatId.set(_chatId);
 
-<<<<<<< HEAD
+			window.history.replaceState(history.state, '', `/c/${_chatId}`);
+
+			await tick();
+
 			if (piiManager.isTemporaryStateActive()) {
 				piiManager.transferTemporaryToConversation(_chatId);
 			}
@@ -2061,11 +2064,6 @@
 			if (_chatId && _chatId !== 'local') {
 				piiManager.commitConversationWorkingEntities(_chatId);
 			}
-=======
-			window.history.replaceState(history.state, '', `/c/${_chatId}`);
-
-			await tick();
->>>>>>> 2470da83
 
 			await chats.set(await getChatList(localStorage.token, $currentChatPage));
 			currentChatPage.set(1);
@@ -2303,11 +2301,8 @@
 									toolServers={$toolServers}
 									{stopResponse}
 									{createMessagePair}
-<<<<<<< HEAD
+									{onSelect}
 									chatId={$chatId}
-=======
-									{onSelect}
->>>>>>> 2470da83
 									on:upload={async (e) => {
 										const { type, data } = e.detail;
 
