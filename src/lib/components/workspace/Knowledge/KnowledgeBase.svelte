--- conflicted
+++ resolved
@@ -51,9 +51,7 @@
 	import LockClosed from '$lib/components/icons/LockClosed.svelte';
 	import AccessControlModal from '../common/AccessControlModal.svelte';
 	import Search from '$lib/components/icons/Search.svelte';
-<<<<<<< HEAD
 	import Textarea from '$lib/components/common/Textarea.svelte';
-=======
 	import Mask from '$lib/components/icons/Mask.svelte';
 	import Tooltip from '$lib/components/common/Tooltip.svelte';
 	// PII session manager to seed backend-detected entities for highlighting
@@ -81,7 +79,6 @@
 			}
 		}, 400);
 	};
->>>>>>> d4c7df65
 
 	let largeScreen = true;
 
@@ -227,16 +224,13 @@
 
 			if (uploadedFile) {
 				console.log(uploadedFile);
-<<<<<<< HEAD
 
 				if (uploadedFile.error) {
 					console.warn('File upload warning:', uploadedFile.error);
 					toast.warning(uploadedFile.error);
 				}
 
-=======
 				// Promote temp item to processing state and keep reference to server file for progress
->>>>>>> d4c7df65
 				knowledge.files = knowledge.files.map((item) => {
 					if (item.itemId === tempItemId) {
 						item.id = uploadedFile.id;
@@ -682,7 +676,6 @@
 	};
 
 	const updateFileContentHandler = async () => {
-<<<<<<< HEAD
 		if (isSaving) {
 			console.log('Save operation already in progress, skipping...');
 			return;
@@ -691,13 +684,65 @@
 		try {
 			const fileId = selectedFile.id;
 			const content = selectedFileContent;
+
 			// Clear the cache for this file since we're updating it
 			fileContentCache.delete(fileId);
-			const res = await updateFileDataContentById(localStorage.token, fileId, content).catch(
-				(e) => {
-					toast.error(`${e}`);
+
+			// Collect PII state and entities to send with content update
+			let piiState = null;
+			let piiPayload: Record<string, any> | null = null;
+			try {
+				const convoId = `${id || 'kb'}:${fileId}`;
+				const state = PiiSessionManager.getInstance().getConversationState(convoId);
+				if (state) {
+					piiState = state as any;
+					const entities = state.entities || [];
+					const map: Record<string, any> = {};
+					entities.forEach((ent) => {
+						const key = ent.raw_text || ent.label;
+						if (!key) return;
+						map[key] = {
+							id: ent.id,
+							label: ent.label,
+							type: ent.type || 'PII',
+							text: (ent.raw_text || ent.label).toLowerCase(),
+							raw_text: ent.raw_text || ent.label,
+							occurrences: (ent.occurrences || []).map((o) => ({
+								start_idx: o.start_idx,
+								end_idx: o.end_idx
+							}))
+						};
+					});
+					piiPayload = map;
 				}
-			);
+			} catch (e) {
+				// ignore PII packaging errors
+			}
+
+			// Mask filename in content if PII detection is enabled
+			let processedContent = content;
+			if (enablePiiDetection && selectedFile) {
+				// Add filename mapping for this file
+				const convoId = `${id || 'kb'}:${fileId}`;
+				piiSessionManager.addFilenameMapping(convoId, fileId, selectedFile.meta?.name || 'unknown');
+
+				// Replace any occurrences of the actual filename with the file ID
+				const filename = selectedFile.meta?.name || '';
+				if (filename) {
+					const escapedFilename = filename.replace(/[.*+?^${}()|[\]\\]/g, '\\$&');
+					const filenameRegex = new RegExp(`\\b${escapedFilename}\\b`, 'gi');
+					processedContent = processedContent.replace(filenameRegex, fileId);
+				}
+			}
+
+			const res = await updateFileDataContentById(localStorage.token, fileId, processedContent, {
+				pii: piiPayload || undefined,
+				piiState: piiState || undefined
+			}).catch((e) => {
+				toast.error(`${e}`);
+				return null;
+			});
+
 			const updatedKnowledge = await updateFileFromKnowledgeById(
 				localStorage.token,
 				id,
@@ -705,86 +750,13 @@
 			).catch((e) => {
 				toast.error(`${e}`);
 			});
+
 			if (res && updatedKnowledge) {
 				knowledge = updatedKnowledge;
 				toast.success($i18n.t('File content updated successfully.'));
 			}
 		} finally {
 			isSaving = false;
-=======
-		const fileId = selectedFile.id;
-		const content = selectedFileContent;
-
-		// Clear the cache for this file since we're updating it
-		fileContentCache.delete(fileId);
-
-		// Collect PII state and entities to send with content update
-		let piiState = null;
-		let piiPayload: Record<string, any> | null = null;
-		try {
-			const convoId = `${id || 'kb'}:${fileId}`;
-			const state = PiiSessionManager.getInstance().getConversationState(convoId);
-			if (state) {
-				piiState = state as any;
-				const entities = state.entities || [];
-				const map: Record<string, any> = {};
-				entities.forEach((ent) => {
-					const key = ent.raw_text || ent.label;
-					if (!key) return;
-					map[key] = {
-						id: ent.id,
-						label: ent.label,
-						type: ent.type || 'PII',
-						text: (ent.raw_text || ent.label).toLowerCase(),
-						raw_text: ent.raw_text || ent.label,
-						occurrences: (ent.occurrences || []).map((o) => ({
-							start_idx: o.start_idx,
-							end_idx: o.end_idx
-						}))
-					};
-				});
-				piiPayload = map;
-			}
-		} catch (e) {
-			// ignore PII packaging errors
-		}
-
-		// Mask filename in content if PII detection is enabled
-		let processedContent = content;
-		if (enablePiiDetection && selectedFile) {
-			// Add filename mapping for this file
-			const convoId = `${id || 'kb'}:${fileId}`;
-			piiSessionManager.addFilenameMapping(convoId, fileId, selectedFile.meta?.name || 'unknown');
-
-			// Replace any occurrences of the actual filename with the file ID
-			const filename = selectedFile.meta?.name || '';
-			if (filename) {
-				const escapedFilename = filename.replace(/[.*+?^${}()|[\]\\]/g, '\\$&');
-				const filenameRegex = new RegExp(`\\b${escapedFilename}\\b`, 'gi');
-				processedContent = processedContent.replace(filenameRegex, fileId);
-			}
-		}
-
-		const res = await updateFileDataContentById(localStorage.token, fileId, processedContent, {
-			pii: piiPayload || undefined,
-			piiState: piiState || undefined
-		}).catch((e) => {
-			toast.error(`${e}`);
-			return null;
-		});
-
-		const updatedKnowledge = await updateFileFromKnowledgeById(
-			localStorage.token,
-			id,
-			fileId
-		).catch((e) => {
-			toast.error(`${e}`);
-		});
-
-		if (res && updatedKnowledge) {
-			knowledge = updatedKnowledge;
-			toast.success($i18n.t('File content updated successfully.'));
->>>>>>> d4c7df65
 		}
 	};
 
@@ -1258,43 +1230,11 @@
 								class=" flex-1 w-full h-full max-h-full text-sm bg-transparent outline-hidden overflow-y-auto scrollbar-hidden"
 							>
 								{#key selectedFile.id}
-<<<<<<< HEAD
-									<textarea
-										class="w-full h-full outline-none resize-none"
-										bind:value={selectedFileContent}
-										placeholder={$i18n.t('Add content here')}
-=======
 									<RichTextInput
-										bind:editor={kbEditor}
-										className="input-prose-sm pii-selectable"
+										className="input-prose-sm"
 										bind:value={selectedFileContent}
 										placeholder={$i18n.t('Add content here')}
 										preserveBreaks={false}
-										{enablePiiDetection}
-										{piiApiKey}
-										enablePiiModifiers={enablePiiDetection}
-										piiMaskingEnabled={enablePiiDetection}
-										piiDetectionOnlyAfterUserEdit={true}
-										piiModifierLabels={[
-											'PERSON',
-											'EMAIL',
-											'PHONE_NUMBER',
-											'ADDRESS',
-											'SSN',
-											'CREDIT_CARD',
-											'DATE_TIME',
-											'IP_ADDRESS',
-											'URL',
-											'IBAN',
-											'MEDICAL_LICENSE',
-											'US_PASSPORT',
-											'US_DRIVER_LICENSE'
-										]}
-										conversationId={`${id || 'kb'}:${selectedFile?.id || ''}`}
-										onPiiToggled={() => selectedFile?.id && savePiiStateDebounced(selectedFile.id)}
-										onPiiModifiersChanged={() =>
-											selectedFile?.id && savePiiStateDebounced(selectedFile.id)}
->>>>>>> d4c7df65
 									/>
 								{/key}
 							</div>
@@ -1354,43 +1294,11 @@
 								class=" flex-1 w-full h-full max-h-full py-2.5 px-3.5 rounded-lg text-sm bg-transparent overflow-y-auto scrollbar-hidden"
 							>
 								{#key selectedFile.id}
-<<<<<<< HEAD
-									<textarea
-										class="w-full h-full outline-none resize-none"
-										bind:value={selectedFileContent}
-										placeholder={$i18n.t('Add content here')}
-=======
 									<RichTextInput
-										bind:editor={kbEditor}
-										className="input-prose-sm pii-selectable"
+										className="input-prose-sm"
 										bind:value={selectedFileContent}
 										placeholder={$i18n.t('Add content here')}
 										preserveBreaks={false}
-										{enablePiiDetection}
-										{piiApiKey}
-										enablePiiModifiers={enablePiiDetection}
-										piiMaskingEnabled={enablePiiDetection}
-										piiDetectionOnlyAfterUserEdit={true}
-										piiModifierLabels={[
-											'PERSON',
-											'EMAIL',
-											'PHONE_NUMBER',
-											'ADDRESS',
-											'SSN',
-											'CREDIT_CARD',
-											'DATE_TIME',
-											'IP_ADDRESS',
-											'URL',
-											'IBAN',
-											'MEDICAL_LICENSE',
-											'US_PASSPORT',
-											'US_DRIVER_LICENSE'
-										]}
-										conversationId={`${id || 'kb'}:${selectedFile?.id || ''}`}
-										onPiiToggled={() => selectedFile?.id && savePiiStateDebounced(selectedFile.id)}
-										onPiiModifiersChanged={() =>
-											selectedFile?.id && savePiiStateDebounced(selectedFile.id)}
->>>>>>> d4c7df65
 									/>
 								{/key}
 							</div>
