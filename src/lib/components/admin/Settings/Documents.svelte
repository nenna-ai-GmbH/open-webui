<script lang="ts">
	import { toast } from 'svelte-sonner';

	import { onMount, getContext, createEventDispatcher } from 'svelte';

	const dispatch = createEventDispatcher();

	import {
		getQuerySettings,
		updateQuerySettings,
		resetVectorDB,
		getEmbeddingConfig,
		updateEmbeddingConfig,
		getRerankingConfig,
		updateRerankingConfig,
		getRAGConfig,
		updateRAGConfig
	} from '$lib/apis/retrieval';

	import { reindexKnowledgeFiles } from '$lib/apis/knowledge';
	import { deleteAllFiles } from '$lib/apis/files';

	import ResetUploadDirConfirmDialog from '$lib/components/common/ConfirmDialog.svelte';
	import ResetVectorDBConfirmDialog from '$lib/components/common/ConfirmDialog.svelte';
	import ReindexKnowledgeFilesConfirmDialog from '$lib/components/common/ConfirmDialog.svelte';
	import SensitiveInput from '$lib/components/common/SensitiveInput.svelte';
	import Tooltip from '$lib/components/common/Tooltip.svelte';
	import Switch from '$lib/components/common/Switch.svelte';
	import Textarea from '$lib/components/common/Textarea.svelte';
	import Spinner from '$lib/components/common/Spinner.svelte';

	const i18n = getContext('i18n');

	let updateEmbeddingModelLoading = false;
	let updateRerankingModelLoading = false;

	let showResetConfirm = false;
	let showResetUploadDirConfirm = false;
	let showReindexConfirm = false;

	let embeddingEngine = '';
	let embeddingModel = '';
	let embeddingBatchSize = 1;
	let rerankingModel = '';

	let OpenAIUrl = '';
	let OpenAIKey = '';

	let AzureOpenAIUrl = '';
	let AzureOpenAIKey = '';
	let AzureOpenAIVersion = '';

	let OllamaUrl = '';
	let OllamaKey = '';

	let querySettings = {
		template: '',
		r: 0.0,
		k: 4,
		k_reranker: 4,
		hybrid: false
	};

	let RAGConfig = null;

	const embeddingModelUpdateHandler = async () => {
		if (embeddingEngine === '' && embeddingModel.split('/').length - 1 > 1) {
			toast.error(
				$i18n.t(
					'Model filesystem path detected. Model shortname is required for update, cannot continue.'
				)
			);
			return;
		}
		if (embeddingEngine === 'ollama' && embeddingModel === '') {
			toast.error(
				$i18n.t(
					'Model filesystem path detected. Model shortname is required for update, cannot continue.'
				)
			);
			return;
		}

		if (embeddingEngine === 'openai' && embeddingModel === '') {
			toast.error(
				$i18n.t(
					'Model filesystem path detected. Model shortname is required for update, cannot continue.'
				)
			);
			return;
		}

		if (
			embeddingEngine === 'azure_openai' &&
			(AzureOpenAIKey === '' || AzureOpenAIUrl === '' || AzureOpenAIVersion === '')
		) {
			toast.error($i18n.t('OpenAI URL/Key required.'));
			return;
		}

		console.debug('Update embedding model attempt:', embeddingModel);

		updateEmbeddingModelLoading = true;
		const res = await updateEmbeddingConfig(localStorage.token, {
			embedding_engine: embeddingEngine,
			embedding_model: embeddingModel,
			embedding_batch_size: embeddingBatchSize,
			ollama_config: {
				key: OllamaKey,
				url: OllamaUrl
			},
			openai_config: {
				key: OpenAIKey,
				url: OpenAIUrl
			},
			azure_openai_config: {
				key: AzureOpenAIKey,
				url: AzureOpenAIUrl,
				version: AzureOpenAIVersion
			}
		}).catch(async (error) => {
			toast.error(`${error}`);
			await setEmbeddingConfig();
			return null;
		});
		updateEmbeddingModelLoading = false;

		if (res) {
			console.debug('embeddingModelUpdateHandler:', res);
			if (res.status === true) {
				toast.success($i18n.t('Embedding model set to "{{embedding_model}}"', res), {
					duration: 1000 * 10
				});
			}
		}
	};

	const submitHandler = async () => {
		if (
			RAGConfig.CONTENT_EXTRACTION_ENGINE === 'external' &&
			RAGConfig.EXTERNAL_DOCUMENT_LOADER_URL === ''
		) {
			toast.error($i18n.t('External Document Loader URL required.'));
			return;
		}
		if (RAGConfig.CONTENT_EXTRACTION_ENGINE === 'tika' && RAGConfig.TIKA_SERVER_URL === '') {
			toast.error($i18n.t('Tika Server URL required.'));
			return;
		}
		if (RAGConfig.CONTENT_EXTRACTION_ENGINE === 'docling' && RAGConfig.DOCLING_SERVER_URL === '') {
			toast.error($i18n.t('Docling Server URL required.'));
			return;
		}
		if (
			RAGConfig.CONTENT_EXTRACTION_ENGINE === 'docling' &&
			RAGConfig.DOCLING_DO_OCR &&
			((RAGConfig.DOCLING_OCR_ENGINE === '' && RAGConfig.DOCLING_OCR_LANG !== '') ||
				(RAGConfig.DOCLING_OCR_ENGINE !== '' && RAGConfig.DOCLING_OCR_LANG === ''))
		) {
			toast.error(
				$i18n.t('Both Docling OCR Engine and Language(s) must be provided or both left empty.')
			);
			return;
		}
		if (
			RAGConfig.CONTENT_EXTRACTION_ENGINE === 'docling' &&
			RAGConfig.DOCLING_DO_OCR === false &&
			RAGConfig.DOCLING_FORCE_OCR === true
		) {
			toast.error($i18n.t('In order to force OCR, performing OCR must be enabled.'));
			return;
		}

		if (
			RAGConfig.CONTENT_EXTRACTION_ENGINE === 'datalab_marker' &&
			!RAGConfig.DATALAB_MARKER_API_KEY
		) {
			toast.error($i18n.t('Datalab Marker API Key required.'));
			return;
		}

		if (
			RAGConfig.CONTENT_EXTRACTION_ENGINE === 'datalab_marker' &&
			RAGConfig.DATALAB_MARKER_ADDITIONAL_CONFIG &&
			RAGConfig.DATALAB_MARKER_ADDITIONAL_CONFIG.trim() !== ''
		) {
			try {
				JSON.parse(RAGConfig.DATALAB_MARKER_ADDITIONAL_CONFIG);
			} catch (e) {
				toast.error($i18n.t('Invalid JSON format in Additional Config'));
				return;
			}
		}

		if (
			RAGConfig.CONTENT_EXTRACTION_ENGINE === 'document_intelligence' &&
			RAGConfig.DOCUMENT_INTELLIGENCE_ENDPOINT === ''
		) {
			toast.error($i18n.t('Document Intelligence endpoint required.'));
			return;
		}
		if (
			RAGConfig.CONTENT_EXTRACTION_ENGINE === 'mistral_ocr' &&
			RAGConfig.MISTRAL_OCR_API_KEY === ''
		) {
			toast.error($i18n.t('Mistral OCR API Key required.'));
			return;
		}

		if (!RAGConfig.BYPASS_EMBEDDING_AND_RETRIEVAL) {
			await embeddingModelUpdateHandler();
		}

		const res = await updateRAGConfig(localStorage.token, {
			...RAGConfig,
			ALLOWED_FILE_EXTENSIONS: RAGConfig.ALLOWED_FILE_EXTENSIONS.split(',')
				.map((ext) => ext.trim())
				.filter((ext) => ext !== ''),
			DOCLING_PICTURE_DESCRIPTION_LOCAL: JSON.parse(
				RAGConfig.DOCLING_PICTURE_DESCRIPTION_LOCAL || '{}'
			),
			DOCLING_PICTURE_DESCRIPTION_API: JSON.parse(RAGConfig.DOCLING_PICTURE_DESCRIPTION_API || '{}')
		});
		dispatch('save');
	};

	const setEmbeddingConfig = async () => {
		const embeddingConfig = await getEmbeddingConfig(localStorage.token);

		if (embeddingConfig) {
			embeddingEngine = embeddingConfig.embedding_engine;
			embeddingModel = embeddingConfig.embedding_model;
			embeddingBatchSize = embeddingConfig.embedding_batch_size ?? 1;

			OpenAIKey = embeddingConfig.openai_config.key;
			OpenAIUrl = embeddingConfig.openai_config.url;

			OllamaKey = embeddingConfig.ollama_config.key;
			OllamaUrl = embeddingConfig.ollama_config.url;

			AzureOpenAIKey = embeddingConfig.azure_openai_config.key;
			AzureOpenAIUrl = embeddingConfig.azure_openai_config.url;
			AzureOpenAIVersion = embeddingConfig.azure_openai_config.version;
		}
	};
	onMount(async () => {
		await setEmbeddingConfig();

		const config = await getRAGConfig(localStorage.token);
		config.ALLOWED_FILE_EXTENSIONS = (config?.ALLOWED_FILE_EXTENSIONS ?? []).join(', ');

		config.DOCLING_PICTURE_DESCRIPTION_LOCAL = JSON.stringify(
			config.DOCLING_PICTURE_DESCRIPTION_LOCAL ?? {},
			null,
			2
		);
		config.DOCLING_PICTURE_DESCRIPTION_API = JSON.stringify(
			config.DOCLING_PICTURE_DESCRIPTION_API ?? {},
			null,
			2
		);

		RAGConfig = config;
	});
</script>

<ResetUploadDirConfirmDialog
	bind:show={showResetUploadDirConfirm}
	on:confirm={async () => {
		const res = await deleteAllFiles(localStorage.token).catch((error) => {
			toast.error(`${error}`);
			return null;
		});

		if (res) {
			toast.success($i18n.t('Success'));
		}
	}}
/>

<ResetVectorDBConfirmDialog
	bind:show={showResetConfirm}
	on:confirm={() => {
		const res = resetVectorDB(localStorage.token).catch((error) => {
			toast.error(`${error}`);
			return null;
		});

		if (res) {
			toast.success($i18n.t('Success'));
		}
	}}
/>

<ReindexKnowledgeFilesConfirmDialog
	bind:show={showReindexConfirm}
	on:confirm={async () => {
		const res = await reindexKnowledgeFiles(localStorage.token).catch((error) => {
			toast.error(`${error}`);
			return null;
		});

		if (res) {
			toast.success($i18n.t('Success'));
		}
	}}
/>

<form
	class="flex flex-col h-full justify-between space-y-3 text-sm"
	on:submit|preventDefault={() => {
		submitHandler();
	}}
>
	{#if RAGConfig}
		<div class=" space-y-2.5 overflow-y-scroll scrollbar-hidden h-full pr-1.5">
			<div class="">
				<div class="mb-3">
					<div class=" mb-2.5 text-base font-medium">{$i18n.t('General')}</div>

					<hr class=" border-gray-100 dark:border-gray-850 my-2" />

					<div class="mb-2.5 flex flex-col w-full justify-between">
						<div class="flex w-full justify-between mb-1">
							<div class="self-center text-xs font-medium">
								{$i18n.t('Content Extraction Engine')}
							</div>
							<div class="">
								<select
									class="dark:bg-gray-900 w-fit pr-8 rounded-sm px-2 text-xs bg-transparent outline-hidden text-right"
									bind:value={RAGConfig.CONTENT_EXTRACTION_ENGINE}
								>
									<option value="">{$i18n.t('Default')}</option>
									<option value="external">{$i18n.t('External')}</option>
									<option value="tika">{$i18n.t('Tika')}</option>
									<option value="docling">{$i18n.t('Docling')}</option>
									<option value="datalab_marker">{$i18n.t('Datalab Marker API')}</option>
									<option value="document_intelligence">{$i18n.t('Document Intelligence')}</option>
									<option value="mistral_ocr">{$i18n.t('Mistral OCR')}</option>
								</select>
							</div>
						</div>

						{#if RAGConfig.CONTENT_EXTRACTION_ENGINE === ''}
							<div class="flex w-full mt-1">
								<div class="flex-1 flex justify-between">
									<div class=" self-center text-xs font-medium">
										{$i18n.t('PDF Extract Images (OCR)')}
									</div>
									<div class="flex items-center relative">
										<Switch bind:state={RAGConfig.PDF_EXTRACT_IMAGES} />
									</div>
								</div>
							</div>
						{:else if RAGConfig.CONTENT_EXTRACTION_ENGINE === 'datalab_marker'}
							<div class="my-0.5 flex gap-2 pr-2">
								<Tooltip
									content={$i18n.t(
										'API Base URL for Datalab Marker service. Defaults to: https://www.datalab.to/api/v1/marker'
									)}
									placement="top-start"
									className="w-full"
								>
									<input
										class="flex-1 w-full text-sm bg-transparent outline-hidden"
										placeholder={$i18n.t('Enter Datalab Marker API Base URL')}
										bind:value={RAGConfig.DATALAB_MARKER_API_BASE_URL}
									/>
								</Tooltip>
							</div>
							<div class="my-0.5 flex gap-2 pr-2">
								<SensitiveInput
									placeholder={$i18n.t('Enter Datalab Marker API Key')}
									required={false}
									bind:value={RAGConfig.DATALAB_MARKER_API_KEY}
								/>
							</div>

							<div class="flex flex-col gap-2 mt-2">
								<div class=" flex flex-col w-full justify-between">
									<div class=" mb-1 text-xs font-medium">
										{$i18n.t('Additional Config')}
									</div>
									<div class="flex w-full items-center relative">
										<Tooltip
											content={$i18n.t(
												'Additional configuration options for marker. This should be a JSON string with key-value pairs. For example, \'{"key": "value"}\'. Supported keys include: disable_links, keep_pageheader_in_output, keep_pagefooter_in_output, filter_blank_pages, drop_repeated_text, layout_coverage_threshold, merge_threshold, height_tolerance, gap_threshold, image_threshold, min_line_length, level_count, default_level'
											)}
											placement="top-start"
											className="w-full"
										>
											<Textarea
												bind:value={RAGConfig.DATALAB_MARKER_ADDITIONAL_CONFIG}
												placeholder={$i18n.t('Enter JSON config (e.g., {"disable_links": true})')}
											/>
										</Tooltip>
									</div>
								</div>
							</div>

							<div class="flex justify-between w-full mt-2">
								<div class="self-center text-xs font-medium">
									<Tooltip
										content={$i18n.t(
											'Significantly improves accuracy by using an LLM to enhance tables, forms, inline math, and layout detection. Will increase latency. Defaults to False.'
										)}
										placement="top-start"
									>
										{$i18n.t('Use LLM')}
									</Tooltip>
								</div>
								<div class="flex items-center">
									<Switch bind:state={RAGConfig.DATALAB_MARKER_USE_LLM} />
								</div>
							</div>
							<div class="flex justify-between w-full mt-2">
								<div class="self-center text-xs font-medium">
									<Tooltip
										content={$i18n.t('Skip the cache and re-run the inference. Defaults to False.')}
										placement="top-start"
									>
										{$i18n.t('Skip Cache')}
									</Tooltip>
								</div>
								<div class="flex items-center">
									<Switch bind:state={RAGConfig.DATALAB_MARKER_SKIP_CACHE} />
								</div>
							</div>
							<div class="flex justify-between w-full mt-2">
								<div class="self-center text-xs font-medium">
									<Tooltip
										content={$i18n.t(
											'Force OCR on all pages of the PDF. This can lead to worse results if you have good text in your PDFs. Defaults to False.'
										)}
										placement="top-start"
									>
										{$i18n.t('Force OCR')}
									</Tooltip>
								</div>
								<div class="flex items-center">
									<Switch bind:state={RAGConfig.DATALAB_MARKER_FORCE_OCR} />
								</div>
							</div>
							<div class="flex justify-between w-full mt-2">
								<div class="self-center text-xs font-medium">
									<Tooltip
										content={$i18n.t(
											'Whether to paginate the output. Each page will be separated by a horizontal rule and page number. Defaults to False.'
										)}
										placement="top-start"
									>
										{$i18n.t('Paginate')}
									</Tooltip>
								</div>
								<div class="flex items-center">
									<Switch bind:state={RAGConfig.DATALAB_MARKER_PAGINATE} />
								</div>
							</div>
							<div class="flex justify-between w-full mt-2">
								<div class="self-center text-xs font-medium">
									<Tooltip
										content={$i18n.t(
											'Strip existing OCR text from the PDF and re-run OCR. Ignored if Force OCR is enabled. Defaults to False.'
										)}
										placement="top-start"
									>
										{$i18n.t('Strip Existing OCR')}
									</Tooltip>
								</div>
								<div class="flex items-center">
									<Switch bind:state={RAGConfig.DATALAB_MARKER_STRIP_EXISTING_OCR} />
								</div>
							</div>
							<div class="flex justify-between w-full mt-2">
								<div class="self-center text-xs font-medium">
									<Tooltip
										content={$i18n.t(
											'Disable image extraction from the PDF. If Use LLM is enabled, images will be automatically captioned. Defaults to False.'
										)}
										placement="top-start"
									>
										{$i18n.t('Disable Image Extraction')}
									</Tooltip>
								</div>
								<div class="flex items-center">
									<Switch bind:state={RAGConfig.DATALAB_MARKER_DISABLE_IMAGE_EXTRACTION} />
								</div>
							</div>
							<div class="flex justify-between w-full mt-2">
								<div class="self-center text-xs font-medium">
									<Tooltip
										content={$i18n.t(
											'Format the lines in the output. Defaults to False. If set to True, the lines will be formatted to detect inline math and styles.'
										)}
										placement="top-start"
									>
										{$i18n.t('Format Lines')}
									</Tooltip>
								</div>
								<div class="flex items-center">
									<Switch bind:state={RAGConfig.DATALAB_MARKER_FORMAT_LINES} />
								</div>
							</div>
							<div class="flex justify-between w-full mt-2">
								<div class="self-center text-xs font-medium">
									<Tooltip
										content={$i18n.t(
											"The output format for the text. Can be 'json', 'markdown', or 'html'. Defaults to 'markdown'."
										)}
										placement="top-start"
									>
										{$i18n.t('Output Format')}
									</Tooltip>
								</div>
								<div class="">
									<select
										class="dark:bg-gray-900 w-fit pr-8 rounded-sm px-2 text-xs bg-transparent outline-hidden text-right"
										bind:value={RAGConfig.DATALAB_MARKER_OUTPUT_FORMAT}
									>
										<option value="markdown">{$i18n.t('Markdown')}</option>
										<option value="json">{$i18n.t('JSON')}</option>
										<option value="html">{$i18n.t('HTML')}</option>
									</select>
								</div>
							</div>
						{:else if RAGConfig.CONTENT_EXTRACTION_ENGINE === 'external'}
							<div class="my-0.5 flex gap-2 pr-2">
								<input
									class="flex-1 w-full text-sm bg-transparent outline-hidden"
									placeholder={$i18n.t('Enter External Document Loader URL')}
									bind:value={RAGConfig.EXTERNAL_DOCUMENT_LOADER_URL}
								/>
								<SensitiveInput
									placeholder={$i18n.t('Enter External Document Loader API Key')}
									required={false}
									bind:value={RAGConfig.EXTERNAL_DOCUMENT_LOADER_API_KEY}
								/>
							</div>
						{:else if RAGConfig.CONTENT_EXTRACTION_ENGINE === 'tika'}
							<div class="flex w-full mt-1">
								<div class="flex-1 mr-2">
									<input
										class="flex-1 w-full text-sm bg-transparent outline-hidden"
										placeholder={$i18n.t('Enter Tika Server URL')}
										bind:value={RAGConfig.TIKA_SERVER_URL}
									/>
								</div>
							</div>
						{:else if RAGConfig.CONTENT_EXTRACTION_ENGINE === 'docling'}
							<div class="flex w-full mt-1">
								<input
									class="flex-1 w-full text-sm bg-transparent outline-hidden"
									placeholder={$i18n.t('Enter Docling Server URL')}
									bind:value={RAGConfig.DOCLING_SERVER_URL}
								/>
							</div>

							<div class="flex w-full mt-2">
								<div class="flex-1 flex justify-between">
									<div class=" self-center text-xs font-medium">
										{$i18n.t('Perform OCR')}
									</div>
									<div class="flex items-center relative">
										<Switch bind:state={RAGConfig.DOCLING_DO_OCR} />
									</div>
								</div>
							</div>
							{#if RAGConfig.DOCLING_DO_OCR}
								<div class="flex w-full mt-2">
									<input
										class="flex-1 w-full text-sm bg-transparent outline-hidden"
										placeholder={$i18n.t('Enter Docling OCR Engine')}
										bind:value={RAGConfig.DOCLING_OCR_ENGINE}
									/>
									<input
										class="flex-1 w-full text-sm bg-transparent outline-hidden"
										placeholder={$i18n.t('Enter Docling OCR Language(s)')}
										bind:value={RAGConfig.DOCLING_OCR_LANG}
									/>
								</div>
							{/if}
							<div class="flex w-full mt-2">
								<div class="flex-1 flex justify-between">
									<div class=" self-center text-xs font-medium">
										{$i18n.t('Force OCR')}
									</div>
									<div class="flex items-center relative">
										<Switch bind:state={RAGConfig.DOCLING_FORCE_OCR} />
									</div>
								</div>
							</div>
							<div class="flex justify-between w-full mt-2">
								<div class="self-center text-xs font-medium">
									<Tooltip content={''} placement="top-start">
										{$i18n.t('PDF Backend')}
									</Tooltip>
								</div>
								<div class="">
									<select
										class="dark:bg-gray-900 w-fit pr-8 rounded-sm px-2 text-xs bg-transparent outline-hidden text-right"
										bind:value={RAGConfig.DOCLING_PDF_BACKEND}
									>
										<option value="pypdfium2">{$i18n.t('pypdfium2')}</option>
										<option value="dlparse_v1">{$i18n.t('dlparse_v1')}</option>
										<option value="dlparse_v2">{$i18n.t('dlparse_v2')}</option>
										<option value="dlparse_v4">{$i18n.t('dlparse_v4')}</option>
									</select>
								</div>
							</div>
							<div class="flex justify-between w-full mt-2">
								<div class="self-center text-xs font-medium">
									<Tooltip content={''} placement="top-start">
										{$i18n.t('Table Mode')}
									</Tooltip>
								</div>
								<div class="">
									<select
										class="dark:bg-gray-900 w-fit pr-8 rounded-sm px-2 text-xs bg-transparent outline-hidden text-right"
										bind:value={RAGConfig.DOCLING_TABLE_MODE}
									>
										<option value="fast">{$i18n.t('fast')}</option>
										<option value="accurate">{$i18n.t('accurate')}</option>
									</select>
								</div>
							</div>
							<div class="flex justify-between w-full mt-2">
								<div class="self-center text-xs font-medium">
									<Tooltip content={''} placement="top-start">
										{$i18n.t('Pipeline')}
									</Tooltip>
								</div>
								<div class="">
									<select
										class="dark:bg-gray-900 w-fit pr-8 rounded-sm px-2 text-xs bg-transparent outline-hidden text-right"
										bind:value={RAGConfig.DOCLING_PIPELINE}
									>
										<option value="standard">{$i18n.t('standard')}</option>
										<option value="vlm">{$i18n.t('vlm')}</option>
									</select>
								</div>
							</div>
<<<<<<< HEAD
=======

							<div class="flex w-full mt-2 items-center gap-2">
								<div class="text-xs font-medium shrink-0">
									{$i18n.t('Markdown Page Break Placeholder')}
								</div>
								<input
									class="flex-1 w-full text-sm bg-transparent outline-hidden"
									placeholder={$i18n.t('e.g., <!-- md-page-break -->')}
									bind:value={RAGConfig.DOCLING_MD_PAGE_BREAK_PLACEHOLDER}
								/>
							</div>

>>>>>>> d4c7df65
							<div class="flex w-full mt-2">
								<div class="flex-1 flex justify-between">
									<div class=" self-center text-xs font-medium">
										{$i18n.t('Describe Pictures in Documents')}
									</div>
									<div class="flex items-center relative">
										<Switch bind:state={RAGConfig.DOCLING_DO_PICTURE_DESCRIPTION} />
									</div>
								</div>
							</div>
							{#if RAGConfig.DOCLING_DO_PICTURE_DESCRIPTION}
								<div class="flex justify-between w-full mt-2">
									<div class="self-center text-xs font-medium">
										<Tooltip content={''} placement="top-start">
											{$i18n.t('Picture Description Mode')}
										</Tooltip>
									</div>
									<div class="">
										<select
											class="dark:bg-gray-900 w-fit pr-8 rounded-sm px-2 text-xs bg-transparent outline-hidden text-right"
											bind:value={RAGConfig.DOCLING_PICTURE_DESCRIPTION_MODE}
										>
											<option value="">{$i18n.t('Default')}</option>
											<option value="local">{$i18n.t('Local')}</option>
											<option value="api">{$i18n.t('API')}</option>
										</select>
									</div>
								</div>

								{#if RAGConfig.DOCLING_PICTURE_DESCRIPTION_MODE === 'local'}
									<div class="flex flex-col gap-2 mt-2">
										<div class=" flex flex-col w-full justify-between">
											<div class=" mb-1 text-xs font-medium">
												{$i18n.t('Picture Description Local Config')}
											</div>
											<div class="flex w-full items-center relative">
												<Tooltip
													content={$i18n.t(
														'Options for running a local vision-language model in the picture description. The parameters refer to a model hosted on Hugging Face. This parameter is mutually exclusive with picture_description_api.'
													)}
													placement="top-start"
													className="w-full"
												>
													<Textarea
														bind:value={RAGConfig.DOCLING_PICTURE_DESCRIPTION_LOCAL}
														placeholder={$i18n.t('Enter Config in JSON format')}
													/>
												</Tooltip>
											</div>
										</div>
									</div>
								{:else if RAGConfig.DOCLING_PICTURE_DESCRIPTION_MODE === 'api'}
									<div class="flex flex-col gap-2 mt-2">
										<div class=" flex flex-col w-full justify-between">
											<div class=" mb-1 text-xs font-medium">
												{$i18n.t('Picture Description API Config')}
											</div>
											<div class="flex w-full items-center relative">
												<Tooltip
													content={$i18n.t(
														'API details for using a vision-language model in the picture description. This parameter is mutually exclusive with picture_description_local.'
													)}
													placement="top-start"
													className="w-full"
												>
													<Textarea
														bind:value={RAGConfig.DOCLING_PICTURE_DESCRIPTION_API}
														placeholder={$i18n.t('Enter Config in JSON format')}
													/>
												</Tooltip>
											</div>
										</div>
									</div>
								{/if}
							{/if}
						{:else if RAGConfig.CONTENT_EXTRACTION_ENGINE === 'document_intelligence'}
							<div class="my-0.5 flex gap-2 pr-2">
								<input
									class="flex-1 w-full text-sm bg-transparent outline-hidden"
									placeholder={$i18n.t('Enter Document Intelligence Endpoint')}
									bind:value={RAGConfig.DOCUMENT_INTELLIGENCE_ENDPOINT}
								/>
								<SensitiveInput
									placeholder={$i18n.t('Enter Document Intelligence Key')}
									bind:value={RAGConfig.DOCUMENT_INTELLIGENCE_KEY}
									required={false}
								/>
							</div>
						{:else if RAGConfig.CONTENT_EXTRACTION_ENGINE === 'mistral_ocr'}
							<div class="my-0.5 flex gap-2 pr-2">
								<SensitiveInput
									placeholder={$i18n.t('Enter Mistral API Key')}
									bind:value={RAGConfig.MISTRAL_OCR_API_KEY}
								/>
							</div>
						{/if}
					</div>

					<div class="  mb-2.5 flex w-full justify-between">
						<div class=" self-center text-xs font-medium">
							<Tooltip content={$i18n.t('Full Context Mode')} placement="top-start">
								{$i18n.t('Bypass Embedding and Retrieval')}
							</Tooltip>
						</div>
						<div class="flex items-center relative">
							<Tooltip
								content={RAGConfig.BYPASS_EMBEDDING_AND_RETRIEVAL
									? $i18n.t(
											'Inject the entire content as context for comprehensive processing, this is recommended for complex queries.'
										)
									: $i18n.t(
											'Default to segmented retrieval for focused and relevant content extraction, this is recommended for most cases.'
										)}
							>
								<Switch bind:state={RAGConfig.BYPASS_EMBEDDING_AND_RETRIEVAL} />
							</Tooltip>
						</div>
					</div>

					{#if !RAGConfig.BYPASS_EMBEDDING_AND_RETRIEVAL}
						<div class="  mb-2.5 flex w-full justify-between">
							<div class=" self-center text-xs font-medium">{$i18n.t('Text Splitter')}</div>
							<div class="flex items-center relative">
								<select
									class="dark:bg-gray-900 w-fit pr-8 rounded-sm px-2 text-xs bg-transparent outline-hidden text-right"
									bind:value={RAGConfig.TEXT_SPLITTER}
								>
									<option value="">{$i18n.t('Default')} ({$i18n.t('Character')})</option>
									<option value="token">{$i18n.t('Token')} ({$i18n.t('Tiktoken')})</option>
									<option value="markdown_header">{$i18n.t('Markdown (Header)')}</option>
								</select>
							</div>
						</div>

						<div class="  mb-2.5 flex w-full justify-between">
							<div class=" flex gap-1.5 w-full">
								<div class="  w-full justify-between">
									<div class="self-center text-xs font-medium min-w-fit mb-1">
										{$i18n.t('Chunk Size')}
									</div>
									<div class="self-center">
										<input
											class=" w-full rounded-lg py-1.5 px-4 text-sm bg-gray-50 dark:text-gray-300 dark:bg-gray-850 outline-hidden"
											type="number"
											placeholder={$i18n.t('Enter Chunk Size')}
											bind:value={RAGConfig.CHUNK_SIZE}
											autocomplete="off"
											min="0"
										/>
									</div>
								</div>

								<div class="w-full">
									<div class=" self-center text-xs font-medium min-w-fit mb-1">
										{$i18n.t('Chunk Overlap')}
									</div>

									<div class="self-center">
										<input
											class="w-full rounded-lg py-1.5 px-4 text-sm bg-gray-50 dark:text-gray-300 dark:bg-gray-850 outline-hidden"
											type="number"
											placeholder={$i18n.t('Enter Chunk Overlap')}
											bind:value={RAGConfig.CHUNK_OVERLAP}
											autocomplete="off"
											min="0"
										/>
									</div>
								</div>
							</div>
						</div>
					{/if}
				</div>

				{#if !RAGConfig.BYPASS_EMBEDDING_AND_RETRIEVAL}
					<div class="mb-3">
						<div class=" mb-2.5 text-base font-medium">{$i18n.t('Embedding')}</div>

						<hr class=" border-gray-100 dark:border-gray-850 my-2" />

						<div class="  mb-2.5 flex flex-col w-full justify-between">
							<div class="flex w-full justify-between">
								<div class=" self-center text-xs font-medium">
									{$i18n.t('Embedding Model Engine')}
								</div>
								<div class="flex items-center relative">
									<select
										class="dark:bg-gray-900 w-fit pr-8 rounded-sm px-2 p-1 text-xs bg-transparent outline-hidden text-right"
										bind:value={embeddingEngine}
										placeholder={$i18n.t('Select an embedding model engine')}
										on:change={(e) => {
											if (e.target.value === 'ollama') {
												embeddingModel = '';
											} else if (e.target.value === 'openai') {
												embeddingModel = 'text-embedding-3-small';
											} else if (e.target.value === 'azure_openai') {
												embeddingModel = 'text-embedding-3-small';
											} else if (e.target.value === '') {
												embeddingModel = 'sentence-transformers/all-MiniLM-L6-v2';
											}
										}}
									>
										<option value="">{$i18n.t('Default (SentenceTransformers)')}</option>
										<option value="ollama">{$i18n.t('Ollama')}</option>
										<option value="openai">{$i18n.t('OpenAI')}</option>
										<option value="azure_openai">{$i18n.t('Azure OpenAI')}</option>
									</select>
								</div>
							</div>

							{#if embeddingEngine === 'openai'}
								<div class="my-0.5 flex gap-2 pr-2">
									<input
										class="flex-1 w-full text-sm bg-transparent outline-hidden"
										placeholder={$i18n.t('API Base URL')}
										bind:value={OpenAIUrl}
										required
									/>

									<SensitiveInput
										placeholder={$i18n.t('API Key')}
										bind:value={OpenAIKey}
										required={false}
									/>
								</div>
							{:else if embeddingEngine === 'ollama'}
								<div class="my-0.5 flex gap-2 pr-2">
									<input
										class="flex-1 w-full text-sm bg-transparent outline-hidden"
										placeholder={$i18n.t('API Base URL')}
										bind:value={OllamaUrl}
										required
									/>

									<SensitiveInput
										placeholder={$i18n.t('API Key')}
										bind:value={OllamaKey}
										required={false}
									/>
								</div>
							{:else if embeddingEngine === 'azure_openai'}
								<div class="my-0.5 flex flex-col gap-2 pr-2 w-full">
									<div class="flex gap-2">
										<input
											class="flex-1 w-full text-sm bg-transparent outline-hidden"
											placeholder={$i18n.t('API Base URL')}
											bind:value={AzureOpenAIUrl}
											required
										/>
										<SensitiveInput placeholder={$i18n.t('API Key')} bind:value={AzureOpenAIKey} />
									</div>
									<div class="flex gap-2">
										<input
											class="flex-1 w-full text-sm bg-transparent outline-hidden"
											placeholder={$i18n.t('Version')}
											bind:value={AzureOpenAIVersion}
											required
										/>
									</div>
								</div>
							{/if}
						</div>

						<div class="  mb-2.5 flex flex-col w-full">
							<div class=" mb-1 text-xs font-medium">{$i18n.t('Embedding Model')}</div>

							<div class="">
								{#if embeddingEngine === 'ollama'}
									<div class="flex w-full">
										<div class="flex-1 mr-2">
											<input
												class="flex-1 w-full text-sm bg-transparent outline-hidden"
												bind:value={embeddingModel}
												placeholder={$i18n.t('Set embedding model')}
												required
											/>
										</div>
									</div>
								{:else}
									<div class="flex w-full">
										<div class="flex-1 mr-2">
											<input
												class="flex-1 w-full text-sm bg-transparent outline-hidden"
												placeholder={$i18n.t('Set embedding model (e.g. {{model}})', {
													model: embeddingModel.slice(-40)
												})}
												bind:value={embeddingModel}
											/>
										</div>

										{#if embeddingEngine === ''}
											<button
												class="px-2.5 bg-transparent text-gray-800 dark:bg-transparent dark:text-gray-100 rounded-lg transition"
												on:click={() => {
													embeddingModelUpdateHandler();
												}}
												disabled={updateEmbeddingModelLoading}
											>
												{#if updateEmbeddingModelLoading}
													<div class="self-center">
														<Spinner />
													</div>
												{:else}
													<svg
														xmlns="http://www.w3.org/2000/svg"
														viewBox="0 0 16 16"
														fill="currentColor"
														class="w-4 h-4"
													>
														<path
															d="M8.75 2.75a.75.75 0 0 0-1.5 0v5.69L5.03 6.22a.75.75 0 0 0-1.06 1.06l3.5 3.5a.75.75 0 0 0 1.06 0l3.5-3.5a.75.75 0 0 0-1.06-1.06L8.75 8.44V2.75Z"
														/>
														<path
															d="M3.5 9.75a.75.75 0 0 0-1.5 0v1.5A2.75 2.75 0 0 0 4.75 14h6.5A2.75 2.75 0 0 0 14 11.25v-1.5a.75.75 0 0 0-1.5 0v1.5c0 .69-.56 1.25-1.25 1.25h-6.5c-.69 0-1.25-.56-1.25-1.25v-1.5Z"
														/>
													</svg>
												{/if}
											</button>
										{/if}
									</div>
								{/if}
							</div>

							<div class="mt-1 mb-1 text-xs text-gray-400 dark:text-gray-500">
								{$i18n.t(
									'Warning: If you update or change your embedding model, you will need to re-import all documents.'
								)}
							</div>
						</div>

						{#if embeddingEngine === 'ollama' || embeddingEngine === 'openai' || embeddingEngine === 'azure_openai'}
							<div class="  mb-2.5 flex w-full justify-between">
								<div class=" self-center text-xs font-medium">
									{$i18n.t('Embedding Batch Size')}
								</div>

								<div class="">
									<input
										bind:value={embeddingBatchSize}
										type="number"
										class=" bg-transparent text-center w-14 outline-none"
										min="-2"
										max="16000"
										step="1"
									/>
								</div>
							</div>
						{/if}
					</div>

					<div class="mb-3">
						<div class=" mb-2.5 text-base font-medium">{$i18n.t('Retrieval')}</div>

						<hr class=" border-gray-100 dark:border-gray-850 my-2" />

						<div class="  mb-2.5 flex w-full justify-between">
							<div class=" self-center text-xs font-medium">{$i18n.t('Full Context Mode')}</div>
							<div class="flex items-center relative">
								<Tooltip
									content={RAGConfig.RAG_FULL_CONTEXT
										? $i18n.t(
												'Inject the entire content as context for comprehensive processing, this is recommended for complex queries.'
											)
										: $i18n.t(
												'Default to segmented retrieval for focused and relevant content extraction, this is recommended for most cases.'
											)}
								>
									<Switch bind:state={RAGConfig.RAG_FULL_CONTEXT} />
								</Tooltip>
							</div>
						</div>

						{#if !RAGConfig.RAG_FULL_CONTEXT}
							<div class="  mb-2.5 flex w-full justify-between">
								<div class=" self-center text-xs font-medium">{$i18n.t('Hybrid Search')}</div>
								<div class="flex items-center relative">
									<Switch bind:state={RAGConfig.ENABLE_RAG_HYBRID_SEARCH} />
								</div>
							</div>

							{#if RAGConfig.ENABLE_RAG_HYBRID_SEARCH === true}
								<div class="  mb-2.5 flex flex-col w-full justify-between">
									<div class="flex w-full justify-between">
										<div class=" self-center text-xs font-medium">
											{$i18n.t('Reranking Engine')}
										</div>
										<div class="flex items-center relative">
											<select
												class="dark:bg-gray-900 w-fit pr-8 rounded-sm px-2 p-1 text-xs bg-transparent outline-hidden text-right"
												bind:value={RAGConfig.RAG_RERANKING_ENGINE}
												placeholder={$i18n.t('Select a reranking model engine')}
												on:change={(e) => {
													if (e.target.value === 'external') {
														RAGConfig.RAG_RERANKING_MODEL = '';
													} else if (e.target.value === '') {
														RAGConfig.RAG_RERANKING_MODEL = 'BAAI/bge-reranker-v2-m3';
													}
												}}
											>
												<option value="">{$i18n.t('Default (SentenceTransformers)')}</option>
												<option value="external">{$i18n.t('External')}</option>
											</select>
										</div>
									</div>

									{#if RAGConfig.RAG_RERANKING_ENGINE === 'external'}
										<div class="my-0.5 flex gap-2 pr-2">
											<input
												class="flex-1 w-full text-sm bg-transparent outline-hidden"
												placeholder={$i18n.t('API Base URL')}
												bind:value={RAGConfig.RAG_EXTERNAL_RERANKER_URL}
												required
											/>

											<SensitiveInput
												placeholder={$i18n.t('API Key')}
												bind:value={RAGConfig.RAG_EXTERNAL_RERANKER_API_KEY}
												required={false}
											/>
										</div>
									{/if}
								</div>

								<div class="  mb-2.5 flex flex-col w-full">
									<div class=" mb-1 text-xs font-medium">{$i18n.t('Reranking Model')}</div>

									<div class="">
										<div class="flex w-full">
											<div class="flex-1 mr-2">
												<input
													class="flex-1 w-full text-sm bg-transparent outline-hidden"
													placeholder={$i18n.t('Set reranking model (e.g. {{model}})', {
														model: 'BAAI/bge-reranker-v2-m3'
													})}
													bind:value={RAGConfig.RAG_RERANKING_MODEL}
												/>
											</div>
										</div>
									</div>
								</div>
							{/if}

							<div class="  mb-2.5 flex w-full justify-between">
								<div class=" self-center text-xs font-medium">{$i18n.t('Top K')}</div>
								<div class="flex items-center relative">
									<input
										class="flex-1 w-full text-sm bg-transparent outline-hidden"
										type="number"
										placeholder={$i18n.t('Enter Top K')}
										bind:value={RAGConfig.TOP_K}
										autocomplete="off"
										min="0"
									/>
								</div>
							</div>

							{#if RAGConfig.ENABLE_RAG_HYBRID_SEARCH === true}
								<div class="mb-2.5 flex w-full justify-between">
									<div class="self-center text-xs font-medium">{$i18n.t('Top K Reranker')}</div>
									<div class="flex items-center relative">
										<input
											class="flex-1 w-full text-sm bg-transparent outline-hidden"
											type="number"
											placeholder={$i18n.t('Enter Top K Reranker')}
											bind:value={RAGConfig.TOP_K_RERANKER}
											autocomplete="off"
											min="0"
										/>
									</div>
								</div>
							{/if}

							{#if RAGConfig.ENABLE_RAG_HYBRID_SEARCH === true}
								<div class="  mb-2.5 flex flex-col w-full justify-between">
									<div class=" flex w-full justify-between">
										<div class=" self-center text-xs font-medium">
											{$i18n.t('Relevance Threshold')}
										</div>
										<div class="flex items-center relative">
											<input
												class="flex-1 w-full text-sm bg-transparent outline-hidden"
												type="number"
												step="0.01"
												placeholder={$i18n.t('Enter Score')}
												bind:value={RAGConfig.RELEVANCE_THRESHOLD}
												autocomplete="off"
												min="0.0"
												title={$i18n.t(
													'The score should be a value between 0.0 (0%) and 1.0 (100%).'
												)}
											/>
										</div>
									</div>
									<div class="mt-1 text-xs text-gray-400 dark:text-gray-500">
										{$i18n.t(
											'Note: If you set a minimum score, the search will only return documents with a score greater than or equal to the minimum score.'
										)}
									</div>
								</div>
							{/if}

							{#if RAGConfig.ENABLE_RAG_HYBRID_SEARCH === true}
								<div class=" mb-2.5 py-0.5 w-full justify-between">
									<Tooltip
										content={$i18n.t(
											'The Weight of BM25 Hybrid Search. 0 more lexical, 1 more semantic. Default 0.5'
										)}
										placement="top-start"
										className="inline-tooltip"
									>
										<div class="flex w-full justify-between">
											<div class=" self-center text-xs font-medium">
												{$i18n.t('BM25 Weight')}
											</div>
											<button
												class="p-1 px-3 text-xs flex rounded-sm transition shrink-0 outline-hidden"
												type="button"
												on:click={() => {
													RAGConfig.HYBRID_BM25_WEIGHT =
														(RAGConfig?.HYBRID_BM25_WEIGHT ?? null) === null ? 0.5 : null;
												}}
											>
												{#if (RAGConfig?.HYBRID_BM25_WEIGHT ?? null) === null}
													<span class="ml-2 self-center"> {$i18n.t('Default')} </span>
												{:else}
													<span class="ml-2 self-center"> {$i18n.t('Custom')} </span>
												{/if}
											</button>
										</div>
									</Tooltip>

									{#if (RAGConfig?.HYBRID_BM25_WEIGHT ?? null) !== null}
										<div class="flex mt-0.5 space-x-2">
											<div class=" flex-1">
												<input
													id="steps-range"
													type="range"
													min="0"
													max="1"
													step="0.05"
													bind:value={RAGConfig.HYBRID_BM25_WEIGHT}
													class="w-full h-2 rounded-lg appearance-none cursor-pointer dark:bg-gray-700"
												/>

												<div class="py-0.5">
													<div class="flex w-full justify-between">
														<div class=" text-left text-xs font-small">
															{$i18n.t('semantic')}
														</div>
														<div class=" text-right text-xs font-small">
															{$i18n.t('lexical')}
														</div>
													</div>
												</div>
											</div>
											<div>
												<input
													bind:value={RAGConfig.HYBRID_BM25_WEIGHT}
													type="number"
													class=" bg-transparent text-center w-14"
													min="0"
													max="1"
													step="any"
												/>
											</div>
										</div>
									{/if}
								</div>
							{/if}
						{/if}

						<div class="  mb-2.5 flex flex-col w-full justify-between">
							<div class=" mb-1 text-xs font-medium">{$i18n.t('RAG Template')}</div>
							<div class="flex w-full items-center relative">
								<Tooltip
									content={$i18n.t(
										'Leave empty to use the default prompt, or enter a custom prompt'
									)}
									placement="top-start"
									className="w-full"
								>
									<Textarea
										bind:value={RAGConfig.RAG_TEMPLATE}
										placeholder={$i18n.t(
											'Leave empty to use the default prompt, or enter a custom prompt'
										)}
									/>
								</Tooltip>
							</div>
						</div>
					</div>
				{/if}

				<div class="mb-3">
					<div class=" mb-2.5 text-base font-medium">{$i18n.t('Files')}</div>

					<hr class=" border-gray-100 dark:border-gray-850 my-2" />

					<div class="  mb-2.5 flex w-full justify-between">
						<div class=" self-center text-xs font-medium">{$i18n.t('Allowed File Extensions')}</div>
						<div class="flex items-center relative">
							<Tooltip
								content={$i18n.t(
									'Allowed file extensions for upload. Separate multiple extensions with commas. Leave empty for all file types.'
								)}
								placement="top-start"
							>
								<input
									class="flex-1 w-full text-sm bg-transparent outline-hidden"
									type="text"
									placeholder={$i18n.t('e.g. pdf, docx, txt')}
									bind:value={RAGConfig.ALLOWED_FILE_EXTENSIONS}
									autocomplete="off"
								/>
							</Tooltip>
						</div>
					</div>

					<div class="  mb-2.5 flex w-full justify-between">
						<div class=" self-center text-xs font-medium">{$i18n.t('Max Upload Size')}</div>
						<div class="flex items-center relative">
							<Tooltip
								content={$i18n.t(
									'The maximum file size in MB. If the file size exceeds this limit, the file will not be uploaded.'
								)}
								placement="top-start"
							>
								<input
									class="flex-1 w-full text-sm bg-transparent outline-hidden"
									type="number"
									placeholder={$i18n.t('Leave empty for unlimited')}
									bind:value={RAGConfig.FILE_MAX_SIZE}
									autocomplete="off"
									min="0"
								/>
							</Tooltip>
						</div>
					</div>

					<div class="  mb-2.5 flex w-full justify-between">
						<div class=" self-center text-xs font-medium">{$i18n.t('Max Upload Count')}</div>
						<div class="flex items-center relative">
							<Tooltip
								content={$i18n.t(
									'The maximum number of files that can be used at once in chat. If the number of files exceeds this limit, the files will not be uploaded.'
								)}
								placement="top-start"
							>
								<input
									class="flex-1 w-full text-sm bg-transparent outline-hidden"
									type="number"
									placeholder={$i18n.t('Leave empty for unlimited')}
									bind:value={RAGConfig.FILE_MAX_COUNT}
									autocomplete="off"
									min="0"
								/>
							</Tooltip>
						</div>
					</div>

					<div class="  mb-2.5 flex w-full justify-between">
						<div class=" self-center text-xs font-medium">{$i18n.t('Image Compression Width')}</div>
						<div class="flex items-center relative">
							<Tooltip
								content={$i18n.t(
									'The width in pixels to compress images to. Leave empty for no compression.'
								)}
								placement="top-start"
							>
								<input
									class="flex-1 w-full text-sm bg-transparent outline-hidden"
									type="number"
									placeholder={$i18n.t('Leave empty for no compression')}
									bind:value={RAGConfig.FILE_IMAGE_COMPRESSION_WIDTH}
									autocomplete="off"
									min="0"
								/>
							</Tooltip>
						</div>
					</div>

					<div class="  mb-2.5 flex w-full justify-between">
						<div class=" self-center text-xs font-medium">
							{$i18n.t('Image Compression Height')}
						</div>
						<div class="flex items-center relative">
							<Tooltip
								content={$i18n.t(
									'The height in pixels to compress images to. Leave empty for no compression.'
								)}
								placement="top-start"
							>
								<input
									class="flex-1 w-full text-sm bg-transparent outline-hidden"
									type="number"
									placeholder={$i18n.t('Leave empty for no compression')}
									bind:value={RAGConfig.FILE_IMAGE_COMPRESSION_HEIGHT}
									autocomplete="off"
									min="0"
								/>
							</Tooltip>
						</div>
					</div>
				</div>

				<div class="mb-3">
					<div class=" mb-2.5 text-base font-medium">{$i18n.t('Integration')}</div>

					<hr class=" border-gray-100 dark:border-gray-850 my-2" />

					<div class="  mb-2.5 flex w-full justify-between">
						<div class=" self-center text-xs font-medium">{$i18n.t('Google Drive')}</div>
						<div class="flex items-center relative">
							<Switch bind:state={RAGConfig.ENABLE_GOOGLE_DRIVE_INTEGRATION} />
						</div>
					</div>

					<div class="  mb-2.5 flex w-full justify-between">
						<div class=" self-center text-xs font-medium">{$i18n.t('OneDrive')}</div>
						<div class="flex items-center relative">
							<Switch bind:state={RAGConfig.ENABLE_ONEDRIVE_INTEGRATION} />
						</div>
					</div>
				</div>

				<div class="mb-3">
					<div class=" mb-2.5 text-base font-medium">{$i18n.t('Danger Zone')}</div>

					<hr class=" border-gray-100 dark:border-gray-850 my-2" />

					<div class="  mb-2.5 flex w-full justify-between">
						<div class=" self-center text-xs font-medium">{$i18n.t('Reset Upload Directory')}</div>
						<div class="flex items-center relative">
							<button
								class="text-xs"
								on:click={() => {
									showResetUploadDirConfirm = true;
								}}
							>
								{$i18n.t('Reset')}
							</button>
						</div>
					</div>

					<div class="  mb-2.5 flex w-full justify-between">
						<div class=" self-center text-xs font-medium">
							{$i18n.t('Reset Vector Storage/Knowledge')}
						</div>
						<div class="flex items-center relative">
							<button
								class="text-xs"
								on:click={() => {
									showResetConfirm = true;
								}}
							>
								{$i18n.t('Reset')}
							</button>
						</div>
					</div>
					<div class="  mb-2.5 flex w-full justify-between">
						<div class=" self-center text-xs font-medium">
							{$i18n.t('Reindex Knowledge Base Vectors')}
						</div>
						<div class="flex items-center relative">
							<button
								class="text-xs"
								on:click={() => {
									showReindexConfirm = true;
								}}
							>
								{$i18n.t('Reindex')}
							</button>
						</div>
					</div>
				</div>
			</div>
		</div>
		<div class="flex justify-end pt-3 text-sm font-medium">
			<button
				class="px-3.5 py-1.5 text-sm font-medium bg-black hover:bg-gray-900 text-white dark:bg-white dark:text-black dark:hover:bg-gray-100 transition rounded-full"
				type="submit"
			>
				{$i18n.t('Save')}
			</button>
		</div>
	{:else}
		<div class="flex items-center justify-center h-full">
			<Spinner className="size-5" />
		</div>
	{/if}
</form><|MERGE_RESOLUTION|>--- conflicted
+++ resolved
@@ -555,6 +555,17 @@
 								/>
 							</div>
 
+							<div class="flex w-full mt-2 items-center gap-2">
+								<div class="text-xs font-medium shrink-0">
+									{$i18n.t('Markdown Page Break Placeholder')}
+								</div>
+								<input
+									class="flex-1 w-full text-sm bg-transparent outline-hidden"
+									placeholder={$i18n.t('e.g., <!-- md-page-break -->')}
+									bind:value={RAGConfig.DOCLING_MD_PAGE_BREAK_PLACEHOLDER}
+								/>
+							</div>
+
 							<div class="flex w-full mt-2">
 								<div class="flex-1 flex justify-between">
 									<div class=" self-center text-xs font-medium">
@@ -639,21 +650,6 @@
 									</select>
 								</div>
 							</div>
-<<<<<<< HEAD
-=======
-
-							<div class="flex w-full mt-2 items-center gap-2">
-								<div class="text-xs font-medium shrink-0">
-									{$i18n.t('Markdown Page Break Placeholder')}
-								</div>
-								<input
-									class="flex-1 w-full text-sm bg-transparent outline-hidden"
-									placeholder={$i18n.t('e.g., <!-- md-page-break -->')}
-									bind:value={RAGConfig.DOCLING_MD_PAGE_BREAK_PLACEHOLDER}
-								/>
-							</div>
-
->>>>>>> d4c7df65
 							<div class="flex w-full mt-2">
 								<div class="flex-1 flex justify-between">
 									<div class=" self-center text-xs font-medium">
