--- conflicted
+++ resolved
@@ -69,14 +69,11 @@
 	lastText: string;
 	needsSync: boolean;
 	userEdited?: boolean;
-<<<<<<< HEAD
-	dynamicallyEnabled?: boolean; // Track if PII detection is dynamically enabled/disabled
-=======
 	textNodes: TextNodeInfo[]; // Track all text nodes in the document
 	lastWordCount: number; // Track word count for more granular change detection
 	cachedDecorations?: DecorationSet; // Cache decorations to prevent rebuilding on every keystroke
 	lastDecorationHash?: string; // Hash to detect when decorations need updating
->>>>>>> 15fb7b76
+	dynamicallyEnabled?: boolean; // Track if PII detection is dynamically enabled/disabled
 }
 
 export interface PiiDetectionOptions {
@@ -1096,13 +1093,10 @@
 						isDetecting: false,
 						lastText: '',
 						needsSync: false,
-<<<<<<< HEAD
-						dynamicallyEnabled: options.enabled // Initialize with the static enabled option
-=======
 						userEdited: false,
 						textNodes: [],
-						lastWordCount: 0
->>>>>>> 15fb7b76
+						lastWordCount: 0,
+						dynamicallyEnabled: options.enabled // Initialize with the static enabled option
 					};
 				},
 
@@ -1544,27 +1538,6 @@
 							}
 						}
 
-<<<<<<< HEAD
-							// Trigger detection if text changed significantly AND detection is enabled
-							if (
-								newState.dynamicallyEnabled &&
-								!newState.isDetecting &&
-								newMapping.plainText !== newState.lastText &&
-								(!options.detectOnlyAfterUserEdit || newState.userEdited)
-							) {
-								newState.lastText = newMapping.plainText;
-
-								if (newMapping.plainText.trim()) {
-									debouncedDetection(newMapping.plainText);
-								} else {
-									// If text is empty, clear entities
-									newState.entities = [];
-								}
-							} else if (!newState.dynamicallyEnabled) {
-								// If detection is disabled, clear entities
-								newState.entities = [];
-							}
-=======
 						// Handle sync flag for consistency
 						if (newState.needsSync) {
 							newState.entities = syncWithSessionManager(
@@ -1577,14 +1550,28 @@
 							newState.needsSync = false;
 						}
 
-						// Clear entities if document is empty
-						if (newMapping.plainText.trim().length === 0) {
-							newState.entities = [];
-							newState.textNodes = [];
-							newState.lastWordCount = 0;
-							newState.lastText = '';
->>>>>>> 15fb7b76
+							// Trigger detection if text changed significantly
+							if (newState.dynamicallyEnabled &&
+								!newState.isDetecting &&
+								newMapping.plainText !== newState.lastText &&
+								(!options.detectOnlyAfterUserEdit || newState.userEdited)
+							) {
+								newState.lastText = newMapping.plainText;
+
+								if (newMapping.plainText.trim()) {
+									debouncedDetection(newMapping.plainText);
+								} else {
+									// If text is empty, clear entities
+									newState.entities = [];
+									newState.textNodes = [];
+									newState.lastWordCount = 0;
+									newState.lastText = '';
+								}
+							}
 						}
+					}							 else if (!newState.dynamicallyEnabled) {
+						// If detection is disabled, clear entities
+						newState.entities = [];
 					}
 
 					return newState;
@@ -1594,7 +1581,6 @@
 			props: {
 				decorations(state) {
 					const pluginState = piiDetectionPluginKey.getState(state);
-					if (!pluginState) return DecorationSet.empty;
 
 					// Only show decorations if PII detection is dynamically enabled
 					if (!pluginState?.dynamicallyEnabled) {
@@ -1859,51 +1845,6 @@
 			// Mask all PII entities
 			maskAllEntities: () => updateAllEntityMaskingStates(true),
 
-<<<<<<< HEAD
-			// Enable PII detection dynamically
-			// eslint-disable-next-line @typescript-eslint/no-explicit-any
-			enablePiiDetection:
-				() =>
-				({ state, dispatch }: any) => {
-					if (dispatch) {
-						const tr = state.tr.setMeta(piiDetectionPluginKey, {
-							type: 'ENABLE_PII_DETECTION'
-						});
-						dispatch(tr);
-						return true;
-					}
-					return false;
-				},
-
-			// Disable PII detection dynamically
-			// eslint-disable-next-line @typescript-eslint/no-explicit-any
-			disablePiiDetection:
-				() =>
-				({ state, dispatch }: any) => {
-					if (dispatch) {
-						const tr = state.tr.setMeta(piiDetectionPluginKey, {
-							type: 'DISABLE_PII_DETECTION'
-						});
-						dispatch(tr);
-						return true;
-					}
-					return false;
-				},
-
-			// Clear all PII highlights but keep detection enabled
-			// eslint-disable-next-line @typescript-eslint/no-explicit-any
-			clearAllPiiHighlights:
-				() =>
-				({ state, dispatch }: any) => {
-					if (dispatch) {
-						const tr = state.tr.setMeta(piiDetectionPluginKey, {
-							type: 'CLEAR_PII_HIGHLIGHTS'
-						});
-						dispatch(tr);
-						return true;
-					}
-					return false;
-=======
 			// Force PII detection (useful for programmatically loaded content)
 			// eslint-disable-next-line @typescript-eslint/no-explicit-any
 			forceDetection:
@@ -1975,7 +1916,48 @@
 						dispatch(tr);
 					}
 					return true;
->>>>>>> 15fb7b76
+				}
+				enablePiiDetection:
+				() =>
+				({ state, dispatch }: any) => {
+					if (dispatch) {
+						const tr = state.tr.setMeta(piiDetectionPluginKey, {
+							type: 'ENABLE_PII_DETECTION'
+						});
+						dispatch(tr);
+						return true;
+					}
+					return false;
+				},
+
+			// Disable PII detection dynamically
+			// eslint-disable-next-line @typescript-eslint/no-explicit-any
+			disablePiiDetection:
+				() =>
+				({ state, dispatch }: any) => {
+					if (dispatch) {
+						const tr = state.tr.setMeta(piiDetectionPluginKey, {
+							type: 'DISABLE_PII_DETECTION'
+						});
+						dispatch(tr);
+						return true;
+					}
+					return false;
+				},
+
+			// Clear all PII highlights but keep detection enabled
+			// eslint-disable-next-line @typescript-eslint/no-explicit-any
+			clearAllPiiHighlights:
+				() =>
+				({ state, dispatch }: any) => {
+					if (dispatch) {
+						const tr = state.tr.setMeta(piiDetectionPluginKey, {
+							type: 'CLEAR_PII_HIGHLIGHTS'
+						});
+						dispatch(tr);
+						return true;
+					}
+					return false;
 				}
 		};
 	}
