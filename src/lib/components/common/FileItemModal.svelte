--- conflicted
+++ resolved
@@ -518,29 +518,9 @@
 							</div>
 
 							<div class="flex items-center gap-1 shrink-0">
-								• {$i18n.t('Formatting may be inconsistent from source.')}
-							</div>
-						{/if}
-
-<<<<<<< HEAD
-						{#if item?.file?.meta?.processing?.status === 'processing'}
-							<div class="flex items-center gap-3 shrink-0">
-								<div class="h-1.5 bg-gray-200 dark:bg-gray-800 rounded w-44 overflow-hidden">
-									<div
-										class="h-full bg-sky-500 transition-all duration-300"
-										style={`width: ${Math.min(100, Math.max(0, item?.file?.meta?.processing?.progress ?? 0))}%`}
-									/>
-								</div>
-								{#if item?.file?.meta?.processing?.stage === 'extracting'}
-									<span>Extracting text…</span>
-								{:else if item?.file?.meta?.processing?.stage === 'pii_detection'}
-									<span>Masking PII…</span>
-								{:else}
-									<span>Processing…</span>
-								{/if}
-=======
+								<Info />
+
 								{$i18n.t('Formatting may be inconsistent from source.')}
->>>>>>> e57bef50
 							</div>
 						{/if}
 
