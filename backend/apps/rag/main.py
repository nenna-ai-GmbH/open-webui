from fastapi import (
    FastAPI,
    Depends,
    HTTPException,
    status,
    UploadFile,
    File,
    Form,
)
from fastapi.middleware.cors import CORSMiddleware
import os, shutil, logging

from pathlib import Path
from typing import List

from sentence_transformers import SentenceTransformer
from chromadb.utils import embedding_functions

from langchain_community.document_loaders import (
    WebBaseLoader,
    TextLoader,
    PyPDFLoader,
    CSVLoader,
    Docx2txtLoader,
    UnstructuredEPubLoader,
    UnstructuredWordDocumentLoader,
    UnstructuredMarkdownLoader,
    UnstructuredXMLLoader,
    UnstructuredRSTLoader,
    UnstructuredExcelLoader,
)
from langchain.text_splitter import RecursiveCharacterTextSplitter

from pydantic import BaseModel
from typing import Optional
import mimetypes
import uuid
import json


from apps.web.models.documents import (
    Documents,
    DocumentForm,
    DocumentResponse,
)

from apps.rag.utils import query_doc, query_collection

from utils.misc import (
    calculate_sha256,
    calculate_sha256_string,
    sanitize_filename,
    extract_folders_after_data_docs,
)
from utils.utils import get_current_user, get_admin_user
from config import (
    SRC_LOG_LEVELS,
    UPLOAD_DIR,
    DOCS_DIR,
    RAG_EMBEDDING_MODEL,
    RAG_EMBEDDING_MODEL_DEVICE_TYPE,
    CHROMA_CLIENT,
    CHUNK_SIZE,
    CHUNK_OVERLAP,
    RAG_TEMPLATE,
)

from constants import ERROR_MESSAGES

log = logging.getLogger(__name__)
log.setLevel(SRC_LOG_LEVELS["RAG"])

#
# if RAG_EMBEDDING_MODEL:
#    sentence_transformer_ef = SentenceTransformer(
#        model_name_or_path=RAG_EMBEDDING_MODEL,
#        cache_folder=RAG_EMBEDDING_MODEL_DIR,
#        device=RAG_EMBEDDING_MODEL_DEVICE_TYPE,
#    )


app = FastAPI()

app.state.PDF_EXTRACT_IMAGES = False
app.state.CHUNK_SIZE = CHUNK_SIZE
app.state.CHUNK_OVERLAP = CHUNK_OVERLAP
app.state.RAG_TEMPLATE = RAG_TEMPLATE
app.state.RAG_EMBEDDING_MODEL = RAG_EMBEDDING_MODEL
app.state.TOP_K = 4

app.state.sentence_transformer_ef = (
    embedding_functions.SentenceTransformerEmbeddingFunction(
        model_name=app.state.RAG_EMBEDDING_MODEL,
        device=RAG_EMBEDDING_MODEL_DEVICE_TYPE,
    )
)


origins = ["*"]

app.add_middleware(
    CORSMiddleware,
    allow_origins=origins,
    allow_credentials=True,
    allow_methods=["*"],
    allow_headers=["*"],
)


class CollectionNameForm(BaseModel):
    collection_name: Optional[str] = "test"


class StoreWebForm(CollectionNameForm):
    url: str


<<<<<<< HEAD
def store_data_in_vector_db(data, collection_name, overwrite: bool = False) -> bool:
    text_splitter = RecursiveCharacterTextSplitter(
        chunk_size=app.state.CHUNK_SIZE, chunk_overlap=app.state.CHUNK_OVERLAP
    )
    docs = text_splitter.split_documents(data)

    texts = [doc.page_content for doc in docs]
    metadatas = [doc.metadata for doc in docs]

    try:
        if overwrite:
            for collection in CHROMA_CLIENT.list_collections():
                if collection_name == collection.name:
                    log.info(f"deleting existing collection {collection_name}")
                    CHROMA_CLIENT.delete_collection(name=collection_name)

        collection = CHROMA_CLIENT.create_collection(
            name=collection_name,
            embedding_function=app.state.sentence_transformer_ef,
        )

        collection.add(
            documents=texts, metadatas=metadatas, ids=[str(uuid.uuid1()) for _ in texts]
        )
        return True
    except Exception as e:
        log.exception(e)
        if e.__class__.__name__ == "UniqueConstraintError":
            return True

        return False


=======
>>>>>>> a1faa307
@app.get("/")
async def get_status():
    return {
        "status": True,
        "chunk_size": app.state.CHUNK_SIZE,
        "chunk_overlap": app.state.CHUNK_OVERLAP,
        "template": app.state.RAG_TEMPLATE,
        "embedding_model": app.state.RAG_EMBEDDING_MODEL,
    }


@app.get("/embedding/model")
async def get_embedding_model(user=Depends(get_admin_user)):
    return {
        "status": True,
        "embedding_model": app.state.RAG_EMBEDDING_MODEL,
    }


class EmbeddingModelUpdateForm(BaseModel):
    embedding_model: str


@app.post("/embedding/model/update")
async def update_embedding_model(
    form_data: EmbeddingModelUpdateForm, user=Depends(get_admin_user)
):
    app.state.RAG_EMBEDDING_MODEL = form_data.embedding_model
    app.state.sentence_transformer_ef = (
        embedding_functions.SentenceTransformerEmbeddingFunction(
            model_name=app.state.RAG_EMBEDDING_MODEL,
            device=RAG_EMBEDDING_MODEL_DEVICE_TYPE,
        )
    )

    return {
        "status": True,
        "embedding_model": app.state.RAG_EMBEDDING_MODEL,
    }


@app.get("/config")
async def get_rag_config(user=Depends(get_admin_user)):
    return {
        "status": True,
        "pdf_extract_images": app.state.PDF_EXTRACT_IMAGES,
        "chunk": {
            "chunk_size": app.state.CHUNK_SIZE,
            "chunk_overlap": app.state.CHUNK_OVERLAP,
        },
    }


class ChunkParamUpdateForm(BaseModel):
    chunk_size: int
    chunk_overlap: int


class ConfigUpdateForm(BaseModel):
    pdf_extract_images: bool
    chunk: ChunkParamUpdateForm


@app.post("/config/update")
async def update_rag_config(form_data: ConfigUpdateForm, user=Depends(get_admin_user)):
    app.state.PDF_EXTRACT_IMAGES = form_data.pdf_extract_images
    app.state.CHUNK_SIZE = form_data.chunk.chunk_size
    app.state.CHUNK_OVERLAP = form_data.chunk.chunk_overlap

    return {
        "status": True,
        "pdf_extract_images": app.state.PDF_EXTRACT_IMAGES,
        "chunk": {
            "chunk_size": app.state.CHUNK_SIZE,
            "chunk_overlap": app.state.CHUNK_OVERLAP,
        },
    }


@app.get("/template")
async def get_rag_template(user=Depends(get_current_user)):
    return {
        "status": True,
        "template": app.state.RAG_TEMPLATE,
    }


@app.get("/query/settings")
async def get_query_settings(user=Depends(get_admin_user)):
    return {
        "status": True,
        "template": app.state.RAG_TEMPLATE,
        "k": app.state.TOP_K,
    }


class QuerySettingsForm(BaseModel):
    k: Optional[int] = None
    template: Optional[str] = None


@app.post("/query/settings/update")
async def update_query_settings(
    form_data: QuerySettingsForm, user=Depends(get_admin_user)
):
    app.state.RAG_TEMPLATE = form_data.template if form_data.template else RAG_TEMPLATE
    app.state.TOP_K = form_data.k if form_data.k else 4
    return {"status": True, "template": app.state.RAG_TEMPLATE}


class QueryDocForm(BaseModel):
    collection_name: str
    query: str
    k: Optional[int] = None


@app.post("/query/doc")
def query_doc_handler(
    form_data: QueryDocForm,
    user=Depends(get_current_user),
):

    try:
        return query_doc(
            collection_name=form_data.collection_name,
            query=form_data.query,
            k=form_data.k if form_data.k else app.state.TOP_K,
            embedding_function=app.state.sentence_transformer_ef,
        )
    except Exception as e:
        log.exception(e)
        raise HTTPException(
            status_code=status.HTTP_400_BAD_REQUEST,
            detail=ERROR_MESSAGES.DEFAULT(e),
        )


class QueryCollectionsForm(BaseModel):
    collection_names: List[str]
    query: str
    k: Optional[int] = None


@app.post("/query/collection")
def query_collection_handler(
    form_data: QueryCollectionsForm,
    user=Depends(get_current_user),
):
    return query_collection(
        collection_names=form_data.collection_names,
        query=form_data.query,
        k=form_data.k if form_data.k else app.state.TOP_K,
        embedding_function=app.state.sentence_transformer_ef,
    )


@app.post("/web")
def store_web(form_data: StoreWebForm, user=Depends(get_current_user)):
    # "https://www.gutenberg.org/files/1727/1727-h/1727-h.htm"
    try:
        loader = WebBaseLoader(form_data.url)
        data = loader.load()

        collection_name = form_data.collection_name
        if collection_name == "":
            collection_name = calculate_sha256_string(form_data.url)[:63]

        store_data_in_vector_db(data, collection_name, overwrite=True)
        return {
            "status": True,
            "collection_name": collection_name,
            "filename": form_data.url,
        }
    except Exception as e:
        log.exception(e)
        raise HTTPException(
            status_code=status.HTTP_400_BAD_REQUEST,
            detail=ERROR_MESSAGES.DEFAULT(e),
        )


def store_data_in_vector_db(data, collection_name, overwrite: bool = False) -> bool:
    text_splitter = RecursiveCharacterTextSplitter(
        chunk_size=app.state.CHUNK_SIZE,
        chunk_overlap=app.state.CHUNK_OVERLAP,
        add_start_index=True,
    )
    docs = text_splitter.split_documents(data)
    return store_docs_in_vector_db(docs, collection_name, overwrite)


def store_text_in_vector_db(
    text, metadata, collection_name, overwrite: bool = False
) -> bool:
    text_splitter = RecursiveCharacterTextSplitter(
        chunk_size=app.state.CHUNK_SIZE,
        chunk_overlap=app.state.CHUNK_OVERLAP,
        add_start_index=True,
    )
    docs = text_splitter.create_documents([text], metadatas=[metadata])
    return store_docs_in_vector_db(docs, collection_name, overwrite)


def store_docs_in_vector_db(docs, collection_name, overwrite: bool = False) -> bool:
    texts = [doc.page_content for doc in docs]
    metadatas = [doc.metadata for doc in docs]

    try:
        if overwrite:
            for collection in CHROMA_CLIENT.list_collections():
                if collection_name == collection.name:
                    print(f"deleting existing collection {collection_name}")
                    CHROMA_CLIENT.delete_collection(name=collection_name)

        collection = CHROMA_CLIENT.create_collection(
            name=collection_name,
            embedding_function=app.state.sentence_transformer_ef,
        )

        collection.add(
            documents=texts, metadatas=metadatas, ids=[str(uuid.uuid1()) for _ in texts]
        )
        return True
    except Exception as e:
        print(e)
        if e.__class__.__name__ == "UniqueConstraintError":
            return True

        return False


def get_loader(filename: str, file_content_type: str, file_path: str):
    file_ext = filename.split(".")[-1].lower()
    known_type = True

    known_source_ext = [
        "go",
        "py",
        "java",
        "sh",
        "bat",
        "ps1",
        "cmd",
        "js",
        "ts",
        "css",
        "cpp",
        "hpp",
        "h",
        "c",
        "cs",
        "sql",
        "log",
        "ini",
        "pl",
        "pm",
        "r",
        "dart",
        "dockerfile",
        "env",
        "php",
        "hs",
        "hsc",
        "lua",
        "nginxconf",
        "conf",
        "m",
        "mm",
        "plsql",
        "perl",
        "rb",
        "rs",
        "db2",
        "scala",
        "bash",
        "swift",
        "vue",
        "svelte",
    ]

    if file_ext == "pdf":
        loader = PyPDFLoader(file_path, extract_images=app.state.PDF_EXTRACT_IMAGES)
    elif file_ext == "csv":
        loader = CSVLoader(file_path)
    elif file_ext == "rst":
        loader = UnstructuredRSTLoader(file_path, mode="elements")
    elif file_ext == "xml":
        loader = UnstructuredXMLLoader(file_path)
    elif file_ext == "md":
        loader = UnstructuredMarkdownLoader(file_path)
    elif file_content_type == "application/epub+zip":
        loader = UnstructuredEPubLoader(file_path)
    elif (
        file_content_type
        == "application/vnd.openxmlformats-officedocument.wordprocessingml.document"
        or file_ext in ["doc", "docx"]
    ):
        loader = Docx2txtLoader(file_path)
    elif file_content_type in [
        "application/vnd.ms-excel",
        "application/vnd.openxmlformats-officedocument.spreadsheetml.sheet",
    ] or file_ext in ["xls", "xlsx"]:
        loader = UnstructuredExcelLoader(file_path)
    elif file_ext in known_source_ext or (
        file_content_type and file_content_type.find("text/") >= 0
    ):
        loader = TextLoader(file_path, autodetect_encoding=True)
    else:
        loader = TextLoader(file_path, autodetect_encoding=True)
        known_type = False

    return loader, known_type


@app.post("/doc")
def store_doc(
    collection_name: Optional[str] = Form(None),
    file: UploadFile = File(...),
    user=Depends(get_current_user),
):
    # "https://www.gutenberg.org/files/1727/1727-h/1727-h.htm"

    log.info(f"file.content_type: {file.content_type}")
    try:
        filename = file.filename
        file_path = f"{UPLOAD_DIR}/{filename}"
        contents = file.file.read()
        with open(file_path, "wb") as f:
            f.write(contents)
            f.close()

        f = open(file_path, "rb")
        if collection_name == None:
            collection_name = calculate_sha256(f)[:63]
        f.close()

        loader, known_type = get_loader(file.filename, file.content_type, file_path)
        data = loader.load()
        result = store_data_in_vector_db(data, collection_name)

        if result:
            return {
                "status": True,
                "collection_name": collection_name,
                "filename": filename,
                "known_type": known_type,
            }
        else:
            raise HTTPException(
                status_code=status.HTTP_500_INTERNAL_SERVER_ERROR,
                detail=ERROR_MESSAGES.DEFAULT(),
            )
    except Exception as e:
        log.exception(e)
        if "No pandoc was found" in str(e):
            raise HTTPException(
                status_code=status.HTTP_400_BAD_REQUEST,
                detail=ERROR_MESSAGES.PANDOC_NOT_INSTALLED,
            )
        else:
            raise HTTPException(
                status_code=status.HTTP_400_BAD_REQUEST,
                detail=ERROR_MESSAGES.DEFAULT(e),
            )


class TextRAGForm(BaseModel):
    name: str
    content: str
    collection_name: Optional[str] = None


@app.post("/text")
def store_text(
    form_data: TextRAGForm,
    user=Depends(get_current_user),
):

    collection_name = form_data.collection_name
    if collection_name == None:
        collection_name = calculate_sha256_string(form_data.content)

    result = store_text_in_vector_db(
        form_data.content,
        metadata={"name": form_data.name, "created_by": user.id},
        collection_name=collection_name,
    )

    if result:
        return {"status": True, "collection_name": collection_name}
    else:
        raise HTTPException(
            status_code=status.HTTP_500_INTERNAL_SERVER_ERROR,
            detail=ERROR_MESSAGES.DEFAULT(),
        )


@app.get("/scan")
def scan_docs_dir(user=Depends(get_admin_user)):
    for path in Path(DOCS_DIR).rglob("./**/*"):
        try:
            if path.is_file() and not path.name.startswith("."):
                tags = extract_folders_after_data_docs(path)
                filename = path.name
                file_content_type = mimetypes.guess_type(path)

                f = open(path, "rb")
                collection_name = calculate_sha256(f)[:63]
                f.close()

                loader, known_type = get_loader(
                    filename, file_content_type[0], str(path)
                )
                data = loader.load()

                result = store_data_in_vector_db(data, collection_name)

                if result:
                    sanitized_filename = sanitize_filename(filename)
                    doc = Documents.get_doc_by_name(sanitized_filename)

                    if doc == None:
                        doc = Documents.insert_new_doc(
                            user.id,
                            DocumentForm(
                                **{
                                    "name": sanitized_filename,
                                    "title": filename,
                                    "collection_name": collection_name,
                                    "filename": filename,
                                    "content": (
                                        json.dumps(
                                            {
                                                "tags": list(
                                                    map(
                                                        lambda name: {"name": name},
                                                        tags,
                                                    )
                                                )
                                            }
                                        )
                                        if len(tags)
                                        else "{}"
                                    ),
                                }
                            ),
                        )

        except Exception as e:
            log.exception(e)

    return True


@app.get("/reset/db")
def reset_vector_db(user=Depends(get_admin_user)):
    CHROMA_CLIENT.reset()


@app.get("/reset")
def reset(user=Depends(get_admin_user)) -> bool:
    folder = f"{UPLOAD_DIR}"
    for filename in os.listdir(folder):
        file_path = os.path.join(folder, filename)
        try:
            if os.path.isfile(file_path) or os.path.islink(file_path):
                os.unlink(file_path)
            elif os.path.isdir(file_path):
                shutil.rmtree(file_path)
        except Exception as e:
            log.error("Failed to delete %s. Reason: %s" % (file_path, e))

    try:
        CHROMA_CLIENT.reset()
    except Exception as e:
        log.exception(e)

    return True<|MERGE_RESOLUTION|>--- conflicted
+++ resolved
@@ -114,43 +114,6 @@
 class StoreWebForm(CollectionNameForm):
     url: str
 
-
-<<<<<<< HEAD
-def store_data_in_vector_db(data, collection_name, overwrite: bool = False) -> bool:
-    text_splitter = RecursiveCharacterTextSplitter(
-        chunk_size=app.state.CHUNK_SIZE, chunk_overlap=app.state.CHUNK_OVERLAP
-    )
-    docs = text_splitter.split_documents(data)
-
-    texts = [doc.page_content for doc in docs]
-    metadatas = [doc.metadata for doc in docs]
-
-    try:
-        if overwrite:
-            for collection in CHROMA_CLIENT.list_collections():
-                if collection_name == collection.name:
-                    log.info(f"deleting existing collection {collection_name}")
-                    CHROMA_CLIENT.delete_collection(name=collection_name)
-
-        collection = CHROMA_CLIENT.create_collection(
-            name=collection_name,
-            embedding_function=app.state.sentence_transformer_ef,
-        )
-
-        collection.add(
-            documents=texts, metadatas=metadatas, ids=[str(uuid.uuid1()) for _ in texts]
-        )
-        return True
-    except Exception as e:
-        log.exception(e)
-        if e.__class__.__name__ == "UniqueConstraintError":
-            return True
-
-        return False
-
-
-=======
->>>>>>> a1faa307
 @app.get("/")
 async def get_status():
     return {
