--- conflicted
+++ resolved
@@ -148,16 +148,12 @@
                 )
             }
 
-<<<<<<< HEAD
-            params = {"image_export_mode": "placeholder"}
-=======
             params = {
                 "image_export_mode": "placeholder",
                 "table_mode": "fast",
                 # Ask Docling to include explicit page break placeholders in markdown output
                 "md_page_break_placeholder": None,
             }
->>>>>>> d4c7df65
 
             if self.params:
                 if self.params.get("md_page_break_placeholder"):
