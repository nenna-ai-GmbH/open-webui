import logging
import os
from typing import Optional, Union

import requests
import hashlib
from concurrent.futures import ThreadPoolExecutor
import time

from urllib.parse import quote
from huggingface_hub import snapshot_download
from langchain.retrievers import ContextualCompressionRetriever, EnsembleRetriever
from langchain_community.retrievers import BM25Retriever
from langchain_core.documents import Document

from open_webui.config import VECTOR_DB
from open_webui.retrieval.vector.factory import VECTOR_DB_CLIENT

from open_webui.models.users import UserModel
from open_webui.models.files import Files
from open_webui.models.knowledge import Knowledges
from open_webui.models.notes import Notes

from open_webui.retrieval.vector.main import GetResult
from open_webui.utils.access_control import has_access
from open_webui.utils.pii import apply_pii_masking_to_content


from open_webui.env import (
    SRC_LOG_LEVELS,
    OFFLINE_MODE,
    ENABLE_FORWARD_USER_INFO_HEADERS,
)
from open_webui.config import (
    RAG_EMBEDDING_QUERY_PREFIX,
    RAG_EMBEDDING_CONTENT_PREFIX,
    RAG_EMBEDDING_PREFIX_FIELD_NAME,
)

log = logging.getLogger(__name__)
log.setLevel(SRC_LOG_LEVELS["RAG"])


from typing import Any

from langchain_core.callbacks import CallbackManagerForRetrieverRun
from langchain_core.retrievers import BaseRetriever


class VectorSearchRetriever(BaseRetriever):
    collection_name: Any
    embedding_function: Any
    top_k: int

    def _get_relevant_documents(
        self,
        query: str,
        *,
        run_manager: CallbackManagerForRetrieverRun,
    ) -> list[Document]:
        result = VECTOR_DB_CLIENT.search(
            collection_name=self.collection_name,
            vectors=[self.embedding_function(query, RAG_EMBEDDING_QUERY_PREFIX)],
            limit=self.top_k,
        )

        ids = result.ids[0]
        metadatas = result.metadatas[0]
        documents = result.documents[0]

        results = []
        for idx in range(len(ids)):
            results.append(
                Document(
                    metadata=metadatas[idx],
                    page_content=documents[idx],
                )
            )
        return results


def query_doc(
    collection_name: str, query_embedding: list[float], k: int, user: UserModel = None
):
    try:
        log.debug(f"query_doc:doc {collection_name}")
        result = VECTOR_DB_CLIENT.search(
            collection_name=collection_name,
            vectors=[query_embedding],
            limit=k,
        )

        if result:
            log.debug(f"query_doc:result {result.ids} {result.metadatas}")

        return result
    except Exception as e:
        log.exception(f"Error querying doc {collection_name} with limit {k}: {e}")
        raise e


def get_doc(collection_name: str, user: UserModel = None):
    try:
        log.debug(f"get_doc:doc {collection_name}")
        result = VECTOR_DB_CLIENT.get(collection_name=collection_name)

        if result:
            log.info(f"query_doc:result {result.ids} {result.metadatas}")

        return result
    except Exception as e:
        log.exception(f"Error getting doc {collection_name}: {e}")
        raise e


def query_doc_with_hybrid_search(
    collection_name: str,
    collection_result: GetResult,
    query: str,
    embedding_function,
    k: int,
    reranking_function,
    k_reranker: int,
    r: float,
    hybrid_bm25_weight: float,
) -> dict:
    try:
        if not collection_result.documents[0]:
            log.warning(f"query_doc_with_hybrid_search:no_docs {collection_name}")
            return {"documents": [], "metadatas": [], "distances": []}

        log.debug(f"query_doc_with_hybrid_search:doc {collection_name}")

        bm25_retriever = BM25Retriever.from_texts(
            texts=collection_result.documents[0],
            metadatas=collection_result.metadatas[0],
        )
        bm25_retriever.k = k

        vector_search_retriever = VectorSearchRetriever(
            collection_name=collection_name,
            embedding_function=embedding_function,
            top_k=k,
        )

        if hybrid_bm25_weight <= 0:
            ensemble_retriever = EnsembleRetriever(
                retrievers=[vector_search_retriever], weights=[1.0]
            )
        elif hybrid_bm25_weight >= 1:
            ensemble_retriever = EnsembleRetriever(
                retrievers=[bm25_retriever], weights=[1.0]
            )
        else:
            ensemble_retriever = EnsembleRetriever(
                retrievers=[bm25_retriever, vector_search_retriever],
                weights=[hybrid_bm25_weight, 1.0 - hybrid_bm25_weight],
            )

        compressor = RerankCompressor(
            embedding_function=embedding_function,
            top_n=k_reranker,
            reranking_function=reranking_function,
            r_score=r,
        )

        compression_retriever = ContextualCompressionRetriever(
            base_compressor=compressor, base_retriever=ensemble_retriever
        )

        result = compression_retriever.invoke(query)

        distances = [d.metadata.get("score") for d in result]
        documents = [d.page_content for d in result]
        metadatas = [d.metadata for d in result]

        # retrieve only min(k, k_reranker) items, sort and cut by distance if k < k_reranker
        if k < k_reranker:
            sorted_items = sorted(
                zip(distances, metadatas, documents), key=lambda x: x[0], reverse=True
            )
            sorted_items = sorted_items[:k]
            distances, documents, metadatas = map(list, zip(*sorted_items))

        result = {
            "distances": [distances],
            "documents": [documents],
            "metadatas": [metadatas],
        }

        log.info(
            "query_doc_with_hybrid_search:result "
            + f"{result['metadatas']} {result['distances']}"
        )
        return result
    except Exception as e:
        log.exception(f"Error querying doc {collection_name} with hybrid search: {e}")
        raise e


def merge_get_results(get_results: list[dict]) -> dict:
    # Initialize lists to store combined data
    combined_documents = []
    combined_metadatas = []
    combined_ids = []

    for data in get_results:
        combined_documents.extend(data["documents"][0])
        combined_metadatas.extend(data["metadatas"][0])
        combined_ids.extend(data["ids"][0])

    # Create the output dictionary
    result = {
        "documents": [combined_documents],
        "metadatas": [combined_metadatas],
        "ids": [combined_ids],
    }

    return result


def merge_and_sort_query_results(query_results: list[dict], k: int) -> dict:
    # Initialize lists to store combined data
    combined = dict()  # To store documents with unique document hashes

    for data in query_results:
        distances = data["distances"][0]
        documents = data["documents"][0]
        metadatas = data["metadatas"][0]

        for distance, document, metadata in zip(distances, documents, metadatas):
            if isinstance(document, str):
                doc_hash = hashlib.sha256(
                    document.encode()
                ).hexdigest()  # Compute a hash for uniqueness

                if doc_hash not in combined.keys():
                    combined[doc_hash] = (distance, document, metadata)
                    continue  # if doc is new, no further comparison is needed

                # if doc is alredy in, but new distance is better, update
                if distance > combined[doc_hash][0]:
                    combined[doc_hash] = (distance, document, metadata)

    combined = list(combined.values())
    # Sort the list based on distances
    combined.sort(key=lambda x: x[0], reverse=True)

    # Slice to keep only the top k elements
    sorted_distances, sorted_documents, sorted_metadatas = (
        zip(*combined[:k]) if combined else ([], [], [])
    )

    # Create and return the output dictionary
    return {
        "distances": [list(sorted_distances)],
        "documents": [list(sorted_documents)],
        "metadatas": [list(sorted_metadatas)],
    }


def get_all_items_from_collections(collection_names: list[str]) -> dict:
    results = []

    for collection_name in collection_names:
        if collection_name:
            try:
                result = get_doc(collection_name=collection_name)
                if result is not None:
                    results.append(result.model_dump())
            except Exception as e:
                log.exception(f"Error when querying the collection: {e}")
        else:
            pass

    return merge_get_results(results)


def query_collection(
    collection_names: list[str],
    queries: list[str],
    embedding_function,
    k: int,
) -> dict:
    results = []
    error = False

    def process_query_collection(collection_name, query_embedding):
        try:
            if collection_name:
                result = query_doc(
                    collection_name=collection_name,
                    k=k,
                    query_embedding=query_embedding,
                )
                if result is not None:
                    return result.model_dump(), None
            return None, None
        except Exception as e:
            log.exception(f"Error when querying the collection: {e}")
            return None, e

    # Generate all query embeddings (in one call)
    query_embeddings = embedding_function(queries, prefix=RAG_EMBEDDING_QUERY_PREFIX)
    log.debug(
        f"query_collection: processing {len(queries)} queries across {len(collection_names)} collections"
    )

    with ThreadPoolExecutor() as executor:
        future_results = []
        for query_embedding in query_embeddings:
            for collection_name in collection_names:
                result = executor.submit(
                    process_query_collection, collection_name, query_embedding
                )
                future_results.append(result)
        task_results = [future.result() for future in future_results]

    for result, err in task_results:
        if err is not None:
            error = True
        elif result is not None:
            results.append(result)

    if error and not results:
        log.warning("All collection queries failed. No results returned.")

    return merge_and_sort_query_results(results, k=k)


def query_collection_with_hybrid_search(
    collection_names: list[str],
    queries: list[str],
    embedding_function,
    k: int,
    reranking_function,
    k_reranker: int,
    r: float,
    hybrid_bm25_weight: float,
) -> dict:
    results = []
    error = False
    # Fetch collection data once per collection sequentially
    # Avoid fetching the same data multiple times later
    collection_results = {}
    for collection_name in collection_names:
        try:
            log.debug(
                f"query_collection_with_hybrid_search:VECTOR_DB_CLIENT.get:collection {collection_name}"
            )
            collection_results[collection_name] = VECTOR_DB_CLIENT.get(
                collection_name=collection_name
            )
        except Exception as e:
            log.exception(f"Failed to fetch collection {collection_name}: {e}")
            collection_results[collection_name] = None

    log.info(
        f"Starting hybrid search for {len(queries)} queries in {len(collection_names)} collections..."
    )

    def process_query(collection_name, query):
        try:
            result = query_doc_with_hybrid_search(
                collection_name=collection_name,
                collection_result=collection_results[collection_name],
                query=query,
                embedding_function=embedding_function,
                k=k,
                reranking_function=reranking_function,
                k_reranker=k_reranker,
                r=r,
                hybrid_bm25_weight=hybrid_bm25_weight,
            )
            return result, None
        except Exception as e:
            log.exception(f"Error when querying the collection with hybrid_search: {e}")
            return None, e

    # Prepare tasks for all collections and queries
    # Avoid running any tasks for collections that failed to fetch data (have assigned None)
    tasks = [
        (cn, q)
        for cn in collection_names
        if collection_results[cn] is not None
        for q in queries
    ]

    with ThreadPoolExecutor() as executor:
        future_results = [executor.submit(process_query, cn, q) for cn, q in tasks]
        task_results = [future.result() for future in future_results]

    for result, err in task_results:
        if err is not None:
            error = True
        elif result is not None:
            results.append(result)

    if error and not results:
        raise Exception(
            "Hybrid search failed for all collections. Using Non-hybrid search as fallback."
        )

    return merge_and_sort_query_results(results, k=k)


def get_embedding_function(
    embedding_engine,
    embedding_model,
    embedding_function,
    url,
    key,
    embedding_batch_size,
    azure_api_version=None,
):
    if embedding_engine == "":
        return lambda query, prefix=None, user=None: embedding_function.encode(
            query, **({"prompt": prefix} if prefix else {})
        ).tolist()
    elif embedding_engine in ["ollama", "openai", "azure_openai"]:
        func = lambda query, prefix=None, user=None: generate_embeddings(
            engine=embedding_engine,
            model=embedding_model,
            text=query,
            prefix=prefix,
            url=url,
            key=key,
            user=user,
            azure_api_version=azure_api_version,
        )

        def generate_multiple(query, prefix, user, func):
            if isinstance(query, list):
                embeddings = []
                for i in range(0, len(query), embedding_batch_size):
                    embeddings.extend(
                        func(
                            query[i : i + embedding_batch_size],
                            prefix=prefix,
                            user=user,
                        )
                    )
                return embeddings
            else:
                return func(query, prefix, user)

        return lambda query, prefix=None, user=None: generate_multiple(
            query, prefix, user, func
        )
    else:
        raise ValueError(f"Unknown embedding engine: {embedding_engine}")


def get_reranking_function(reranking_engine, reranking_model, reranking_function):
    if reranking_function is None:
        return None
    if reranking_engine == "external":
        return lambda sentences, user=None: reranking_function.predict(
            sentences, user=user
        )
    else:
        return lambda sentences, user=None: reranking_function.predict(sentences)


def get_sources_from_items(
    request,
    items,
    queries,
    embedding_function,
    k,
    reranking_function,
    k_reranker,
    r,
    hybrid_bm25_weight,
    hybrid_search,
    full_context=False,
    user: Optional[UserModel] = None,
):
    log.debug(
        f"items: {items} {queries} {embedding_function} {reranking_function} {full_context}"
    )

    extracted_collections = []
    query_results = []

    for item in items:
        query_result = None
        collection_names = []

        if item.get("type") == "text":
            # Raw Text
            # Used during temporary chat file uploads or web page & youtube attachements

            if item.get("collection_name"):
                # If item has a collection name, use it
                collection_names.append(item.get("collection_name"))
            elif item.get("file"):
                # if item has file data, use it
                content = item.get("file", {}).get("data", {}).get("content", "")
                file_data = item.get("file", {}).get("data", {})
                metadata = file_data.get("meta", {})

                # Include PII data in metadata if it exists
                if "pii" in file_data:
                    metadata["pii"] = file_data["pii"]

                # Apply PII masking if metadata contains PII data
                # masked_content = apply_pii_masking_to_content(content, metadata)

                query_result = {
<<<<<<< HEAD
                    "documents": [
                        [item.get("file", {}).get("data", {}).get("content")]
                    ],
                    "metadatas": [[item.get("file", {}).get("meta", {})]],
=======
                    "documents": [[content]],
                    "metadatas": [[metadata]],
>>>>>>> d4c7df65
                }
            else:
                # Fallback to item content
                query_result = {
                    "documents": [[item.get("content")]],
                    "metadatas": [
                        [{"file_id": item.get("id"), "name": item.get("name")}]
                    ],
                }

        elif item.get("type") == "note":
            # Note Attached
            note = Notes.get_note_by_id(item.get("id"))

            if note and (
                user.role == "admin"
                or note.user_id == user.id
                or has_access(user.id, "read", note.access_control)
            ):
                # User has access to the note
                query_result = {
                    "documents": [[note.data.get("content", {}).get("md", "")]],
                    "metadatas": [[{"file_id": note.id, "name": note.title}]],
                }

        elif item.get("type") == "file":
            if (
                item.get("context") == "full"
                or request.app.state.config.BYPASS_EMBEDDING_AND_RETRIEVAL
            ):
                if item.get("file", {}).get("data", {}).get("content", ""):
                    # Manual Full Mode Toggle
                    # Used from chat file modal, we can assume that the file content will be available from item.get("file").get("data", {}).get("content")
                    content = item.get("file", {}).get("data", {}).get("content", "")
                    file_data = item.get("file", {}).get("data", {})
                    metadata = {
                        "file_id": item.get("id"),
                        "name": item.get("name"),
                        **file_data.get("metadata", {}),
                    }

                    # Include PII data in metadata if it exists
                    if "pii" in file_data:
                        metadata["pii"] = file_data["pii"]

                    # Apply PII masking to full content
                    # masked_content = apply_pii_masking_to_content(content, metadata)

                    query_result = {
                        "documents": [[content]],
                        "metadatas": [[metadata]],
                    }
                elif item.get("id"):
                    file_object = Files.get_file_by_id(item.get("id"))
                    if file_object:
                        content = file_object.data.get("content", "")
                        metadata = {
                            "file_id": item.get("id"),
                            "name": file_object.filename,
                            "source": file_object.filename,
                            **file_object.data.get("metadata", {}),
                        }

                        # Include PII data in metadata if it exists
                        if "pii" in file_object.data:
                            metadata["pii"] = file_object.data["pii"]

                        # Apply PII masking to full content
                        # masked_content = apply_pii_masking_to_content(content, metadata)

                        query_result = {
                            "documents": [[content]],
                            "metadatas": [[metadata]],
                        }
            else:
                # Fallback to collection names
                if item.get("legacy"):
                    collection_names.append(f"{item['id']}")
                else:
                    collection_names.append(f"file-{item['id']}")

        elif item.get("type") == "collection":
            if (
                item.get("context") == "full"
                or request.app.state.config.BYPASS_EMBEDDING_AND_RETRIEVAL
            ):
                # Manual Full Mode Toggle for Collection
                knowledge_base = Knowledges.get_knowledge_by_id(item.get("id"))

                if knowledge_base and (
                    user.role == "admin"
                    or has_access(user.id, "read", knowledge_base.access_control)
                ):
                    file_ids = knowledge_base.data.get("file_ids", [])

                    documents = []
                    metadatas = []
                    for file_id in file_ids:
                        file_object = Files.get_file_by_id(file_id)

                        if file_object:
                            content = file_object.data.get("content", "")
                            metadata = {
                                "file_id": file_id,
                                "name": file_object.filename,
                                "source": file_object.filename,
                                **file_object.data.get("metadata", {}),
                            }

                            # Include PII data in metadata if it exists
                            if "pii" in file_object.data:
                                metadata["pii"] = file_object.data["pii"]

                            # Apply PII masking to each file's content
                            # masked_content = apply_pii_masking_to_content(
                            #     content, metadata
                            # )

                            documents.append(content)
                            metadatas.append(metadata)

                    query_result = {
                        "documents": [documents],
                        "metadatas": [metadatas],
                    }
            else:
                # Fallback to collection names
                if item.get("legacy"):
                    collection_names = item.get("collection_names", [])
                else:
                    collection_names.append(item["id"])

        elif item.get("docs"):
            # BYPASS_WEB_SEARCH_EMBEDDING_AND_RETRIEVAL
            query_result = {
                "documents": [[doc.get("content") for doc in item.get("docs")]],
                "metadatas": [[doc.get("metadata") for doc in item.get("docs")]],
            }
        elif item.get("collection_name"):
            # Direct Collection Name
            collection_names.append(item["collection_name"])
        elif item.get("collection_names"):
            # Collection Names List
            collection_names.extend(item["collection_names"])

        # If query_result is None
        # Fallback to collection names and vector search the collections
        if query_result is None and collection_names:
            collection_names = set(collection_names).difference(extracted_collections)
            if not collection_names:
                log.debug(f"skipping {item} as it has already been extracted")
                continue

            try:
                if full_context:
                    query_result = get_all_items_from_collections(collection_names)
                else:
                    query_result = None  # Initialize to None
                    if hybrid_search:
                        try:
                            query_result = query_collection_with_hybrid_search(
                                collection_names=collection_names,
                                queries=queries,
                                embedding_function=embedding_function,
                                k=k,
                                reranking_function=reranking_function,
                                k_reranker=k_reranker,
                                r=r,
                                hybrid_bm25_weight=hybrid_bm25_weight,
                            )
                        except Exception as e:
                            log.debug(
                                "Error when using hybrid search, using non hybrid search as fallback."
                            )

                    # fallback to non-hybrid search
                    if not hybrid_search and query_result is None:
                        query_result = query_collection(
                            collection_names=collection_names,
                            queries=queries,
                            embedding_function=embedding_function,
                            k=k,
                        )
            except Exception as e:
                log.exception(e)

            extracted_collections.extend(collection_names)

        if query_result:
            if "data" in item:
                del item["data"]
            query_results.append({**query_result, "file": item})

    sources = []
    for query_result in query_results:
        try:
            if "documents" in query_result:
                if "metadatas" in query_result:
                    source = {
                        "source": query_result["file"],
                        "document": query_result["documents"][0],
                        "metadata": query_result["metadatas"][0],
                    }
                    if "distances" in query_result and query_result["distances"]:
                        source["distances"] = query_result["distances"][0]

                    sources.append(source)
        except Exception as e:
            log.exception(e)

    return sources


def get_model_path(model: str, update_model: bool = False):
    # Construct huggingface_hub kwargs with local_files_only to return the snapshot path
    cache_dir = os.getenv("SENTENCE_TRANSFORMERS_HOME")

    local_files_only = not update_model

    if OFFLINE_MODE:
        local_files_only = True

    snapshot_kwargs = {
        "cache_dir": cache_dir,
        "local_files_only": local_files_only,
    }

    log.debug(f"model: {model}")
    log.debug(f"snapshot_kwargs: {snapshot_kwargs}")

    # Inspiration from upstream sentence_transformers
    if (
        os.path.exists(model)
        or ("\\" in model or model.count("/") > 1)
        and local_files_only
    ):
        # If fully qualified path exists, return input, else set repo_id
        return model
    elif "/" not in model:
        # Set valid repo_id for model short-name
        model = "sentence-transformers" + "/" + model

    snapshot_kwargs["repo_id"] = model

    # Attempt to query the huggingface_hub library to determine the local path and/or to update
    try:
        model_repo_path = snapshot_download(**snapshot_kwargs)
        log.debug(f"model_repo_path: {model_repo_path}")
        return model_repo_path
    except Exception as e:
        log.exception(f"Cannot determine model snapshot path: {e}")
        return model


def generate_openai_batch_embeddings(
    model: str,
    texts: list[str],
    url: str = "https://api.openai.com/v1",
    key: str = "",
    prefix: str = None,
    user: UserModel = None,
) -> Optional[list[list[float]]]:
    try:
        log.debug(
            f"generate_openai_batch_embeddings:model {model} batch size: {len(texts)}"
        )
        json_data = {"input": texts, "model": model}
        if isinstance(RAG_EMBEDDING_PREFIX_FIELD_NAME, str) and isinstance(prefix, str):
            json_data[RAG_EMBEDDING_PREFIX_FIELD_NAME] = prefix

        r = requests.post(
            f"{url}/embeddings",
            headers={
                "Content-Type": "application/json",
                "Authorization": f"Bearer {key}",
                **(
                    {
                        "X-OpenWebUI-User-Name": quote(user.name, safe=" "),
                        "X-OpenWebUI-User-Id": user.id,
                        "X-OpenWebUI-User-Email": user.email,
                        "X-OpenWebUI-User-Role": user.role,
                    }
                    if ENABLE_FORWARD_USER_INFO_HEADERS and user
                    else {}
                ),
            },
            json=json_data,
        )
        r.raise_for_status()
        data = r.json()
        if "data" in data:
            return [elem["embedding"] for elem in data["data"]]
        else:
            raise "Something went wrong :/"
    except Exception as e:
        log.exception(f"Error generating openai batch embeddings: {e}")
        return None


def generate_azure_openai_batch_embeddings(
    model: str,
    texts: list[str],
    url: str,
    key: str = "",
    version: str = "",
    prefix: str = None,
    user: UserModel = None,
) -> Optional[list[list[float]]]:
    try:
        log.debug(
            f"generate_azure_openai_batch_embeddings:deployment {model} batch size: {len(texts)}"
        )
        json_data = {"input": texts}
        if isinstance(RAG_EMBEDDING_PREFIX_FIELD_NAME, str) and isinstance(prefix, str):
            json_data[RAG_EMBEDDING_PREFIX_FIELD_NAME] = prefix

        url = f"{url}/openai/deployments/{model}/embeddings?api-version={version}"

        for _ in range(5):
            r = requests.post(
                url,
                headers={
                    "Content-Type": "application/json",
                    "api-key": key,
                    **(
                        {
                            "X-OpenWebUI-User-Name": quote(user.name, safe=" "),
                            "X-OpenWebUI-User-Id": user.id,
                            "X-OpenWebUI-User-Email": user.email,
                            "X-OpenWebUI-User-Role": user.role,
                        }
                        if ENABLE_FORWARD_USER_INFO_HEADERS and user
                        else {}
                    ),
                },
                json=json_data,
            )
            if r.status_code == 429:
                retry = float(r.headers.get("Retry-After", "1"))
                time.sleep(retry)
                continue
            r.raise_for_status()
            data = r.json()
            if "data" in data:
                return [elem["embedding"] for elem in data["data"]]
            else:
                raise Exception("Something went wrong :/")
        return None
    except Exception as e:
        log.exception(f"Error generating azure openai batch embeddings: {e}")
        return None


def generate_ollama_batch_embeddings(
    model: str,
    texts: list[str],
    url: str,
    key: str = "",
    prefix: str = None,
    user: UserModel = None,
) -> Optional[list[list[float]]]:
    try:
        log.debug(
            f"generate_ollama_batch_embeddings:model {model} batch size: {len(texts)}"
        )
        json_data = {"input": texts, "model": model}
        if isinstance(RAG_EMBEDDING_PREFIX_FIELD_NAME, str) and isinstance(prefix, str):
            json_data[RAG_EMBEDDING_PREFIX_FIELD_NAME] = prefix

        r = requests.post(
            f"{url}/api/embed",
            headers={
                "Content-Type": "application/json",
                "Authorization": f"Bearer {key}",
                **(
                    {
                        "X-OpenWebUI-User-Name": quote(user.name, safe=" "),
                        "X-OpenWebUI-User-Id": user.id,
                        "X-OpenWebUI-User-Email": user.email,
                        "X-OpenWebUI-User-Role": user.role,
                    }
                    if ENABLE_FORWARD_USER_INFO_HEADERS
                    else {}
                ),
            },
            json=json_data,
        )
        r.raise_for_status()
        data = r.json()

        if "embeddings" in data:
            return data["embeddings"]
        else:
            raise "Something went wrong :/"
    except Exception as e:
        log.exception(f"Error generating ollama batch embeddings: {e}")
        return None


def generate_embeddings(
    engine: str,
    model: str,
    text: Union[str, list[str]],
    prefix: Union[str, None] = None,
    **kwargs,
):
    url = kwargs.get("url", "")
    key = kwargs.get("key", "")
    user = kwargs.get("user")

    if prefix is not None and RAG_EMBEDDING_PREFIX_FIELD_NAME is None:
        if isinstance(text, list):
            text = [f"{prefix}{text_element}" for text_element in text]
        else:
            text = f"{prefix}{text}"

    if engine == "ollama":
        embeddings = generate_ollama_batch_embeddings(
            **{
                "model": model,
                "texts": text if isinstance(text, list) else [text],
                "url": url,
                "key": key,
                "prefix": prefix,
                "user": user,
            }
        )
        return embeddings[0] if isinstance(text, str) else embeddings
    elif engine == "openai":
        embeddings = generate_openai_batch_embeddings(
            model, text if isinstance(text, list) else [text], url, key, prefix, user
        )
        return embeddings[0] if isinstance(text, str) else embeddings
    elif engine == "azure_openai":
        azure_api_version = kwargs.get("azure_api_version", "")
        embeddings = generate_azure_openai_batch_embeddings(
            model,
            text if isinstance(text, list) else [text],
            url,
            key,
            azure_api_version,
            prefix,
            user,
        )
        return embeddings[0] if isinstance(text, str) else embeddings


import operator
from typing import Optional, Sequence

from langchain_core.callbacks import Callbacks
from langchain_core.documents import BaseDocumentCompressor, Document


class RerankCompressor(BaseDocumentCompressor):
    embedding_function: Any
    top_n: int
    reranking_function: Any
    r_score: float

    class Config:
        extra = "forbid"
        arbitrary_types_allowed = True

    def compress_documents(
        self,
        documents: Sequence[Document],
        query: str,
        callbacks: Optional[Callbacks] = None,
    ) -> Sequence[Document]:
        reranking = self.reranking_function is not None

        scores = None
        if reranking:
            scores = self.reranking_function(
                [(query, doc.page_content) for doc in documents]
            )
        else:
            from sentence_transformers import util

            query_embedding = self.embedding_function(query, RAG_EMBEDDING_QUERY_PREFIX)
            document_embedding = self.embedding_function(
                [doc.page_content for doc in documents], RAG_EMBEDDING_CONTENT_PREFIX
            )
            scores = util.cos_sim(query_embedding, document_embedding)[0]

        if scores is not None:
            docs_with_scores = list(
                zip(
                    documents,
                    scores.tolist() if not isinstance(scores, list) else scores,
                )
            )
            if self.r_score:
                docs_with_scores = [
                    (d, s) for d, s in docs_with_scores if s >= self.r_score
                ]

            result = sorted(docs_with_scores, key=operator.itemgetter(1), reverse=True)
            final_results = []
            for doc, doc_score in result[: self.top_n]:
                metadata = doc.metadata
                metadata["score"] = doc_score
                doc = Document(
                    page_content=doc.page_content,
                    metadata=metadata,
                )
                final_results.append(doc)
            return final_results
        else:
            log.warning(
                "No valid scores found, check your reranking function. Returning original documents."
            )
            return documents<|MERGE_RESOLUTION|>--- conflicted
+++ resolved
@@ -508,15 +508,10 @@
                 # masked_content = apply_pii_masking_to_content(content, metadata)
 
                 query_result = {
-<<<<<<< HEAD
                     "documents": [
                         [item.get("file", {}).get("data", {}).get("content")]
                     ],
                     "metadatas": [[item.get("file", {}).get("meta", {})]],
-=======
-                    "documents": [[content]],
-                    "metadatas": [[metadata]],
->>>>>>> d4c7df65
                 }
             else:
                 # Fallback to item content
