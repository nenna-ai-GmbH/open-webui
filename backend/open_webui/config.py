import json
import logging
import os
import shutil
import base64
import redis

from datetime import datetime
from pathlib import Path
from typing import Generic, Optional, TypeVar
from urllib.parse import urlparse

import requests
from pydantic import BaseModel
from sqlalchemy import JSON, Column, DateTime, Integer, func

from open_webui.env import (
    DATA_DIR,
    DATABASE_URL,
    ENV,
    REDIS_URL,
    REDIS_SENTINEL_HOSTS,
    REDIS_SENTINEL_PORT,
    FRONTEND_BUILD_DIR,
    OFFLINE_MODE,
    OPEN_WEBUI_DIR,
    WEBUI_AUTH,
    WEBUI_FAVICON_URL,
    WEBUI_NAME,
    log,
)
from open_webui.internal.db import Base, get_db
from open_webui.utils.redis import get_redis_connection


class EndpointFilter(logging.Filter):
    def filter(self, record: logging.LogRecord) -> bool:
        return record.getMessage().find("/health") == -1


# Filter out /endpoint
logging.getLogger("uvicorn.access").addFilter(EndpointFilter())

####################################
# Config helpers
####################################


# Function to run the alembic migrations
def run_migrations():
    log.info("Running migrations")
    try:
        from alembic import command
        from alembic.config import Config

        alembic_cfg = Config(OPEN_WEBUI_DIR / "alembic.ini")

        # Set the script location dynamically
        migrations_path = OPEN_WEBUI_DIR / "migrations"
        alembic_cfg.set_main_option("script_location", str(migrations_path))

        command.upgrade(alembic_cfg, "head")
    except Exception as e:
        log.exception(f"Error running migrations: {e}")


run_migrations()


class Config(Base):
    __tablename__ = "config"

    id = Column(Integer, primary_key=True)
    data = Column(JSON, nullable=False)
    version = Column(Integer, nullable=False, default=0)
    created_at = Column(DateTime, nullable=False, server_default=func.now())
    updated_at = Column(DateTime, nullable=True, onupdate=func.now())


def load_json_config():
    with open(f"{DATA_DIR}/config.json", "r") as file:
        return json.load(file)


def save_to_db(data):
    with get_db() as db:
        existing_config = db.query(Config).first()
        if not existing_config:
            new_config = Config(data=data, version=0)
            db.add(new_config)
        else:
            existing_config.data = data
            existing_config.updated_at = datetime.now()
            db.add(existing_config)
        db.commit()


def reset_config():
    with get_db() as db:
        db.query(Config).delete()
        db.commit()


# When initializing, check if config.json exists and migrate it to the database
if os.path.exists(f"{DATA_DIR}/config.json"):
    data = load_json_config()
    save_to_db(data)
    os.rename(f"{DATA_DIR}/config.json", f"{DATA_DIR}/old_config.json")

DEFAULT_CONFIG = {
    "version": 0,
    "ui": {},
}


def get_config():
    with get_db() as db:
        config_entry = db.query(Config).order_by(Config.id.desc()).first()
        return config_entry.data if config_entry else DEFAULT_CONFIG


CONFIG_DATA = get_config()


def get_config_value(config_path: str):
    path_parts = config_path.split(".")
    cur_config = CONFIG_DATA
    for key in path_parts:
        if key in cur_config:
            cur_config = cur_config[key]
        else:
            return None
    return cur_config


PERSISTENT_CONFIG_REGISTRY = []


def save_config(config):
    global CONFIG_DATA
    global PERSISTENT_CONFIG_REGISTRY
    try:
        save_to_db(config)
        CONFIG_DATA = config

        # Trigger updates on all registered PersistentConfig entries
        for config_item in PERSISTENT_CONFIG_REGISTRY:
            config_item.update()
    except Exception as e:
        log.exception(e)
        return False
    return True


T = TypeVar("T")

ENABLE_PERSISTENT_CONFIG = (
    os.environ.get("ENABLE_PERSISTENT_CONFIG", "True").lower() == "true"
)


class PersistentConfig(Generic[T]):
    def __init__(self, env_name: str, config_path: str, env_value: T):
        self.env_name = env_name
        self.config_path = config_path
        self.env_value = env_value
        self.config_value = get_config_value(config_path)
        if self.config_value is not None and ENABLE_PERSISTENT_CONFIG:
            log.info(f"'{env_name}' loaded from the latest database entry")
            self.value = self.config_value
        else:
            self.value = env_value

        PERSISTENT_CONFIG_REGISTRY.append(self)

    def __str__(self):
        return str(self.value)

    @property
    def __dict__(self):
        raise TypeError(
            "PersistentConfig object cannot be converted to dict, use config_get or .value instead."
        )

    def __getattribute__(self, item):
        if item == "__dict__":
            raise TypeError(
                "PersistentConfig object cannot be converted to dict, use config_get or .value instead."
            )
        return super().__getattribute__(item)

    def update(self):
        new_value = get_config_value(self.config_path)
        if new_value is not None:
            self.value = new_value
            log.info(f"Updated {self.env_name} to new value {self.value}")

    def save(self):
        log.info(f"Saving '{self.env_name}' to the database")
        path_parts = self.config_path.split(".")
        sub_config = CONFIG_DATA
        for key in path_parts[:-1]:
            if key not in sub_config:
                sub_config[key] = {}
            sub_config = sub_config[key]
        sub_config[path_parts[-1]] = self.value
        save_to_db(CONFIG_DATA)
        self.config_value = self.value


class AppConfig:
    _state: dict[str, PersistentConfig]
    _redis: Optional[redis.Redis] = None

    def __init__(
        self, redis_url: Optional[str] = None, redis_sentinels: Optional[list] = []
    ):
        super().__setattr__("_state", {})
        if redis_url:
            super().__setattr__(
                "_redis",
                get_redis_connection(redis_url, redis_sentinels, decode_responses=True),
            )

    def __setattr__(self, key, value):
        if isinstance(value, PersistentConfig):
            self._state[key] = value
        else:
            self._state[key].value = value
            self._state[key].save()

            if self._redis:
                redis_key = f"open-webui:config:{key}"
                self._redis.set(redis_key, json.dumps(self._state[key].value))

    def __getattr__(self, key):
        if key not in self._state:
            raise AttributeError(f"Config key '{key}' not found")

        # If Redis is available, check for an updated value
        if self._redis:
            redis_key = f"open-webui:config:{key}"
            redis_value = self._redis.get(redis_key)

            if redis_value is not None:
                try:
                    decoded_value = json.loads(redis_value)

                    # Update the in-memory value if different
                    if self._state[key].value != decoded_value:
                        self._state[key].value = decoded_value
                        log.info(f"Updated {key} from Redis: {decoded_value}")

                except json.JSONDecodeError:
                    log.error(f"Invalid JSON format in Redis for {key}: {redis_value}")

        return self._state[key].value


####################################
# WEBUI_AUTH (Required for security)
####################################

ENABLE_API_KEY = PersistentConfig(
    "ENABLE_API_KEY",
    "auth.api_key.enable",
    os.environ.get("ENABLE_API_KEY", "True").lower() == "true",
)

ENABLE_API_KEY_ENDPOINT_RESTRICTIONS = PersistentConfig(
    "ENABLE_API_KEY_ENDPOINT_RESTRICTIONS",
    "auth.api_key.endpoint_restrictions",
    os.environ.get("ENABLE_API_KEY_ENDPOINT_RESTRICTIONS", "False").lower() == "true",
)

API_KEY_ALLOWED_ENDPOINTS = PersistentConfig(
    "API_KEY_ALLOWED_ENDPOINTS",
    "auth.api_key.allowed_endpoints",
    os.environ.get("API_KEY_ALLOWED_ENDPOINTS", ""),
)


JWT_EXPIRES_IN = PersistentConfig(
    "JWT_EXPIRES_IN", "auth.jwt_expiry", os.environ.get("JWT_EXPIRES_IN", "-1")
)

####################################
# OAuth config
####################################


ENABLE_OAUTH_SIGNUP = PersistentConfig(
    "ENABLE_OAUTH_SIGNUP",
    "oauth.enable_signup",
    os.environ.get("ENABLE_OAUTH_SIGNUP", "False").lower() == "true",
)


OAUTH_MERGE_ACCOUNTS_BY_EMAIL = PersistentConfig(
    "OAUTH_MERGE_ACCOUNTS_BY_EMAIL",
    "oauth.merge_accounts_by_email",
    os.environ.get("OAUTH_MERGE_ACCOUNTS_BY_EMAIL", "False").lower() == "true",
)

OAUTH_PROVIDERS = {}

GOOGLE_CLIENT_ID = PersistentConfig(
    "GOOGLE_CLIENT_ID",
    "oauth.google.client_id",
    os.environ.get("GOOGLE_CLIENT_ID", ""),
)

GOOGLE_CLIENT_SECRET = PersistentConfig(
    "GOOGLE_CLIENT_SECRET",
    "oauth.google.client_secret",
    os.environ.get("GOOGLE_CLIENT_SECRET", ""),
)


GOOGLE_OAUTH_SCOPE = PersistentConfig(
    "GOOGLE_OAUTH_SCOPE",
    "oauth.google.scope",
    os.environ.get("GOOGLE_OAUTH_SCOPE", "openid email profile"),
)

GOOGLE_REDIRECT_URI = PersistentConfig(
    "GOOGLE_REDIRECT_URI",
    "oauth.google.redirect_uri",
    os.environ.get("GOOGLE_REDIRECT_URI", ""),
)

MICROSOFT_CLIENT_ID = PersistentConfig(
    "MICROSOFT_CLIENT_ID",
    "oauth.microsoft.client_id",
    os.environ.get("MICROSOFT_CLIENT_ID", ""),
)

MICROSOFT_CLIENT_SECRET = PersistentConfig(
    "MICROSOFT_CLIENT_SECRET",
    "oauth.microsoft.client_secret",
    os.environ.get("MICROSOFT_CLIENT_SECRET", ""),
)

MICROSOFT_CLIENT_TENANT_ID = PersistentConfig(
    "MICROSOFT_CLIENT_TENANT_ID",
    "oauth.microsoft.tenant_id",
    os.environ.get("MICROSOFT_CLIENT_TENANT_ID", ""),
)

MICROSOFT_CLIENT_LOGIN_BASE_URL = PersistentConfig(
    "MICROSOFT_CLIENT_LOGIN_BASE_URL",
    "oauth.microsoft.login_base_url",
    os.environ.get(
        "MICROSOFT_CLIENT_LOGIN_BASE_URL", "https://login.microsoftonline.com"
    ),
)

MICROSOFT_CLIENT_PICTURE_URL = PersistentConfig(
    "MICROSOFT_CLIENT_PICTURE_URL",
    "oauth.microsoft.picture_url",
    os.environ.get(
        "MICROSOFT_CLIENT_PICTURE_URL",
        "https://graph.microsoft.com/v1.0/me/photo/$value",
    ),
)


MICROSOFT_OAUTH_SCOPE = PersistentConfig(
    "MICROSOFT_OAUTH_SCOPE",
    "oauth.microsoft.scope",
    os.environ.get("MICROSOFT_OAUTH_SCOPE", "openid email profile"),
)

MICROSOFT_REDIRECT_URI = PersistentConfig(
    "MICROSOFT_REDIRECT_URI",
    "oauth.microsoft.redirect_uri",
    os.environ.get("MICROSOFT_REDIRECT_URI", ""),
)

GITHUB_CLIENT_ID = PersistentConfig(
    "GITHUB_CLIENT_ID",
    "oauth.github.client_id",
    os.environ.get("GITHUB_CLIENT_ID", ""),
)

GITHUB_CLIENT_SECRET = PersistentConfig(
    "GITHUB_CLIENT_SECRET",
    "oauth.github.client_secret",
    os.environ.get("GITHUB_CLIENT_SECRET", ""),
)

GITHUB_CLIENT_SCOPE = PersistentConfig(
    "GITHUB_CLIENT_SCOPE",
    "oauth.github.scope",
    os.environ.get("GITHUB_CLIENT_SCOPE", "user:email"),
)

GITHUB_CLIENT_REDIRECT_URI = PersistentConfig(
    "GITHUB_CLIENT_REDIRECT_URI",
    "oauth.github.redirect_uri",
    os.environ.get("GITHUB_CLIENT_REDIRECT_URI", ""),
)

OAUTH_CLIENT_ID = PersistentConfig(
    "OAUTH_CLIENT_ID",
    "oauth.oidc.client_id",
    os.environ.get("OAUTH_CLIENT_ID", ""),
)

OAUTH_CLIENT_SECRET = PersistentConfig(
    "OAUTH_CLIENT_SECRET",
    "oauth.oidc.client_secret",
    os.environ.get("OAUTH_CLIENT_SECRET", ""),
)

OPENID_PROVIDER_URL = PersistentConfig(
    "OPENID_PROVIDER_URL",
    "oauth.oidc.provider_url",
    os.environ.get("OPENID_PROVIDER_URL", ""),
)

OPENID_REDIRECT_URI = PersistentConfig(
    "OPENID_REDIRECT_URI",
    "oauth.oidc.redirect_uri",
    os.environ.get("OPENID_REDIRECT_URI", ""),
)

OAUTH_SCOPES = PersistentConfig(
    "OAUTH_SCOPES",
    "oauth.oidc.scopes",
    os.environ.get("OAUTH_SCOPES", "openid email profile"),
)

OAUTH_CODE_CHALLENGE_METHOD = PersistentConfig(
    "OAUTH_CODE_CHALLENGE_METHOD",
    "oauth.oidc.code_challenge_method",
    os.environ.get("OAUTH_CODE_CHALLENGE_METHOD", None),
)

OAUTH_PROVIDER_NAME = PersistentConfig(
    "OAUTH_PROVIDER_NAME",
    "oauth.oidc.provider_name",
    os.environ.get("OAUTH_PROVIDER_NAME", "SSO"),
)

OAUTH_USERNAME_CLAIM = PersistentConfig(
    "OAUTH_USERNAME_CLAIM",
    "oauth.oidc.username_claim",
    os.environ.get("OAUTH_USERNAME_CLAIM", "name"),
)


OAUTH_PICTURE_CLAIM = PersistentConfig(
    "OAUTH_PICTURE_CLAIM",
    "oauth.oidc.avatar_claim",
    os.environ.get("OAUTH_PICTURE_CLAIM", "picture"),
)

OAUTH_EMAIL_CLAIM = PersistentConfig(
    "OAUTH_EMAIL_CLAIM",
    "oauth.oidc.email_claim",
    os.environ.get("OAUTH_EMAIL_CLAIM", "email"),
)

OAUTH_GROUPS_CLAIM = PersistentConfig(
    "OAUTH_GROUPS_CLAIM",
    "oauth.oidc.group_claim",
    os.environ.get("OAUTH_GROUP_CLAIM", "groups"),
)

ENABLE_OAUTH_ROLE_MANAGEMENT = PersistentConfig(
    "ENABLE_OAUTH_ROLE_MANAGEMENT",
    "oauth.enable_role_mapping",
    os.environ.get("ENABLE_OAUTH_ROLE_MANAGEMENT", "False").lower() == "true",
)

ENABLE_OAUTH_GROUP_MANAGEMENT = PersistentConfig(
    "ENABLE_OAUTH_GROUP_MANAGEMENT",
    "oauth.enable_group_mapping",
    os.environ.get("ENABLE_OAUTH_GROUP_MANAGEMENT", "False").lower() == "true",
)

ENABLE_OAUTH_GROUP_CREATION = PersistentConfig(
    "ENABLE_OAUTH_GROUP_CREATION",
    "oauth.enable_group_creation",
    os.environ.get("ENABLE_OAUTH_GROUP_CREATION", "False").lower() == "true",
)


OAUTH_BLOCKED_GROUPS = PersistentConfig(
    "OAUTH_BLOCKED_GROUPS",
    "oauth.blocked_groups",
    os.environ.get("OAUTH_BLOCKED_GROUPS", "[]"),
)

OAUTH_ROLES_CLAIM = PersistentConfig(
    "OAUTH_ROLES_CLAIM",
    "oauth.roles_claim",
    os.environ.get("OAUTH_ROLES_CLAIM", "roles"),
)

OAUTH_ALLOWED_ROLES = PersistentConfig(
    "OAUTH_ALLOWED_ROLES",
    "oauth.allowed_roles",
    [
        role.strip()
        for role in os.environ.get("OAUTH_ALLOWED_ROLES", "user,admin").split(",")
    ],
)

OAUTH_ADMIN_ROLES = PersistentConfig(
    "OAUTH_ADMIN_ROLES",
    "oauth.admin_roles",
    [role.strip() for role in os.environ.get("OAUTH_ADMIN_ROLES", "admin").split(",")],
)

OAUTH_ALLOWED_DOMAINS = PersistentConfig(
    "OAUTH_ALLOWED_DOMAINS",
    "oauth.allowed_domains",
    [
        domain.strip()
        for domain in os.environ.get("OAUTH_ALLOWED_DOMAINS", "*").split(",")
    ],
)

OAUTH_UPDATE_PICTURE_ON_LOGIN = PersistentConfig(
    "OAUTH_UPDATE_PICTURE_ON_LOGIN",
    "oauth.update_picture_on_login",
    os.environ.get("OAUTH_UPDATE_PICTURE_ON_LOGIN", "False").lower() == "true",
)


def load_oauth_providers():
    OAUTH_PROVIDERS.clear()
    if GOOGLE_CLIENT_ID.value and GOOGLE_CLIENT_SECRET.value:

        def google_oauth_register(client):
            client.register(
                name="google",
                client_id=GOOGLE_CLIENT_ID.value,
                client_secret=GOOGLE_CLIENT_SECRET.value,
                server_metadata_url="https://accounts.google.com/.well-known/openid-configuration",
                client_kwargs={"scope": GOOGLE_OAUTH_SCOPE.value},
                redirect_uri=GOOGLE_REDIRECT_URI.value,
            )

        OAUTH_PROVIDERS["google"] = {
            "redirect_uri": GOOGLE_REDIRECT_URI.value,
            "register": google_oauth_register,
        }

    if (
        MICROSOFT_CLIENT_ID.value
        and MICROSOFT_CLIENT_SECRET.value
        and MICROSOFT_CLIENT_TENANT_ID.value
    ):

        def microsoft_oauth_register(client):
            client.register(
                name="microsoft",
                client_id=MICROSOFT_CLIENT_ID.value,
                client_secret=MICROSOFT_CLIENT_SECRET.value,
                server_metadata_url=f"{MICROSOFT_CLIENT_LOGIN_BASE_URL.value}/{MICROSOFT_CLIENT_TENANT_ID.value}/v2.0/.well-known/openid-configuration?appid={MICROSOFT_CLIENT_ID.value}",
                client_kwargs={
                    "scope": MICROSOFT_OAUTH_SCOPE.value,
                },
                redirect_uri=MICROSOFT_REDIRECT_URI.value,
            )

        OAUTH_PROVIDERS["microsoft"] = {
            "redirect_uri": MICROSOFT_REDIRECT_URI.value,
            "picture_url": MICROSOFT_CLIENT_PICTURE_URL.value,
            "register": microsoft_oauth_register,
        }

    if GITHUB_CLIENT_ID.value and GITHUB_CLIENT_SECRET.value:

        def github_oauth_register(client):
            client.register(
                name="github",
                client_id=GITHUB_CLIENT_ID.value,
                client_secret=GITHUB_CLIENT_SECRET.value,
                access_token_url="https://github.com/login/oauth/access_token",
                authorize_url="https://github.com/login/oauth/authorize",
                api_base_url="https://api.github.com",
                userinfo_endpoint="https://api.github.com/user",
                client_kwargs={"scope": GITHUB_CLIENT_SCOPE.value},
                redirect_uri=GITHUB_CLIENT_REDIRECT_URI.value,
            )

        OAUTH_PROVIDERS["github"] = {
            "redirect_uri": GITHUB_CLIENT_REDIRECT_URI.value,
            "register": github_oauth_register,
            "sub_claim": "id",
        }

    if (
        OAUTH_CLIENT_ID.value
        and OAUTH_CLIENT_SECRET.value
        and OPENID_PROVIDER_URL.value
    ):

        def oidc_oauth_register(client):
            client_kwargs = {
                "scope": OAUTH_SCOPES.value,
            }

            if (
                OAUTH_CODE_CHALLENGE_METHOD.value
                and OAUTH_CODE_CHALLENGE_METHOD.value == "S256"
            ):
                client_kwargs["code_challenge_method"] = "S256"
            elif OAUTH_CODE_CHALLENGE_METHOD.value:
                raise Exception(
                    'Code challenge methods other than "%s" not supported. Given: "%s"'
                    % ("S256", OAUTH_CODE_CHALLENGE_METHOD.value)
                )

            client.register(
                name="oidc",
                client_id=OAUTH_CLIENT_ID.value,
                client_secret=OAUTH_CLIENT_SECRET.value,
                server_metadata_url=OPENID_PROVIDER_URL.value,
                client_kwargs=client_kwargs,
                redirect_uri=OPENID_REDIRECT_URI.value,
            )

        OAUTH_PROVIDERS["oidc"] = {
            "name": OAUTH_PROVIDER_NAME.value,
            "redirect_uri": OPENID_REDIRECT_URI.value,
            "register": oidc_oauth_register,
        }


load_oauth_providers()

####################################
# Static DIR
####################################

STATIC_DIR = Path(os.getenv("STATIC_DIR", OPEN_WEBUI_DIR / "static")).resolve()

for file_path in (FRONTEND_BUILD_DIR / "static").glob("**/*"):
    if file_path.is_file():
        target_path = STATIC_DIR / file_path.relative_to(
            (FRONTEND_BUILD_DIR / "static")
        )
        target_path.parent.mkdir(parents=True, exist_ok=True)
        try:
            shutil.copyfile(file_path, target_path)
        except Exception as e:
            logging.error(f"An error occurred: {e}")

frontend_favicon = FRONTEND_BUILD_DIR / "static" / "favicon.png"

if frontend_favicon.exists():
    try:
        shutil.copyfile(frontend_favicon, STATIC_DIR / "favicon.png")
    except Exception as e:
        logging.error(f"An error occurred: {e}")

frontend_splash = FRONTEND_BUILD_DIR / "static" / "splash.png"

if frontend_splash.exists():
    try:
        shutil.copyfile(frontend_splash, STATIC_DIR / "splash.png")
    except Exception as e:
        logging.error(f"An error occurred: {e}")

frontend_loader = FRONTEND_BUILD_DIR / "static" / "loader.js"

if frontend_loader.exists():
    try:
        shutil.copyfile(frontend_loader, STATIC_DIR / "loader.js")
    except Exception as e:
        logging.error(f"An error occurred: {e}")


####################################
# CUSTOM_NAME (Legacy)
####################################

CUSTOM_NAME = os.environ.get("CUSTOM_NAME", "")

if CUSTOM_NAME:
    try:
        r = requests.get(f"https://api.openwebui.com/api/v1/custom/{CUSTOM_NAME}")
        data = r.json()
        if r.ok:
            if "logo" in data:
                WEBUI_FAVICON_URL = url = (
                    f"https://api.openwebui.com{data['logo']}"
                    if data["logo"][0] == "/"
                    else data["logo"]
                )

                r = requests.get(url, stream=True)
                if r.status_code == 200:
                    with open(f"{STATIC_DIR}/favicon.png", "wb") as f:
                        r.raw.decode_content = True
                        shutil.copyfileobj(r.raw, f)

            if "splash" in data:
                url = (
                    f"https://api.openwebui.com{data['splash']}"
                    if data["splash"][0] == "/"
                    else data["splash"]
                )

                r = requests.get(url, stream=True)
                if r.status_code == 200:
                    with open(f"{STATIC_DIR}/splash.png", "wb") as f:
                        r.raw.decode_content = True
                        shutil.copyfileobj(r.raw, f)

            WEBUI_NAME = data["name"]
    except Exception as e:
        log.exception(e)
        pass


####################################
# LICENSE_KEY
####################################

LICENSE_KEY = os.environ.get("LICENSE_KEY", "")

####################################
# STORAGE PROVIDER
####################################

STORAGE_PROVIDER = os.environ.get("STORAGE_PROVIDER", "local")  # defaults to local, s3

S3_ACCESS_KEY_ID = os.environ.get("S3_ACCESS_KEY_ID", None)
S3_SECRET_ACCESS_KEY = os.environ.get("S3_SECRET_ACCESS_KEY", None)
S3_REGION_NAME = os.environ.get("S3_REGION_NAME", None)
S3_BUCKET_NAME = os.environ.get("S3_BUCKET_NAME", None)
S3_KEY_PREFIX = os.environ.get("S3_KEY_PREFIX", None)
S3_ENDPOINT_URL = os.environ.get("S3_ENDPOINT_URL", None)
S3_USE_ACCELERATE_ENDPOINT = (
    os.environ.get("S3_USE_ACCELERATE_ENDPOINT", "false").lower() == "true"
)
S3_ADDRESSING_STYLE = os.environ.get("S3_ADDRESSING_STYLE", None)
S3_ENABLE_TAGGING = os.getenv("S3_ENABLE_TAGGING", "false").lower() == "true"

GCS_BUCKET_NAME = os.environ.get("GCS_BUCKET_NAME", None)
GOOGLE_APPLICATION_CREDENTIALS_JSON = os.environ.get(
    "GOOGLE_APPLICATION_CREDENTIALS_JSON", None
)

AZURE_STORAGE_ENDPOINT = os.environ.get("AZURE_STORAGE_ENDPOINT", None)
AZURE_STORAGE_CONTAINER_NAME = os.environ.get("AZURE_STORAGE_CONTAINER_NAME", None)
AZURE_STORAGE_KEY = os.environ.get("AZURE_STORAGE_KEY", None)

####################################
# File Upload DIR
####################################

UPLOAD_DIR = DATA_DIR / "uploads"
UPLOAD_DIR.mkdir(parents=True, exist_ok=True)


####################################
# Cache DIR
####################################

CACHE_DIR = DATA_DIR / "cache"
CACHE_DIR.mkdir(parents=True, exist_ok=True)


####################################
# DIRECT CONNECTIONS
####################################

ENABLE_DIRECT_CONNECTIONS = PersistentConfig(
    "ENABLE_DIRECT_CONNECTIONS",
    "direct.enable",
    os.environ.get("ENABLE_DIRECT_CONNECTIONS", "True").lower() == "true",
)

####################################
# OLLAMA_BASE_URL
####################################

ENABLE_OLLAMA_API = PersistentConfig(
    "ENABLE_OLLAMA_API",
    "ollama.enable",
    os.environ.get("ENABLE_OLLAMA_API", "True").lower() == "true",
)

OLLAMA_API_BASE_URL = os.environ.get(
    "OLLAMA_API_BASE_URL", "http://localhost:11434/api"
)

OLLAMA_BASE_URL = os.environ.get("OLLAMA_BASE_URL", "")
if OLLAMA_BASE_URL:
    # Remove trailing slash
    OLLAMA_BASE_URL = (
        OLLAMA_BASE_URL[:-1] if OLLAMA_BASE_URL.endswith("/") else OLLAMA_BASE_URL
    )


K8S_FLAG = os.environ.get("K8S_FLAG", "")
USE_OLLAMA_DOCKER = os.environ.get("USE_OLLAMA_DOCKER", "false")

if OLLAMA_BASE_URL == "" and OLLAMA_API_BASE_URL != "":
    OLLAMA_BASE_URL = (
        OLLAMA_API_BASE_URL[:-4]
        if OLLAMA_API_BASE_URL.endswith("/api")
        else OLLAMA_API_BASE_URL
    )

if ENV == "prod":
    if OLLAMA_BASE_URL == "/ollama" and not K8S_FLAG:
        if USE_OLLAMA_DOCKER.lower() == "true":
            # if you use all-in-one docker container (Open WebUI + Ollama)
            # with the docker build arg USE_OLLAMA=true (--build-arg="USE_OLLAMA=true") this only works with http://localhost:11434
            OLLAMA_BASE_URL = "http://localhost:11434"
        else:
            OLLAMA_BASE_URL = "http://host.docker.internal:11434"
    elif K8S_FLAG:
        OLLAMA_BASE_URL = "http://ollama-service.open-webui.svc.cluster.local:11434"


OLLAMA_BASE_URLS = os.environ.get("OLLAMA_BASE_URLS", "")
OLLAMA_BASE_URLS = OLLAMA_BASE_URLS if OLLAMA_BASE_URLS != "" else OLLAMA_BASE_URL

OLLAMA_BASE_URLS = [url.strip() for url in OLLAMA_BASE_URLS.split(";")]
OLLAMA_BASE_URLS = PersistentConfig(
    "OLLAMA_BASE_URLS", "ollama.base_urls", OLLAMA_BASE_URLS
)

OLLAMA_API_CONFIGS = PersistentConfig(
    "OLLAMA_API_CONFIGS",
    "ollama.api_configs",
    {},
)

####################################
# OPENAI_API
####################################


ENABLE_OPENAI_API = PersistentConfig(
    "ENABLE_OPENAI_API",
    "openai.enable",
    os.environ.get("ENABLE_OPENAI_API", "True").lower() == "true",
)


OPENAI_API_KEY = os.environ.get("OPENAI_API_KEY", "")
OPENAI_API_BASE_URL = os.environ.get("OPENAI_API_BASE_URL", "")

GEMINI_API_KEY = os.environ.get("GEMINI_API_KEY", "")
GEMINI_API_BASE_URL = os.environ.get("GEMINI_API_BASE_URL", "")


if OPENAI_API_BASE_URL == "":
    OPENAI_API_BASE_URL = "https://api.openai.com/v1"

OPENAI_API_KEYS = os.environ.get("OPENAI_API_KEYS", "")
OPENAI_API_KEYS = OPENAI_API_KEYS if OPENAI_API_KEYS != "" else OPENAI_API_KEY

OPENAI_API_KEYS = [url.strip() for url in OPENAI_API_KEYS.split(";")]
OPENAI_API_KEYS = PersistentConfig(
    "OPENAI_API_KEYS", "openai.api_keys", OPENAI_API_KEYS
)

OPENAI_API_BASE_URLS = os.environ.get("OPENAI_API_BASE_URLS", "")
OPENAI_API_BASE_URLS = (
    OPENAI_API_BASE_URLS if OPENAI_API_BASE_URLS != "" else OPENAI_API_BASE_URL
)

OPENAI_API_BASE_URLS = [
    url.strip() if url != "" else "https://api.openai.com/v1"
    for url in OPENAI_API_BASE_URLS.split(";")
]
OPENAI_API_BASE_URLS = PersistentConfig(
    "OPENAI_API_BASE_URLS", "openai.api_base_urls", OPENAI_API_BASE_URLS
)

OPENAI_API_CONFIGS = PersistentConfig(
    "OPENAI_API_CONFIGS",
    "openai.api_configs",
    {},
)

# Get the actual OpenAI API key based on the base URL
OPENAI_API_KEY = ""
try:
    OPENAI_API_KEY = OPENAI_API_KEYS.value[
        OPENAI_API_BASE_URLS.value.index("https://api.openai.com/v1")
    ]
except Exception:
    pass
OPENAI_API_BASE_URL = "https://api.openai.com/v1"

####################################
# TOOL_SERVERS
####################################

try:
    tool_server_connections = json.loads(
        os.environ.get("TOOL_SERVER_CONNECTIONS", "[]")
    )
except Exception as e:
    log.exception(f"Error loading TOOL_SERVER_CONNECTIONS: {e}")
    tool_server_connections = []


TOOL_SERVER_CONNECTIONS = PersistentConfig(
    "TOOL_SERVER_CONNECTIONS",
    "tool_server.connections",
    tool_server_connections,
)

####################################
# WEBUI
####################################


WEBUI_URL = PersistentConfig("WEBUI_URL", "webui.url", os.environ.get("WEBUI_URL", ""))


ENABLE_SIGNUP = PersistentConfig(
    "ENABLE_SIGNUP",
    "ui.enable_signup",
    (
        False
        if not WEBUI_AUTH
        else os.environ.get("ENABLE_SIGNUP", "True").lower() == "true"
    ),
)

ENABLE_LOGIN_FORM = PersistentConfig(
    "ENABLE_LOGIN_FORM",
    "ui.ENABLE_LOGIN_FORM",
    os.environ.get("ENABLE_LOGIN_FORM", "True").lower() == "true",
)


DEFAULT_LOCALE = PersistentConfig(
    "DEFAULT_LOCALE",
    "ui.default_locale",
    os.environ.get("DEFAULT_LOCALE", ""),
)

DEFAULT_MODELS = PersistentConfig(
    "DEFAULT_MODELS", "ui.default_models", os.environ.get("DEFAULT_MODELS", None)
)

try:
    default_prompt_suggestions = json.loads(
        os.environ.get("DEFAULT_PROMPT_SUGGESTIONS", "[]")
    )
except Exception as e:
    log.exception(f"Error loading DEFAULT_PROMPT_SUGGESTIONS: {e}")
    default_prompt_suggestions = []
if default_prompt_suggestions == []:
    default_prompt_suggestions = [
        {
            "title": ["Help me study", "vocabulary for a college entrance exam"],
            "content": "Help me study vocabulary: write a sentence for me to fill in the blank, and I'll try to pick the correct option.",
        },
        {
            "title": ["Give me ideas", "for what to do with my kids' art"],
            "content": "What are 5 creative things I could do with my kids' art? I don't want to throw them away, but it's also so much clutter.",
        },
        {
            "title": ["Tell me a fun fact", "about the Roman Empire"],
            "content": "Tell me a random fun fact about the Roman Empire",
        },
        {
            "title": ["Show me a code snippet", "of a website's sticky header"],
            "content": "Show me a code snippet of a website's sticky header in CSS and JavaScript.",
        },
        {
            "title": [
                "Explain options trading",
                "if I'm familiar with buying and selling stocks",
            ],
            "content": "Explain options trading in simple terms if I'm familiar with buying and selling stocks.",
        },
        {
            "title": ["Overcome procrastination", "give me tips"],
            "content": "Could you start by asking me about instances when I procrastinate the most and then give me some suggestions to overcome it?",
        },
    ]

DEFAULT_PROMPT_SUGGESTIONS = PersistentConfig(
    "DEFAULT_PROMPT_SUGGESTIONS",
    "ui.prompt_suggestions",
    default_prompt_suggestions,
)

MODEL_ORDER_LIST = PersistentConfig(
    "MODEL_ORDER_LIST",
    "ui.model_order_list",
    [],
)

DEFAULT_USER_ROLE = PersistentConfig(
    "DEFAULT_USER_ROLE",
    "ui.default_user_role",
    os.getenv("DEFAULT_USER_ROLE", "pending"),
)

PENDING_USER_OVERLAY_TITLE = PersistentConfig(
    "PENDING_USER_OVERLAY_TITLE",
    "ui.pending_user_overlay_title",
    os.environ.get("PENDING_USER_OVERLAY_TITLE", ""),
)

PENDING_USER_OVERLAY_CONTENT = PersistentConfig(
    "PENDING_USER_OVERLAY_CONTENT",
    "ui.pending_user_overlay_content",
    os.environ.get("PENDING_USER_OVERLAY_CONTENT", ""),
)


RESPONSE_WATERMARK = PersistentConfig(
    "RESPONSE_WATERMARK",
    "ui.watermark",
    os.environ.get("RESPONSE_WATERMARK", ""),
)


USER_PERMISSIONS_WORKSPACE_MODELS_ACCESS = (
    os.environ.get("USER_PERMISSIONS_WORKSPACE_MODELS_ACCESS", "False").lower()
    == "true"
)

USER_PERMISSIONS_WORKSPACE_KNOWLEDGE_ACCESS = (
    os.environ.get("USER_PERMISSIONS_WORKSPACE_KNOWLEDGE_ACCESS", "False").lower()
    == "true"
)

USER_PERMISSIONS_WORKSPACE_PROMPTS_ACCESS = (
    os.environ.get("USER_PERMISSIONS_WORKSPACE_PROMPTS_ACCESS", "False").lower()
    == "true"
)

USER_PERMISSIONS_WORKSPACE_TOOLS_ACCESS = (
    os.environ.get("USER_PERMISSIONS_WORKSPACE_TOOLS_ACCESS", "False").lower() == "true"
)

USER_PERMISSIONS_WORKSPACE_MODELS_ALLOW_PUBLIC_SHARING = (
    os.environ.get(
        "USER_PERMISSIONS_WORKSPACE_MODELS_ALLOW_PUBLIC_SHARING", "False"
    ).lower()
    == "true"
)

USER_PERMISSIONS_WORKSPACE_KNOWLEDGE_ALLOW_PUBLIC_SHARING = (
    os.environ.get(
        "USER_PERMISSIONS_WORKSPACE_KNOWLEDGE_ALLOW_PUBLIC_SHARING", "False"
    ).lower()
    == "true"
)

USER_PERMISSIONS_WORKSPACE_PROMPTS_ALLOW_PUBLIC_SHARING = (
    os.environ.get(
        "USER_PERMISSIONS_WORKSPACE_PROMPTS_ALLOW_PUBLIC_SHARING", "False"
    ).lower()
    == "true"
)

USER_PERMISSIONS_WORKSPACE_TOOLS_ALLOW_PUBLIC_SHARING = (
    os.environ.get(
        "USER_PERMISSIONS_WORKSPACE_TOOLS_ALLOW_PUBLIC_SHARING", "False"
    ).lower()
    == "true"
)


USER_PERMISSIONS_CHAT_CONTROLS = (
    os.environ.get("USER_PERMISSIONS_CHAT_CONTROLS", "True").lower() == "true"
)

USER_PERMISSIONS_CHAT_SYSTEM_PROMPT = (
    os.environ.get("USER_PERMISSIONS_CHAT_SYSTEM_PROMPT", "True").lower() == "true"
)

USER_PERMISSIONS_CHAT_FILE_UPLOAD = (
    os.environ.get("USER_PERMISSIONS_CHAT_FILE_UPLOAD", "True").lower() == "true"
)

USER_PERMISSIONS_CHAT_DELETE = (
    os.environ.get("USER_PERMISSIONS_CHAT_DELETE", "True").lower() == "true"
)

USER_PERMISSIONS_CHAT_EDIT = (
    os.environ.get("USER_PERMISSIONS_CHAT_EDIT", "True").lower() == "true"
)

USER_PERMISSIONS_CHAT_SHARE = (
    os.environ.get("USER_PERMISSIONS_CHAT_SHARE", "True").lower() == "true"
)

USER_PERMISSIONS_CHAT_EXPORT = (
    os.environ.get("USER_PERMISSIONS_CHAT_EXPORT", "True").lower() == "true"
)

USER_PERMISSIONS_CHAT_STT = (
    os.environ.get("USER_PERMISSIONS_CHAT_STT", "True").lower() == "true"
)

USER_PERMISSIONS_CHAT_TTS = (
    os.environ.get("USER_PERMISSIONS_CHAT_TTS", "True").lower() == "true"
)

USER_PERMISSIONS_CHAT_CALL = (
    os.environ.get("USER_PERMISSIONS_CHAT_CALL", "True").lower() == "true"
)

USER_PERMISSIONS_CHAT_MULTIPLE_MODELS = (
    os.environ.get("USER_PERMISSIONS_CHAT_MULTIPLE_MODELS", "True").lower() == "true"
)

USER_PERMISSIONS_CHAT_TEMPORARY = (
    os.environ.get("USER_PERMISSIONS_CHAT_TEMPORARY", "True").lower() == "true"
)

USER_PERMISSIONS_CHAT_TEMPORARY_ENFORCED = (
    os.environ.get("USER_PERMISSIONS_CHAT_TEMPORARY_ENFORCED", "False").lower()
    == "true"
)


USER_PERMISSIONS_FEATURES_DIRECT_TOOL_SERVERS = (
    os.environ.get("USER_PERMISSIONS_FEATURES_DIRECT_TOOL_SERVERS", "False").lower()
    == "true"
)

USER_PERMISSIONS_FEATURES_WEB_SEARCH = (
    os.environ.get("USER_PERMISSIONS_FEATURES_WEB_SEARCH", "True").lower() == "true"
)

USER_PERMISSIONS_FEATURES_IMAGE_GENERATION = (
    os.environ.get("USER_PERMISSIONS_FEATURES_IMAGE_GENERATION", "True").lower()
    == "true"
)

USER_PERMISSIONS_FEATURES_CODE_INTERPRETER = (
    os.environ.get("USER_PERMISSIONS_FEATURES_CODE_INTERPRETER", "True").lower()
    == "true"
)

USER_PERMISSIONS_FEATURES_NOTES = (
    os.environ.get("USER_PERMISSIONS_FEATURES_NOTES", "True").lower() == "true"
)


DEFAULT_USER_PERMISSIONS = {
    "workspace": {
        "models": USER_PERMISSIONS_WORKSPACE_MODELS_ACCESS,
        "knowledge": USER_PERMISSIONS_WORKSPACE_KNOWLEDGE_ACCESS,
        "prompts": USER_PERMISSIONS_WORKSPACE_PROMPTS_ACCESS,
        "tools": USER_PERMISSIONS_WORKSPACE_TOOLS_ACCESS,
    },
    "sharing": {
        "public_models": USER_PERMISSIONS_WORKSPACE_MODELS_ALLOW_PUBLIC_SHARING,
        "public_knowledge": USER_PERMISSIONS_WORKSPACE_KNOWLEDGE_ALLOW_PUBLIC_SHARING,
        "public_prompts": USER_PERMISSIONS_WORKSPACE_PROMPTS_ALLOW_PUBLIC_SHARING,
        "public_tools": USER_PERMISSIONS_WORKSPACE_TOOLS_ALLOW_PUBLIC_SHARING,
    },
    "chat": {
        "controls": USER_PERMISSIONS_CHAT_CONTROLS,
        "system_prompt": USER_PERMISSIONS_CHAT_SYSTEM_PROMPT,
        "file_upload": USER_PERMISSIONS_CHAT_FILE_UPLOAD,
        "delete": USER_PERMISSIONS_CHAT_DELETE,
        "edit": USER_PERMISSIONS_CHAT_EDIT,
        "share": USER_PERMISSIONS_CHAT_SHARE,
        "export": USER_PERMISSIONS_CHAT_EXPORT,
        "stt": USER_PERMISSIONS_CHAT_STT,
        "tts": USER_PERMISSIONS_CHAT_TTS,
        "call": USER_PERMISSIONS_CHAT_CALL,
        "multiple_models": USER_PERMISSIONS_CHAT_MULTIPLE_MODELS,
        "temporary": USER_PERMISSIONS_CHAT_TEMPORARY,
        "temporary_enforced": USER_PERMISSIONS_CHAT_TEMPORARY_ENFORCED,
    },
    "features": {
        "direct_tool_servers": USER_PERMISSIONS_FEATURES_DIRECT_TOOL_SERVERS,
        "web_search": USER_PERMISSIONS_FEATURES_WEB_SEARCH,
        "image_generation": USER_PERMISSIONS_FEATURES_IMAGE_GENERATION,
        "code_interpreter": USER_PERMISSIONS_FEATURES_CODE_INTERPRETER,
        "notes": USER_PERMISSIONS_FEATURES_NOTES,
    },
}

USER_PERMISSIONS = PersistentConfig(
    "USER_PERMISSIONS",
    "user.permissions",
    DEFAULT_USER_PERMISSIONS,
)

ENABLE_CHANNELS = PersistentConfig(
    "ENABLE_CHANNELS",
    "channels.enable",
    os.environ.get("ENABLE_CHANNELS", "False").lower() == "true",
)

ENABLE_NOTES = PersistentConfig(
    "ENABLE_NOTES",
    "notes.enable",
    os.environ.get("ENABLE_NOTES", "True").lower() == "true",
)

ENABLE_EVALUATION_ARENA_MODELS = PersistentConfig(
    "ENABLE_EVALUATION_ARENA_MODELS",
    "evaluation.arena.enable",
    os.environ.get("ENABLE_EVALUATION_ARENA_MODELS", "True").lower() == "true",
)
EVALUATION_ARENA_MODELS = PersistentConfig(
    "EVALUATION_ARENA_MODELS",
    "evaluation.arena.models",
    [],
)

DEFAULT_ARENA_MODEL = {
    "id": "arena-model",
    "name": "Arena Model",
    "meta": {
        "profile_image_url": "/favicon.png",
        "description": "Submit your questions to anonymous AI chatbots and vote on the best response.",
        "model_ids": None,
    },
}

WEBHOOK_URL = PersistentConfig(
    "WEBHOOK_URL", "webhook_url", os.environ.get("WEBHOOK_URL", "")
)

ENABLE_ADMIN_EXPORT = os.environ.get("ENABLE_ADMIN_EXPORT", "True").lower() == "true"

ENABLE_ADMIN_CHAT_ACCESS = (
    os.environ.get("ENABLE_ADMIN_CHAT_ACCESS", "True").lower() == "true"
)

ENABLE_COMMUNITY_SHARING = PersistentConfig(
    "ENABLE_COMMUNITY_SHARING",
    "ui.enable_community_sharing",
    os.environ.get("ENABLE_COMMUNITY_SHARING", "True").lower() == "true",
)

ENABLE_MESSAGE_RATING = PersistentConfig(
    "ENABLE_MESSAGE_RATING",
    "ui.enable_message_rating",
    os.environ.get("ENABLE_MESSAGE_RATING", "True").lower() == "true",
)

ENABLE_USER_WEBHOOKS = PersistentConfig(
    "ENABLE_USER_WEBHOOKS",
    "ui.enable_user_webhooks",
    os.environ.get("ENABLE_USER_WEBHOOKS", "True").lower() == "true",
)

# FastAPI / AnyIO settings
THREAD_POOL_SIZE = os.getenv("THREAD_POOL_SIZE", None)

if THREAD_POOL_SIZE is not None and isinstance(THREAD_POOL_SIZE, str):
    try:
        THREAD_POOL_SIZE = int(THREAD_POOL_SIZE)
    except ValueError:
        log.warning(
            f"THREAD_POOL_SIZE is not a valid integer: {THREAD_POOL_SIZE}. Defaulting to None."
        )
        THREAD_POOL_SIZE = None


def validate_cors_origin(origin):
    parsed_url = urlparse(origin)

    # Check if the scheme is either http or https
    if parsed_url.scheme not in ["http", "https"]:
        raise ValueError(
            f"Invalid scheme in CORS_ALLOW_ORIGIN: '{origin}'. Only 'http' and 'https' are allowed."
        )

    # Ensure that the netloc (domain + port) is present, indicating it's a valid URL
    if not parsed_url.netloc:
        raise ValueError(f"Invalid URL structure in CORS_ALLOW_ORIGIN: '{origin}'.")


# For production, you should only need one host as
# fastapi serves the svelte-kit built frontend and backend from the same host and port.
# To test CORS_ALLOW_ORIGIN locally, you can set something like
# CORS_ALLOW_ORIGIN=http://localhost:5173;http://localhost:8080
# in your .env file depending on your frontend port, 5173 in this case.
CORS_ALLOW_ORIGIN = os.environ.get("CORS_ALLOW_ORIGIN", "*").split(";")

if CORS_ALLOW_ORIGIN == ["*"]:
    log.warning(
        "\n\nWARNING: CORS_ALLOW_ORIGIN IS SET TO '*' - NOT RECOMMENDED FOR PRODUCTION DEPLOYMENTS.\n"
    )
else:
    # You have to pick between a single wildcard or a list of origins.
    # Doing both will result in CORS errors in the browser.
    for origin in CORS_ALLOW_ORIGIN:
        validate_cors_origin(origin)


class BannerModel(BaseModel):
    id: str
    type: str
    title: Optional[str] = None
    content: str
    dismissible: bool
    timestamp: int


try:
    banners = json.loads(os.environ.get("WEBUI_BANNERS", "[]"))
    banners = [BannerModel(**banner) for banner in banners]
except Exception as e:
    log.exception(f"Error loading WEBUI_BANNERS: {e}")
    banners = []

WEBUI_BANNERS = PersistentConfig("WEBUI_BANNERS", "ui.banners", banners)


SHOW_ADMIN_DETAILS = PersistentConfig(
    "SHOW_ADMIN_DETAILS",
    "auth.admin.show",
    os.environ.get("SHOW_ADMIN_DETAILS", "true").lower() == "true",
)

ADMIN_EMAIL = PersistentConfig(
    "ADMIN_EMAIL",
    "auth.admin.email",
    os.environ.get("ADMIN_EMAIL", None),
)


####################################
# TASKS
####################################


TASK_MODEL = PersistentConfig(
    "TASK_MODEL",
    "task.model.default",
    os.environ.get("TASK_MODEL", ""),
)

TASK_MODEL_EXTERNAL = PersistentConfig(
    "TASK_MODEL_EXTERNAL",
    "task.model.external",
    os.environ.get("TASK_MODEL_EXTERNAL", ""),
)

TITLE_GENERATION_PROMPT_TEMPLATE = PersistentConfig(
    "TITLE_GENERATION_PROMPT_TEMPLATE",
    "task.title.prompt_template",
    os.environ.get("TITLE_GENERATION_PROMPT_TEMPLATE", ""),
)

DEFAULT_TITLE_GENERATION_PROMPT_TEMPLATE = """### Task:
Generate a concise, 3-5 word title with an emoji summarizing the chat history.
### Guidelines:
- The title should clearly represent the main theme or subject of the conversation.
- Use emojis that enhance understanding of the topic, but avoid quotation marks or special formatting.
- Write the title in the chat's primary language; default to English if multilingual.
- Prioritize accuracy over excessive creativity; keep it clear and simple.
- Your entire response must consist solely of the JSON object, without any introductory or concluding text.
- The output must be a single, raw JSON object, without any markdown code fences or other encapsulating text.
- Ensure no conversational text, affirmations, or explanations precede or follow the raw JSON output, as this will cause direct parsing failure.
### Output:
JSON format: { "title": "your concise title here" }
### Examples:
- { "title": "📉 Stock Market Trends" },
- { "title": "🍪 Perfect Chocolate Chip Recipe" },
- { "title": "Evolution of Music Streaming" },
- { "title": "Remote Work Productivity Tips" },
- { "title": "Artificial Intelligence in Healthcare" },
- { "title": "🎮 Video Game Development Insights" }
### Chat History:
<chat_history>
{{MESSAGES:END:2}}
</chat_history>"""

TAGS_GENERATION_PROMPT_TEMPLATE = PersistentConfig(
    "TAGS_GENERATION_PROMPT_TEMPLATE",
    "task.tags.prompt_template",
    os.environ.get("TAGS_GENERATION_PROMPT_TEMPLATE", ""),
)

DEFAULT_TAGS_GENERATION_PROMPT_TEMPLATE = """### Task:
Generate 1-3 broad tags categorizing the main themes of the chat history, along with 1-3 more specific subtopic tags.

### Guidelines:
- Start with high-level domains (e.g. Science, Technology, Philosophy, Arts, Politics, Business, Health, Sports, Entertainment, Education)
- Consider including relevant subfields/subdomains if they are strongly represented throughout the conversation
- If content is too short (less than 3 messages) or too diverse, use only ["General"]
- Use the chat's primary language; default to English if multilingual
- Prioritize accuracy over specificity

### Output:
JSON format: { "tags": ["tag1", "tag2", "tag3"] }

### Chat History:
<chat_history>
{{MESSAGES:END:6}}
</chat_history>"""

IMAGE_PROMPT_GENERATION_PROMPT_TEMPLATE = PersistentConfig(
    "IMAGE_PROMPT_GENERATION_PROMPT_TEMPLATE",
    "task.image.prompt_template",
    os.environ.get("IMAGE_PROMPT_GENERATION_PROMPT_TEMPLATE", ""),
)

DEFAULT_IMAGE_PROMPT_GENERATION_PROMPT_TEMPLATE = """### Task:
Generate a detailed prompt for am image generation task based on the given language and context. Describe the image as if you were explaining it to someone who cannot see it. Include relevant details, colors, shapes, and any other important elements.

### Guidelines:
- Be descriptive and detailed, focusing on the most important aspects of the image.
- Avoid making assumptions or adding information not present in the image.
- Use the chat's primary language; default to English if multilingual.
- If the image is too complex, focus on the most prominent elements.

### Output:
Strictly return in JSON format:
{
    "prompt": "Your detailed description here."
}

### Chat History:
<chat_history>
{{MESSAGES:END:6}}
</chat_history>"""


FOLLOW_UP_GENERATION_PROMPT_TEMPLATE = PersistentConfig(
    "FOLLOW_UP_GENERATION_PROMPT_TEMPLATE",
    "task.follow_up.prompt_template",
    os.environ.get("FOLLOW_UP_GENERATION_PROMPT_TEMPLATE", ""),
)

DEFAULT_FOLLOW_UP_GENERATION_PROMPT_TEMPLATE = """### Task:
Suggest 3-5 relevant follow-up questions or prompts that the user might naturally ask next in this conversation as a **user**, based on the chat history, to help continue or deepen the discussion.
### Guidelines:
- Write all follow-up questions from the user's point of view, directed to the assistant.
- Make questions concise, clear, and directly related to the discussed topic(s).
- Only suggest follow-ups that make sense given the chat content and do not repeat what was already covered.
- If the conversation is very short or not specific, suggest more general (but relevant) follow-ups the user might ask.
- Use the conversation's primary language; default to English if multilingual.
- Response must be a JSON array of strings, no extra text or formatting.
### Output:
JSON format: { "follow_ups": ["Question 1?", "Question 2?", "Question 3?"] }
### Chat History:
<chat_history>
{{MESSAGES:END:6}}
</chat_history>"""

ENABLE_FOLLOW_UP_GENERATION = PersistentConfig(
    "ENABLE_FOLLOW_UP_GENERATION",
    "task.follow_up.enable",
    os.environ.get("ENABLE_FOLLOW_UP_GENERATION", "True").lower() == "true",
)

ENABLE_TAGS_GENERATION = PersistentConfig(
    "ENABLE_TAGS_GENERATION",
    "task.tags.enable",
    os.environ.get("ENABLE_TAGS_GENERATION", "True").lower() == "true",
)

ENABLE_TITLE_GENERATION = PersistentConfig(
    "ENABLE_TITLE_GENERATION",
    "task.title.enable",
    os.environ.get("ENABLE_TITLE_GENERATION", "True").lower() == "true",
)


ENABLE_SEARCH_QUERY_GENERATION = PersistentConfig(
    "ENABLE_SEARCH_QUERY_GENERATION",
    "task.query.search.enable",
    os.environ.get("ENABLE_SEARCH_QUERY_GENERATION", "True").lower() == "true",
)

ENABLE_RETRIEVAL_QUERY_GENERATION = PersistentConfig(
    "ENABLE_RETRIEVAL_QUERY_GENERATION",
    "task.query.retrieval.enable",
    os.environ.get("ENABLE_RETRIEVAL_QUERY_GENERATION", "True").lower() == "true",
)


QUERY_GENERATION_PROMPT_TEMPLATE = PersistentConfig(
    "QUERY_GENERATION_PROMPT_TEMPLATE",
    "task.query.prompt_template",
    os.environ.get("QUERY_GENERATION_PROMPT_TEMPLATE", ""),
)

DEFAULT_QUERY_GENERATION_PROMPT_TEMPLATE = """### Task:
Analyze the chat history to determine the necessity of generating search queries, in the given language. By default, **prioritize generating 1-3 broad and relevant search queries** unless it is absolutely certain that no additional information is required. The aim is to retrieve comprehensive, updated, and valuable information even with minimal uncertainty. If no search is unequivocally needed, return an empty list.

### Guidelines:
- Respond **EXCLUSIVELY** with a JSON object. Any form of extra commentary, explanation, or additional text is strictly prohibited.
- When generating search queries, respond in the format: { "queries": ["query1", "query2"] }, ensuring each query is distinct, concise, and relevant to the topic.
- If and only if it is entirely certain that no useful results can be retrieved by a search, return: { "queries": [] }.
- Err on the side of suggesting search queries if there is **any chance** they might provide useful or updated information.
- Be concise and focused on composing high-quality search queries, avoiding unnecessary elaboration, commentary, or assumptions.
- Today's date is: {{CURRENT_DATE}}.
- Always prioritize providing actionable and broad queries that maximize informational coverage.

### Output:
Strictly return in JSON format: 
{
  "queries": ["query1", "query2"]
}

### Chat History:
<chat_history>
{{MESSAGES:END:6}}
</chat_history>
"""

ENABLE_AUTOCOMPLETE_GENERATION = PersistentConfig(
    "ENABLE_AUTOCOMPLETE_GENERATION",
    "task.autocomplete.enable",
    os.environ.get("ENABLE_AUTOCOMPLETE_GENERATION", "False").lower() == "true",
)

AUTOCOMPLETE_GENERATION_INPUT_MAX_LENGTH = PersistentConfig(
    "AUTOCOMPLETE_GENERATION_INPUT_MAX_LENGTH",
    "task.autocomplete.input_max_length",
    int(os.environ.get("AUTOCOMPLETE_GENERATION_INPUT_MAX_LENGTH", "-1")),
)

AUTOCOMPLETE_GENERATION_PROMPT_TEMPLATE = PersistentConfig(
    "AUTOCOMPLETE_GENERATION_PROMPT_TEMPLATE",
    "task.autocomplete.prompt_template",
    os.environ.get("AUTOCOMPLETE_GENERATION_PROMPT_TEMPLATE", ""),
)


DEFAULT_AUTOCOMPLETE_GENERATION_PROMPT_TEMPLATE = """### Task:
You are an autocompletion system. Continue the text in `<text>` based on the **completion type** in `<type>` and the given language.  

### **Instructions**:
1. Analyze `<text>` for context and meaning.  
2. Use `<type>` to guide your output:  
   - **General**: Provide a natural, concise continuation.  
   - **Search Query**: Complete as if generating a realistic search query.  
3. Start as if you are directly continuing `<text>`. Do **not** repeat, paraphrase, or respond as a model. Simply complete the text.  
4. Ensure the continuation:
   - Flows naturally from `<text>`.  
   - Avoids repetition, overexplaining, or unrelated ideas.  
5. If unsure, return: `{ "text": "" }`.  

### **Output Rules**:
- Respond only in JSON format: `{ "text": "<your_completion>" }`.

### **Examples**:
#### Example 1:  
Input:  
<type>General</type>  
<text>The sun was setting over the horizon, painting the sky</text>  
Output:  
{ "text": "with vibrant shades of orange and pink." }

#### Example 2:  
Input:  
<type>Search Query</type>  
<text>Top-rated restaurants in</text>  
Output:  
{ "text": "New York City for Italian cuisine." }  

---
### Context:
<chat_history>
{{MESSAGES:END:6}}
</chat_history>
<type>{{TYPE}}</type>  
<text>{{PROMPT}}</text>  
#### Output:
"""

TOOLS_FUNCTION_CALLING_PROMPT_TEMPLATE = PersistentConfig(
    "TOOLS_FUNCTION_CALLING_PROMPT_TEMPLATE",
    "task.tools.prompt_template",
    os.environ.get("TOOLS_FUNCTION_CALLING_PROMPT_TEMPLATE", ""),
)


DEFAULT_TOOLS_FUNCTION_CALLING_PROMPT_TEMPLATE = """Available Tools: {{TOOLS}}

Your task is to choose and return the correct tool(s) from the list of available tools based on the query. Follow these guidelines:

- Return only the JSON object, without any additional text or explanation.

- If no tools match the query, return an empty array: 
   {
     "tool_calls": []
   }

- If one or more tools match the query, construct a JSON response containing a "tool_calls" array with objects that include:
   - "name": The tool's name.
   - "parameters": A dictionary of required parameters and their corresponding values.

The format for the JSON response is strictly:
{
  "tool_calls": [
    {"name": "toolName1", "parameters": {"key1": "value1"}},
    {"name": "toolName2", "parameters": {"key2": "value2"}}
  ]
}"""


DEFAULT_EMOJI_GENERATION_PROMPT_TEMPLATE = """Your task is to reflect the speaker's likely facial expression through a fitting emoji. Interpret emotions from the message and reflect their facial expression using fitting, diverse emojis (e.g., 😊, 😢, 😡, 😱).

Message: ```{{prompt}}```"""

DEFAULT_MOA_GENERATION_PROMPT_TEMPLATE = """You have been provided with a set of responses from various models to the latest user query: "{{prompt}}"

Your task is to synthesize these responses into a single, high-quality response. It is crucial to critically evaluate the information provided in these responses, recognizing that some of it may be biased or incorrect. Your response should not simply replicate the given answers but should offer a refined, accurate, and comprehensive reply to the instruction. Ensure your response is well-structured, coherent, and adheres to the highest standards of accuracy and reliability.

Responses from models: {{responses}}"""


####################################
# Code Interpreter
####################################

ENABLE_CODE_EXECUTION = PersistentConfig(
    "ENABLE_CODE_EXECUTION",
    "code_execution.enable",
    os.environ.get("ENABLE_CODE_EXECUTION", "True").lower() == "true",
)

CODE_EXECUTION_ENGINE = PersistentConfig(
    "CODE_EXECUTION_ENGINE",
    "code_execution.engine",
    os.environ.get("CODE_EXECUTION_ENGINE", "pyodide"),
)

CODE_EXECUTION_JUPYTER_URL = PersistentConfig(
    "CODE_EXECUTION_JUPYTER_URL",
    "code_execution.jupyter.url",
    os.environ.get("CODE_EXECUTION_JUPYTER_URL", ""),
)

CODE_EXECUTION_JUPYTER_AUTH = PersistentConfig(
    "CODE_EXECUTION_JUPYTER_AUTH",
    "code_execution.jupyter.auth",
    os.environ.get("CODE_EXECUTION_JUPYTER_AUTH", ""),
)

CODE_EXECUTION_JUPYTER_AUTH_TOKEN = PersistentConfig(
    "CODE_EXECUTION_JUPYTER_AUTH_TOKEN",
    "code_execution.jupyter.auth_token",
    os.environ.get("CODE_EXECUTION_JUPYTER_AUTH_TOKEN", ""),
)


CODE_EXECUTION_JUPYTER_AUTH_PASSWORD = PersistentConfig(
    "CODE_EXECUTION_JUPYTER_AUTH_PASSWORD",
    "code_execution.jupyter.auth_password",
    os.environ.get("CODE_EXECUTION_JUPYTER_AUTH_PASSWORD", ""),
)

CODE_EXECUTION_JUPYTER_TIMEOUT = PersistentConfig(
    "CODE_EXECUTION_JUPYTER_TIMEOUT",
    "code_execution.jupyter.timeout",
    int(os.environ.get("CODE_EXECUTION_JUPYTER_TIMEOUT", "60")),
)

ENABLE_CODE_INTERPRETER = PersistentConfig(
    "ENABLE_CODE_INTERPRETER",
    "code_interpreter.enable",
    os.environ.get("ENABLE_CODE_INTERPRETER", "True").lower() == "true",
)

CODE_INTERPRETER_ENGINE = PersistentConfig(
    "CODE_INTERPRETER_ENGINE",
    "code_interpreter.engine",
    os.environ.get("CODE_INTERPRETER_ENGINE", "pyodide"),
)

CODE_INTERPRETER_PROMPT_TEMPLATE = PersistentConfig(
    "CODE_INTERPRETER_PROMPT_TEMPLATE",
    "code_interpreter.prompt_template",
    os.environ.get("CODE_INTERPRETER_PROMPT_TEMPLATE", ""),
)

CODE_INTERPRETER_JUPYTER_URL = PersistentConfig(
    "CODE_INTERPRETER_JUPYTER_URL",
    "code_interpreter.jupyter.url",
    os.environ.get(
        "CODE_INTERPRETER_JUPYTER_URL", os.environ.get("CODE_EXECUTION_JUPYTER_URL", "")
    ),
)

CODE_INTERPRETER_JUPYTER_AUTH = PersistentConfig(
    "CODE_INTERPRETER_JUPYTER_AUTH",
    "code_interpreter.jupyter.auth",
    os.environ.get(
        "CODE_INTERPRETER_JUPYTER_AUTH",
        os.environ.get("CODE_EXECUTION_JUPYTER_AUTH", ""),
    ),
)

CODE_INTERPRETER_JUPYTER_AUTH_TOKEN = PersistentConfig(
    "CODE_INTERPRETER_JUPYTER_AUTH_TOKEN",
    "code_interpreter.jupyter.auth_token",
    os.environ.get(
        "CODE_INTERPRETER_JUPYTER_AUTH_TOKEN",
        os.environ.get("CODE_EXECUTION_JUPYTER_AUTH_TOKEN", ""),
    ),
)


CODE_INTERPRETER_JUPYTER_AUTH_PASSWORD = PersistentConfig(
    "CODE_INTERPRETER_JUPYTER_AUTH_PASSWORD",
    "code_interpreter.jupyter.auth_password",
    os.environ.get(
        "CODE_INTERPRETER_JUPYTER_AUTH_PASSWORD",
        os.environ.get("CODE_EXECUTION_JUPYTER_AUTH_PASSWORD", ""),
    ),
)

CODE_INTERPRETER_JUPYTER_TIMEOUT = PersistentConfig(
    "CODE_INTERPRETER_JUPYTER_TIMEOUT",
    "code_interpreter.jupyter.timeout",
    int(
        os.environ.get(
            "CODE_INTERPRETER_JUPYTER_TIMEOUT",
            os.environ.get("CODE_EXECUTION_JUPYTER_TIMEOUT", "60"),
        )
    ),
)


DEFAULT_CODE_INTERPRETER_PROMPT = """
#### Tools Available

1. **Code Interpreter**: `<code_interpreter type="code" lang="python"></code_interpreter>`
   - You have access to a Python shell that runs directly in the user's browser, enabling fast execution of code for analysis, calculations, or problem-solving.  Use it in this response.
   - The Python code you write can incorporate a wide array of libraries, handle data manipulation or visualization, perform API calls for web-related tasks, or tackle virtually any computational challenge. Use this flexibility to **think outside the box, craft elegant solutions, and harness Python's full potential**.
   - To use it, **you must enclose your code within `<code_interpreter type="code" lang="python">` XML tags** and stop right away. If you don't, the code won't execute. 
   - When writing code in the code_interpreter XML tag, Do NOT use the triple backticks code block for markdown formatting, example: ```py # python code ``` will cause an error because it is markdown formatting, it is not python code.
   - When coding, **always aim to print meaningful outputs** (e.g., results, tables, summaries, or visuals) to better interpret and verify the findings. Avoid relying on implicit outputs; prioritize explicit and clear print statements so the results are effectively communicated to the user.  
   - After obtaining the printed output, **always provide a concise analysis, interpretation, or next steps to help the user understand the findings or refine the outcome further.**  
   - If the results are unclear, unexpected, or require validation, refine the code and execute it again as needed. Always aim to deliver meaningful insights from the results, iterating if necessary.  
   - **If a link to an image, audio, or any file is provided in markdown format in the output, ALWAYS regurgitate word for word, explicitly display it as part of the response to ensure the user can access it easily, do NOT change the link.**
   - All responses should be communicated in the chat's primary language, ensuring seamless understanding. If the chat is multilingual, default to English for clarity.

Ensure that the tools are effectively utilized to achieve the highest-quality analysis for the user."""


####################################
# Vector Database
####################################

VECTOR_DB = os.environ.get("VECTOR_DB", "chroma")

# Chroma
CHROMA_DATA_PATH = f"{DATA_DIR}/vector_db"

if VECTOR_DB == "chroma":
    import chromadb

    CHROMA_TENANT = os.environ.get("CHROMA_TENANT", chromadb.DEFAULT_TENANT)
    CHROMA_DATABASE = os.environ.get("CHROMA_DATABASE", chromadb.DEFAULT_DATABASE)
    CHROMA_HTTP_HOST = os.environ.get("CHROMA_HTTP_HOST", "")
    CHROMA_HTTP_PORT = int(os.environ.get("CHROMA_HTTP_PORT", "8000"))
    CHROMA_CLIENT_AUTH_PROVIDER = os.environ.get("CHROMA_CLIENT_AUTH_PROVIDER", "")
    CHROMA_CLIENT_AUTH_CREDENTIALS = os.environ.get(
        "CHROMA_CLIENT_AUTH_CREDENTIALS", ""
    )
    # Comma-separated list of header=value pairs
    CHROMA_HTTP_HEADERS = os.environ.get("CHROMA_HTTP_HEADERS", "")
    if CHROMA_HTTP_HEADERS:
        CHROMA_HTTP_HEADERS = dict(
            [pair.split("=") for pair in CHROMA_HTTP_HEADERS.split(",")]
        )
    else:
        CHROMA_HTTP_HEADERS = None
    CHROMA_HTTP_SSL = os.environ.get("CHROMA_HTTP_SSL", "false").lower() == "true"
# this uses the model defined in the Dockerfile ENV variable. If you dont use docker or docker based deployments such as k8s, the default embedding model will be used (sentence-transformers/all-MiniLM-L6-v2)

# Milvus

MILVUS_URI = os.environ.get("MILVUS_URI", f"{DATA_DIR}/vector_db/milvus.db")
MILVUS_DB = os.environ.get("MILVUS_DB", "default")
MILVUS_TOKEN = os.environ.get("MILVUS_TOKEN", None)

MILVUS_INDEX_TYPE = os.environ.get("MILVUS_INDEX_TYPE", "HNSW")
MILVUS_METRIC_TYPE = os.environ.get("MILVUS_METRIC_TYPE", "COSINE")
MILVUS_HNSW_M = int(os.environ.get("MILVUS_HNSW_M", "16"))
MILVUS_HNSW_EFCONSTRUCTION = int(os.environ.get("MILVUS_HNSW_EFCONSTRUCTION", "100"))
MILVUS_IVF_FLAT_NLIST = int(os.environ.get("MILVUS_IVF_FLAT_NLIST", "128"))

# Qdrant
QDRANT_URI = os.environ.get("QDRANT_URI", None)
QDRANT_API_KEY = os.environ.get("QDRANT_API_KEY", None)
QDRANT_ON_DISK = os.environ.get("QDRANT_ON_DISK", "false").lower() == "true"
QDRANT_PREFER_GRPC = os.environ.get("QDRANT_PREFER_GRPC", "False").lower() == "true"
QDRANT_GRPC_PORT = int(os.environ.get("QDRANT_GRPC_PORT", "6334"))
ENABLE_QDRANT_MULTITENANCY_MODE = (
    os.environ.get("ENABLE_QDRANT_MULTITENANCY_MODE", "false").lower() == "true"
)

# OpenSearch
OPENSEARCH_URI = os.environ.get("OPENSEARCH_URI", "https://localhost:9200")
OPENSEARCH_SSL = os.environ.get("OPENSEARCH_SSL", "true").lower() == "true"
OPENSEARCH_CERT_VERIFY = (
    os.environ.get("OPENSEARCH_CERT_VERIFY", "false").lower() == "true"
)
OPENSEARCH_USERNAME = os.environ.get("OPENSEARCH_USERNAME", None)
OPENSEARCH_PASSWORD = os.environ.get("OPENSEARCH_PASSWORD", None)

# ElasticSearch
ELASTICSEARCH_URL = os.environ.get("ELASTICSEARCH_URL", "https://localhost:9200")
ELASTICSEARCH_CA_CERTS = os.environ.get("ELASTICSEARCH_CA_CERTS", None)
ELASTICSEARCH_API_KEY = os.environ.get("ELASTICSEARCH_API_KEY", None)
ELASTICSEARCH_USERNAME = os.environ.get("ELASTICSEARCH_USERNAME", None)
ELASTICSEARCH_PASSWORD = os.environ.get("ELASTICSEARCH_PASSWORD", None)
ELASTICSEARCH_CLOUD_ID = os.environ.get("ELASTICSEARCH_CLOUD_ID", None)
SSL_ASSERT_FINGERPRINT = os.environ.get("SSL_ASSERT_FINGERPRINT", None)
ELASTICSEARCH_INDEX_PREFIX = os.environ.get(
    "ELASTICSEARCH_INDEX_PREFIX", "open_webui_collections"
)
# Pgvector
PGVECTOR_DB_URL = os.environ.get("PGVECTOR_DB_URL", DATABASE_URL)
if VECTOR_DB == "pgvector" and not PGVECTOR_DB_URL.startswith("postgres"):
    raise ValueError(
        "Pgvector requires setting PGVECTOR_DB_URL or using Postgres with vector extension as the primary database."
    )
PGVECTOR_INITIALIZE_MAX_VECTOR_LENGTH = int(
    os.environ.get("PGVECTOR_INITIALIZE_MAX_VECTOR_LENGTH", "1536")
)

PGVECTOR_PGCRYPTO = os.getenv("PGVECTOR_PGCRYPTO", "false").lower() == "true"
PGVECTOR_PGCRYPTO_KEY = os.getenv("PGVECTOR_PGCRYPTO_KEY", None)
if PGVECTOR_PGCRYPTO and not PGVECTOR_PGCRYPTO_KEY:
    raise ValueError(
        "PGVECTOR_PGCRYPTO is enabled but PGVECTOR_PGCRYPTO_KEY is not set. Please provide a valid key."
    )

# Pinecone
PINECONE_API_KEY = os.environ.get("PINECONE_API_KEY", None)
PINECONE_ENVIRONMENT = os.environ.get("PINECONE_ENVIRONMENT", None)
PINECONE_INDEX_NAME = os.getenv("PINECONE_INDEX_NAME", "open-webui-index")
PINECONE_DIMENSION = int(os.getenv("PINECONE_DIMENSION", 1536))  # or 3072, 1024, 768
PINECONE_METRIC = os.getenv("PINECONE_METRIC", "cosine")
PINECONE_CLOUD = os.getenv("PINECONE_CLOUD", "aws")  # or "gcp" or "azure"

####################################
# Information Retrieval (RAG)
####################################


# If configured, Google Drive will be available as an upload option.
ENABLE_GOOGLE_DRIVE_INTEGRATION = PersistentConfig(
    "ENABLE_GOOGLE_DRIVE_INTEGRATION",
    "google_drive.enable",
    os.getenv("ENABLE_GOOGLE_DRIVE_INTEGRATION", "False").lower() == "true",
)

GOOGLE_DRIVE_CLIENT_ID = PersistentConfig(
    "GOOGLE_DRIVE_CLIENT_ID",
    "google_drive.client_id",
    os.environ.get("GOOGLE_DRIVE_CLIENT_ID", ""),
)

GOOGLE_DRIVE_API_KEY = PersistentConfig(
    "GOOGLE_DRIVE_API_KEY",
    "google_drive.api_key",
    os.environ.get("GOOGLE_DRIVE_API_KEY", ""),
)

ENABLE_ONEDRIVE_INTEGRATION = PersistentConfig(
    "ENABLE_ONEDRIVE_INTEGRATION",
    "onedrive.enable",
    os.getenv("ENABLE_ONEDRIVE_INTEGRATION", "False").lower() == "true",
)

ONEDRIVE_CLIENT_ID = PersistentConfig(
    "ONEDRIVE_CLIENT_ID",
    "onedrive.client_id",
    os.environ.get("ONEDRIVE_CLIENT_ID", ""),
)

ONEDRIVE_SHAREPOINT_URL = PersistentConfig(
    "ONEDRIVE_SHAREPOINT_URL",
    "onedrive.sharepoint_url",
    os.environ.get("ONEDRIVE_SHAREPOINT_URL", ""),
)

ONEDRIVE_SHAREPOINT_TENANT_ID = PersistentConfig(
    "ONEDRIVE_SHAREPOINT_TENANT_ID",
    "onedrive.sharepoint_tenant_id",
    os.environ.get("ONEDRIVE_SHAREPOINT_TENANT_ID", ""),
)

# RAG Content Extraction
CONTENT_EXTRACTION_ENGINE = PersistentConfig(
    "CONTENT_EXTRACTION_ENGINE",
    "rag.CONTENT_EXTRACTION_ENGINE",
    os.environ.get("CONTENT_EXTRACTION_ENGINE", "").lower(),
)

DATALAB_MARKER_API_KEY = PersistentConfig(
    "DATALAB_MARKER_API_KEY",
    "rag.datalab_marker_api_key",
    os.environ.get("DATALAB_MARKER_API_KEY", ""),
)

DATALAB_MARKER_LANGS = PersistentConfig(
    "DATALAB_MARKER_LANGS",
    "rag.datalab_marker_langs",
    os.environ.get("DATALAB_MARKER_LANGS", ""),
)

DATALAB_MARKER_USE_LLM = PersistentConfig(
    "DATALAB_MARKER_USE_LLM",
    "rag.DATALAB_MARKER_USE_LLM",
    os.environ.get("DATALAB_MARKER_USE_LLM", "false").lower() == "true",
)

DATALAB_MARKER_SKIP_CACHE = PersistentConfig(
    "DATALAB_MARKER_SKIP_CACHE",
    "rag.datalab_marker_skip_cache",
    os.environ.get("DATALAB_MARKER_SKIP_CACHE", "false").lower() == "true",
)

DATALAB_MARKER_FORCE_OCR = PersistentConfig(
    "DATALAB_MARKER_FORCE_OCR",
    "rag.datalab_marker_force_ocr",
    os.environ.get("DATALAB_MARKER_FORCE_OCR", "false").lower() == "true",
)

DATALAB_MARKER_PAGINATE = PersistentConfig(
    "DATALAB_MARKER_PAGINATE",
    "rag.datalab_marker_paginate",
    os.environ.get("DATALAB_MARKER_PAGINATE", "false").lower() == "true",
)

DATALAB_MARKER_STRIP_EXISTING_OCR = PersistentConfig(
    "DATALAB_MARKER_STRIP_EXISTING_OCR",
    "rag.datalab_marker_strip_existing_ocr",
    os.environ.get("DATALAB_MARKER_STRIP_EXISTING_OCR", "false").lower() == "true",
)

DATALAB_MARKER_DISABLE_IMAGE_EXTRACTION = PersistentConfig(
    "DATALAB_MARKER_DISABLE_IMAGE_EXTRACTION",
    "rag.datalab_marker_disable_image_extraction",
    os.environ.get("DATALAB_MARKER_DISABLE_IMAGE_EXTRACTION", "false").lower()
    == "true",
)

DATALAB_MARKER_OUTPUT_FORMAT = PersistentConfig(
    "DATALAB_MARKER_OUTPUT_FORMAT",
    "rag.datalab_marker_output_format",
    os.environ.get("DATALAB_MARKER_OUTPUT_FORMAT", "markdown"),
)

EXTERNAL_DOCUMENT_LOADER_URL = PersistentConfig(
    "EXTERNAL_DOCUMENT_LOADER_URL",
    "rag.external_document_loader_url",
    os.environ.get("EXTERNAL_DOCUMENT_LOADER_URL", ""),
)

EXTERNAL_DOCUMENT_LOADER_API_KEY = PersistentConfig(
    "EXTERNAL_DOCUMENT_LOADER_API_KEY",
    "rag.external_document_loader_api_key",
    os.environ.get("EXTERNAL_DOCUMENT_LOADER_API_KEY", ""),
)

TIKA_SERVER_URL = PersistentConfig(
    "TIKA_SERVER_URL",
    "rag.tika_server_url",
    os.getenv("TIKA_SERVER_URL", "http://tika:9998"),  # Default for sidecar deployment
)

DOCLING_SERVER_URL = PersistentConfig(
    "DOCLING_SERVER_URL",
    "rag.docling_server_url",
    os.getenv("DOCLING_SERVER_URL", "http://docling:5001"),
)

DOCLING_OCR_ENGINE = PersistentConfig(
    "DOCLING_OCR_ENGINE",
    "rag.docling_ocr_engine",
    os.getenv("DOCLING_OCR_ENGINE", "tesseract"),
)

DOCLING_OCR_LANG = PersistentConfig(
    "DOCLING_OCR_LANG",
    "rag.docling_ocr_lang",
    os.getenv("DOCLING_OCR_LANG", "eng,fra,deu,spa"),
)

DOCLING_DO_PICTURE_DESCRIPTION = PersistentConfig(
    "DOCLING_DO_PICTURE_DESCRIPTION",
    "rag.docling_do_picture_description",
    os.getenv("DOCLING_DO_PICTURE_DESCRIPTION", "False").lower() == "true",
)

DOCLING_PICTURE_DESCRIPTION_MODE = PersistentConfig(
    "DOCLING_PICTURE_DESCRIPTION_MODE",
    "rag.docling_picture_description_mode",
    os.getenv("DOCLING_PICTURE_DESCRIPTION_MODE", ""),
)


docling_picture_description_local = os.getenv("DOCLING_PICTURE_DESCRIPTION_LOCAL", "")
try:
    docling_picture_description_local = json.loads(docling_picture_description_local)
except json.JSONDecodeError:
    docling_picture_description_local = {}


DOCLING_PICTURE_DESCRIPTION_LOCAL = PersistentConfig(
    "DOCLING_PICTURE_DESCRIPTION_LOCAL",
    "rag.docling_picture_description_local",
    docling_picture_description_local,
)

docling_picture_description_api = os.getenv("DOCLING_PICTURE_DESCRIPTION_API", "")
try:
    docling_picture_description_api = json.loads(docling_picture_description_api)
except json.JSONDecodeError:
    docling_picture_description_api = {}


DOCLING_PICTURE_DESCRIPTION_API = PersistentConfig(
    "DOCLING_PICTURE_DESCRIPTION_API",
    "rag.docling_picture_description_api",
    docling_picture_description_api,
)


DOCUMENT_INTELLIGENCE_ENDPOINT = PersistentConfig(
    "DOCUMENT_INTELLIGENCE_ENDPOINT",
    "rag.document_intelligence_endpoint",
    os.getenv("DOCUMENT_INTELLIGENCE_ENDPOINT", ""),
)

DOCUMENT_INTELLIGENCE_KEY = PersistentConfig(
    "DOCUMENT_INTELLIGENCE_KEY",
    "rag.document_intelligence_key",
    os.getenv("DOCUMENT_INTELLIGENCE_KEY", ""),
)

MISTRAL_OCR_API_KEY = PersistentConfig(
    "MISTRAL_OCR_API_KEY",
    "rag.mistral_ocr_api_key",
    os.getenv("MISTRAL_OCR_API_KEY", ""),
)

BYPASS_EMBEDDING_AND_RETRIEVAL = PersistentConfig(
    "BYPASS_EMBEDDING_AND_RETRIEVAL",
    "rag.bypass_embedding_and_retrieval",
    os.environ.get("BYPASS_EMBEDDING_AND_RETRIEVAL", "False").lower() == "true",
)


RAG_TOP_K = PersistentConfig(
    "RAG_TOP_K", "rag.top_k", int(os.environ.get("RAG_TOP_K", "3"))
)
RAG_TOP_K_RERANKER = PersistentConfig(
    "RAG_TOP_K_RERANKER",
    "rag.top_k_reranker",
    int(os.environ.get("RAG_TOP_K_RERANKER", "3")),
)
RAG_RELEVANCE_THRESHOLD = PersistentConfig(
    "RAG_RELEVANCE_THRESHOLD",
    "rag.relevance_threshold",
    float(os.environ.get("RAG_RELEVANCE_THRESHOLD", "0.0")),
)
RAG_HYBRID_BM25_WEIGHT = PersistentConfig(
    "RAG_HYBRID_BM25_WEIGHT",
    "rag.hybrid_bm25_weight",
    float(os.environ.get("RAG_HYBRID_BM25_WEIGHT", "0.5")),
)

ENABLE_RAG_HYBRID_SEARCH = PersistentConfig(
    "ENABLE_RAG_HYBRID_SEARCH",
    "rag.enable_hybrid_search",
    os.environ.get("ENABLE_RAG_HYBRID_SEARCH", "").lower() == "true",
)

RAG_FULL_CONTEXT = PersistentConfig(
    "RAG_FULL_CONTEXT",
    "rag.full_context",
    os.getenv("RAG_FULL_CONTEXT", "False").lower() == "true",
)

RAG_FILE_MAX_COUNT = PersistentConfig(
    "RAG_FILE_MAX_COUNT",
    "rag.file.max_count",
    (
        int(os.environ.get("RAG_FILE_MAX_COUNT"))
        if os.environ.get("RAG_FILE_MAX_COUNT")
        else None
    ),
)

RAG_FILE_MAX_SIZE = PersistentConfig(
    "RAG_FILE_MAX_SIZE",
    "rag.file.max_size",
    (
        int(os.environ.get("RAG_FILE_MAX_SIZE"))
        if os.environ.get("RAG_FILE_MAX_SIZE")
        else None
    ),
)

FILE_IMAGE_COMPRESSION_WIDTH = PersistentConfig(
    "FILE_IMAGE_COMPRESSION_WIDTH",
    "file.image_compression_width",
    (
        int(os.environ.get("FILE_IMAGE_COMPRESSION_WIDTH"))
        if os.environ.get("FILE_IMAGE_COMPRESSION_WIDTH")
        else None
    ),
)

FILE_IMAGE_COMPRESSION_HEIGHT = PersistentConfig(
    "FILE_IMAGE_COMPRESSION_HEIGHT",
    "file.image_compression_height",
    (
        int(os.environ.get("FILE_IMAGE_COMPRESSION_HEIGHT"))
        if os.environ.get("FILE_IMAGE_COMPRESSION_HEIGHT")
        else None
    ),
)


RAG_ALLOWED_FILE_EXTENSIONS = PersistentConfig(
    "RAG_ALLOWED_FILE_EXTENSIONS",
    "rag.file.allowed_extensions",
    [
        ext.strip()
        for ext in os.environ.get("RAG_ALLOWED_FILE_EXTENSIONS", "").split(",")
        if ext.strip()
    ],
)

RAG_EMBEDDING_ENGINE = PersistentConfig(
    "RAG_EMBEDDING_ENGINE",
    "rag.embedding_engine",
    os.environ.get("RAG_EMBEDDING_ENGINE", ""),
)

PDF_EXTRACT_IMAGES = PersistentConfig(
    "PDF_EXTRACT_IMAGES",
    "rag.pdf_extract_images",
    os.environ.get("PDF_EXTRACT_IMAGES", "False").lower() == "true",
)

RAG_EMBEDDING_MODEL = PersistentConfig(
    "RAG_EMBEDDING_MODEL",
    "rag.embedding_model",
    os.environ.get("RAG_EMBEDDING_MODEL", "sentence-transformers/all-MiniLM-L6-v2"),
)
log.info(f"Embedding model set: {RAG_EMBEDDING_MODEL.value}")

RAG_EMBEDDING_MODEL_AUTO_UPDATE = (
    not OFFLINE_MODE
    and os.environ.get("RAG_EMBEDDING_MODEL_AUTO_UPDATE", "True").lower() == "true"
)

RAG_EMBEDDING_MODEL_TRUST_REMOTE_CODE = (
    os.environ.get("RAG_EMBEDDING_MODEL_TRUST_REMOTE_CODE", "True").lower() == "true"
)

RAG_EMBEDDING_BATCH_SIZE = PersistentConfig(
    "RAG_EMBEDDING_BATCH_SIZE",
    "rag.embedding_batch_size",
    int(
        os.environ.get("RAG_EMBEDDING_BATCH_SIZE")
        or os.environ.get("RAG_EMBEDDING_OPENAI_BATCH_SIZE", "1")
    ),
)

RAG_EMBEDDING_QUERY_PREFIX = os.environ.get("RAG_EMBEDDING_QUERY_PREFIX", None)

RAG_EMBEDDING_CONTENT_PREFIX = os.environ.get("RAG_EMBEDDING_CONTENT_PREFIX", None)

RAG_EMBEDDING_PREFIX_FIELD_NAME = os.environ.get(
    "RAG_EMBEDDING_PREFIX_FIELD_NAME", None
)

RAG_RERANKING_ENGINE = PersistentConfig(
    "RAG_RERANKING_ENGINE",
    "rag.reranking_engine",
    os.environ.get("RAG_RERANKING_ENGINE", ""),
)

RAG_RERANKING_MODEL = PersistentConfig(
    "RAG_RERANKING_MODEL",
    "rag.reranking_model",
    os.environ.get("RAG_RERANKING_MODEL", ""),
)
if RAG_RERANKING_MODEL.value != "":
    log.info(f"Reranking model set: {RAG_RERANKING_MODEL.value}")


RAG_RERANKING_MODEL_AUTO_UPDATE = (
    not OFFLINE_MODE
    and os.environ.get("RAG_RERANKING_MODEL_AUTO_UPDATE", "True").lower() == "true"
)

RAG_RERANKING_MODEL_TRUST_REMOTE_CODE = (
    os.environ.get("RAG_RERANKING_MODEL_TRUST_REMOTE_CODE", "True").lower() == "true"
)

RAG_EXTERNAL_RERANKER_URL = PersistentConfig(
    "RAG_EXTERNAL_RERANKER_URL",
    "rag.external_reranker_url",
    os.environ.get("RAG_EXTERNAL_RERANKER_URL", ""),
)

RAG_EXTERNAL_RERANKER_API_KEY = PersistentConfig(
    "RAG_EXTERNAL_RERANKER_API_KEY",
    "rag.external_reranker_api_key",
    os.environ.get("RAG_EXTERNAL_RERANKER_API_KEY", ""),
)


RAG_TEXT_SPLITTER = PersistentConfig(
    "RAG_TEXT_SPLITTER",
    "rag.text_splitter",
    os.environ.get("RAG_TEXT_SPLITTER", ""),
)


TIKTOKEN_CACHE_DIR = os.environ.get("TIKTOKEN_CACHE_DIR", f"{CACHE_DIR}/tiktoken")
TIKTOKEN_ENCODING_NAME = PersistentConfig(
    "TIKTOKEN_ENCODING_NAME",
    "rag.tiktoken_encoding_name",
    os.environ.get("TIKTOKEN_ENCODING_NAME", "cl100k_base"),
)


CHUNK_SIZE = PersistentConfig(
    "CHUNK_SIZE", "rag.chunk_size", int(os.environ.get("CHUNK_SIZE", "1000"))
)
CHUNK_OVERLAP = PersistentConfig(
    "CHUNK_OVERLAP",
    "rag.chunk_overlap",
    int(os.environ.get("CHUNK_OVERLAP", "100")),
)

DEFAULT_RAG_TEMPLATE = """### Task:
Respond to the user query using the provided context, incorporating inline citations in the format [id] **only when the <source> tag includes an explicit id attribute** (e.g., <source id="1">).

### Guidelines:
- If you don't know the answer, clearly state that.
- If uncertain, ask the user for clarification.
- Respond in the same language as the user's query.
- If the context is unreadable or of poor quality, inform the user and provide the best possible answer.
- If the answer isn't present in the context but you possess the knowledge, explain this to the user and provide the answer using your own understanding.
- **Only include inline citations using [id] (e.g., [1], [2]) when the <source> tag includes an id attribute.**
- Do not cite if the <source> tag does not contain an id attribute.
- Do not use XML tags in your response.
- Ensure citations are concise and directly related to the information provided.

### Example of Citation:
If the user asks about a specific topic and the information is found in a source with a provided id attribute, the response should include the citation like in the following example:
* "According to the study, the proposed method increases efficiency by 20% [1]."

### Output:
Provide a clear and direct response to the user's query, including inline citations in the format [id] only when the <source> tag with id attribute is present in the context.

<context>
{{CONTEXT}}
</context>

<user_query>
{{QUERY}}
</user_query>
"""

RAG_TEMPLATE = PersistentConfig(
    "RAG_TEMPLATE",
    "rag.template",
    os.environ.get("RAG_TEMPLATE", DEFAULT_RAG_TEMPLATE),
)

RAG_OPENAI_API_BASE_URL = PersistentConfig(
    "RAG_OPENAI_API_BASE_URL",
    "rag.openai_api_base_url",
    os.getenv("RAG_OPENAI_API_BASE_URL", OPENAI_API_BASE_URL),
)
RAG_OPENAI_API_KEY = PersistentConfig(
    "RAG_OPENAI_API_KEY",
    "rag.openai_api_key",
    os.getenv("RAG_OPENAI_API_KEY", OPENAI_API_KEY),
)

RAG_AZURE_OPENAI_BASE_URL = PersistentConfig(
    "RAG_AZURE_OPENAI_BASE_URL",
    "rag.azure_openai.base_url",
    os.getenv("RAG_AZURE_OPENAI_BASE_URL", ""),
)
RAG_AZURE_OPENAI_API_KEY = PersistentConfig(
    "RAG_AZURE_OPENAI_API_KEY",
    "rag.azure_openai.api_key",
    os.getenv("RAG_AZURE_OPENAI_API_KEY", ""),
)
RAG_AZURE_OPENAI_API_VERSION = PersistentConfig(
    "RAG_AZURE_OPENAI_API_VERSION",
    "rag.azure_openai.api_version",
    os.getenv("RAG_AZURE_OPENAI_API_VERSION", ""),
)

RAG_OLLAMA_BASE_URL = PersistentConfig(
    "RAG_OLLAMA_BASE_URL",
    "rag.ollama.url",
    os.getenv("RAG_OLLAMA_BASE_URL", OLLAMA_BASE_URL),
)

RAG_OLLAMA_API_KEY = PersistentConfig(
    "RAG_OLLAMA_API_KEY",
    "rag.ollama.key",
    os.getenv("RAG_OLLAMA_API_KEY", ""),
)


ENABLE_RAG_LOCAL_WEB_FETCH = (
    os.getenv("ENABLE_RAG_LOCAL_WEB_FETCH", "False").lower() == "true"
)

YOUTUBE_LOADER_LANGUAGE = PersistentConfig(
    "YOUTUBE_LOADER_LANGUAGE",
    "rag.youtube_loader_language",
    os.getenv("YOUTUBE_LOADER_LANGUAGE", "en").split(","),
)

YOUTUBE_LOADER_PROXY_URL = PersistentConfig(
    "YOUTUBE_LOADER_PROXY_URL",
    "rag.youtube_loader_proxy_url",
    os.getenv("YOUTUBE_LOADER_PROXY_URL", ""),
)


####################################
# Web Search (RAG)
####################################

ENABLE_WEB_SEARCH = PersistentConfig(
    "ENABLE_WEB_SEARCH",
    "rag.web.search.enable",
    os.getenv("ENABLE_WEB_SEARCH", "False").lower() == "true",
)

WEB_SEARCH_ENGINE = PersistentConfig(
    "WEB_SEARCH_ENGINE",
    "rag.web.search.engine",
    os.getenv("WEB_SEARCH_ENGINE", ""),
)

BYPASS_WEB_SEARCH_EMBEDDING_AND_RETRIEVAL = PersistentConfig(
    "BYPASS_WEB_SEARCH_EMBEDDING_AND_RETRIEVAL",
    "rag.web.search.bypass_embedding_and_retrieval",
    os.getenv("BYPASS_WEB_SEARCH_EMBEDDING_AND_RETRIEVAL", "False").lower() == "true",
)


BYPASS_WEB_SEARCH_WEB_LOADER = PersistentConfig(
    "BYPASS_WEB_SEARCH_WEB_LOADER",
    "rag.web.search.bypass_web_loader",
    os.getenv("BYPASS_WEB_SEARCH_WEB_LOADER", "False").lower() == "true",
)

WEB_SEARCH_RESULT_COUNT = PersistentConfig(
    "WEB_SEARCH_RESULT_COUNT",
    "rag.web.search.result_count",
    int(os.getenv("WEB_SEARCH_RESULT_COUNT", "3")),
)


# You can provide a list of your own websites to filter after performing a web search.
# This ensures the highest level of safety and reliability of the information sources.
WEB_SEARCH_DOMAIN_FILTER_LIST = PersistentConfig(
    "WEB_SEARCH_DOMAIN_FILTER_LIST",
    "rag.web.search.domain.filter_list",
    [
        # "wikipedia.com",
        # "wikimedia.org",
        # "wikidata.org",
    ],
)

WEB_SEARCH_CONCURRENT_REQUESTS = PersistentConfig(
    "WEB_SEARCH_CONCURRENT_REQUESTS",
    "rag.web.search.concurrent_requests",
    int(os.getenv("WEB_SEARCH_CONCURRENT_REQUESTS", "10")),
)


WEB_LOADER_ENGINE = PersistentConfig(
    "WEB_LOADER_ENGINE",
    "rag.web.loader.engine",
    os.environ.get("WEB_LOADER_ENGINE", ""),
)

ENABLE_WEB_LOADER_SSL_VERIFICATION = PersistentConfig(
    "ENABLE_WEB_LOADER_SSL_VERIFICATION",
    "rag.web.loader.ssl_verification",
    os.environ.get("ENABLE_WEB_LOADER_SSL_VERIFICATION", "True").lower() == "true",
)

WEB_SEARCH_TRUST_ENV = PersistentConfig(
    "WEB_SEARCH_TRUST_ENV",
    "rag.web.search.trust_env",
    os.getenv("WEB_SEARCH_TRUST_ENV", "False").lower() == "true",
)


SEARXNG_QUERY_URL = PersistentConfig(
    "SEARXNG_QUERY_URL",
    "rag.web.search.searxng_query_url",
    os.getenv("SEARXNG_QUERY_URL", ""),
)

YACY_QUERY_URL = PersistentConfig(
    "YACY_QUERY_URL",
    "rag.web.search.yacy_query_url",
    os.getenv("YACY_QUERY_URL", ""),
)

YACY_USERNAME = PersistentConfig(
    "YACY_USERNAME",
    "rag.web.search.yacy_username",
    os.getenv("YACY_USERNAME", ""),
)

YACY_PASSWORD = PersistentConfig(
    "YACY_PASSWORD",
    "rag.web.search.yacy_password",
    os.getenv("YACY_PASSWORD", ""),
)

GOOGLE_PSE_API_KEY = PersistentConfig(
    "GOOGLE_PSE_API_KEY",
    "rag.web.search.google_pse_api_key",
    os.getenv("GOOGLE_PSE_API_KEY", ""),
)

GOOGLE_PSE_ENGINE_ID = PersistentConfig(
    "GOOGLE_PSE_ENGINE_ID",
    "rag.web.search.google_pse_engine_id",
    os.getenv("GOOGLE_PSE_ENGINE_ID", ""),
)

BRAVE_SEARCH_API_KEY = PersistentConfig(
    "BRAVE_SEARCH_API_KEY",
    "rag.web.search.brave_search_api_key",
    os.getenv("BRAVE_SEARCH_API_KEY", ""),
)

KAGI_SEARCH_API_KEY = PersistentConfig(
    "KAGI_SEARCH_API_KEY",
    "rag.web.search.kagi_search_api_key",
    os.getenv("KAGI_SEARCH_API_KEY", ""),
)

MOJEEK_SEARCH_API_KEY = PersistentConfig(
    "MOJEEK_SEARCH_API_KEY",
    "rag.web.search.mojeek_search_api_key",
    os.getenv("MOJEEK_SEARCH_API_KEY", ""),
)

BOCHA_SEARCH_API_KEY = PersistentConfig(
    "BOCHA_SEARCH_API_KEY",
    "rag.web.search.bocha_search_api_key",
    os.getenv("BOCHA_SEARCH_API_KEY", ""),
)

SERPSTACK_API_KEY = PersistentConfig(
    "SERPSTACK_API_KEY",
    "rag.web.search.serpstack_api_key",
    os.getenv("SERPSTACK_API_KEY", ""),
)

SERPSTACK_HTTPS = PersistentConfig(
    "SERPSTACK_HTTPS",
    "rag.web.search.serpstack_https",
    os.getenv("SERPSTACK_HTTPS", "True").lower() == "true",
)

SERPER_API_KEY = PersistentConfig(
    "SERPER_API_KEY",
    "rag.web.search.serper_api_key",
    os.getenv("SERPER_API_KEY", ""),
)

SERPLY_API_KEY = PersistentConfig(
    "SERPLY_API_KEY",
    "rag.web.search.serply_api_key",
    os.getenv("SERPLY_API_KEY", ""),
)

JINA_API_KEY = PersistentConfig(
    "JINA_API_KEY",
    "rag.web.search.jina_api_key",
    os.getenv("JINA_API_KEY", ""),
)

SEARCHAPI_API_KEY = PersistentConfig(
    "SEARCHAPI_API_KEY",
    "rag.web.search.searchapi_api_key",
    os.getenv("SEARCHAPI_API_KEY", ""),
)

SEARCHAPI_ENGINE = PersistentConfig(
    "SEARCHAPI_ENGINE",
    "rag.web.search.searchapi_engine",
    os.getenv("SEARCHAPI_ENGINE", ""),
)

SERPAPI_API_KEY = PersistentConfig(
    "SERPAPI_API_KEY",
    "rag.web.search.serpapi_api_key",
    os.getenv("SERPAPI_API_KEY", ""),
)

SERPAPI_ENGINE = PersistentConfig(
    "SERPAPI_ENGINE",
    "rag.web.search.serpapi_engine",
    os.getenv("SERPAPI_ENGINE", ""),
)

BING_SEARCH_V7_ENDPOINT = PersistentConfig(
    "BING_SEARCH_V7_ENDPOINT",
    "rag.web.search.bing_search_v7_endpoint",
    os.environ.get(
        "BING_SEARCH_V7_ENDPOINT", "https://api.bing.microsoft.com/v7.0/search"
    ),
)

BING_SEARCH_V7_SUBSCRIPTION_KEY = PersistentConfig(
    "BING_SEARCH_V7_SUBSCRIPTION_KEY",
    "rag.web.search.bing_search_v7_subscription_key",
    os.environ.get("BING_SEARCH_V7_SUBSCRIPTION_KEY", ""),
)

EXA_API_KEY = PersistentConfig(
    "EXA_API_KEY",
    "rag.web.search.exa_api_key",
    os.getenv("EXA_API_KEY", ""),
)

PERPLEXITY_API_KEY = PersistentConfig(
    "PERPLEXITY_API_KEY",
    "rag.web.search.perplexity_api_key",
    os.getenv("PERPLEXITY_API_KEY", ""),
)

PERPLEXITY_MODEL = PersistentConfig(
    "PERPLEXITY_MODEL",
    "rag.web.search.perplexity_model",
    os.getenv("PERPLEXITY_MODEL", "sonar"),
)

PERPLEXITY_SEARCH_CONTEXT_USAGE = PersistentConfig(
    "PERPLEXITY_SEARCH_CONTEXT_USAGE",
    "rag.web.search.perplexity_search_context_usage",
    os.getenv("PERPLEXITY_SEARCH_CONTEXT_USAGE", "medium"),
)

SOUGOU_API_SID = PersistentConfig(
    "SOUGOU_API_SID",
    "rag.web.search.sougou_api_sid",
    os.getenv("SOUGOU_API_SID", ""),
)

SOUGOU_API_SK = PersistentConfig(
    "SOUGOU_API_SK",
    "rag.web.search.sougou_api_sk",
    os.getenv("SOUGOU_API_SK", ""),
)

TAVILY_API_KEY = PersistentConfig(
    "TAVILY_API_KEY",
    "rag.web.search.tavily_api_key",
    os.getenv("TAVILY_API_KEY", ""),
)

TAVILY_EXTRACT_DEPTH = PersistentConfig(
    "TAVILY_EXTRACT_DEPTH",
    "rag.web.search.tavily_extract_depth",
    os.getenv("TAVILY_EXTRACT_DEPTH", "basic"),
)

PLAYWRIGHT_WS_URL = PersistentConfig(
    "PLAYWRIGHT_WS_URL",
    "rag.web.loader.playwright_ws_url",
    os.environ.get("PLAYWRIGHT_WS_URL", ""),
)

PLAYWRIGHT_TIMEOUT = PersistentConfig(
    "PLAYWRIGHT_TIMEOUT",
    "rag.web.loader.playwright_timeout",
    int(os.environ.get("PLAYWRIGHT_TIMEOUT", "10000")),
)

FIRECRAWL_API_KEY = PersistentConfig(
    "FIRECRAWL_API_KEY",
    "rag.web.loader.firecrawl_api_key",
    os.environ.get("FIRECRAWL_API_KEY", ""),
)

FIRECRAWL_API_BASE_URL = PersistentConfig(
    "FIRECRAWL_API_BASE_URL",
    "rag.web.loader.firecrawl_api_url",
    os.environ.get("FIRECRAWL_API_BASE_URL", "https://api.firecrawl.dev"),
)

EXTERNAL_WEB_SEARCH_URL = PersistentConfig(
    "EXTERNAL_WEB_SEARCH_URL",
    "rag.web.search.external_web_search_url",
    os.environ.get("EXTERNAL_WEB_SEARCH_URL", ""),
)

EXTERNAL_WEB_SEARCH_API_KEY = PersistentConfig(
    "EXTERNAL_WEB_SEARCH_API_KEY",
    "rag.web.search.external_web_search_api_key",
    os.environ.get("EXTERNAL_WEB_SEARCH_API_KEY", ""),
)

EXTERNAL_WEB_LOADER_URL = PersistentConfig(
    "EXTERNAL_WEB_LOADER_URL",
    "rag.web.loader.external_web_loader_url",
    os.environ.get("EXTERNAL_WEB_LOADER_URL", ""),
)

EXTERNAL_WEB_LOADER_API_KEY = PersistentConfig(
    "EXTERNAL_WEB_LOADER_API_KEY",
    "rag.web.loader.external_web_loader_api_key",
    os.environ.get("EXTERNAL_WEB_LOADER_API_KEY", ""),
)

####################################
# Images
####################################

IMAGE_GENERATION_ENGINE = PersistentConfig(
    "IMAGE_GENERATION_ENGINE",
    "image_generation.engine",
    os.getenv("IMAGE_GENERATION_ENGINE", "openai"),
)

ENABLE_IMAGE_GENERATION = PersistentConfig(
    "ENABLE_IMAGE_GENERATION",
    "image_generation.enable",
    os.environ.get("ENABLE_IMAGE_GENERATION", "").lower() == "true",
)

ENABLE_IMAGE_PROMPT_GENERATION = PersistentConfig(
    "ENABLE_IMAGE_PROMPT_GENERATION",
    "image_generation.prompt.enable",
    os.environ.get("ENABLE_IMAGE_PROMPT_GENERATION", "true").lower() == "true",
)

AUTOMATIC1111_BASE_URL = PersistentConfig(
    "AUTOMATIC1111_BASE_URL",
    "image_generation.automatic1111.base_url",
    os.getenv("AUTOMATIC1111_BASE_URL", ""),
)
AUTOMATIC1111_API_AUTH = PersistentConfig(
    "AUTOMATIC1111_API_AUTH",
    "image_generation.automatic1111.api_auth",
    os.getenv("AUTOMATIC1111_API_AUTH", ""),
)

AUTOMATIC1111_CFG_SCALE = PersistentConfig(
    "AUTOMATIC1111_CFG_SCALE",
    "image_generation.automatic1111.cfg_scale",
    (
        float(os.environ.get("AUTOMATIC1111_CFG_SCALE"))
        if os.environ.get("AUTOMATIC1111_CFG_SCALE")
        else None
    ),
)


AUTOMATIC1111_SAMPLER = PersistentConfig(
    "AUTOMATIC1111_SAMPLER",
    "image_generation.automatic1111.sampler",
    (
        os.environ.get("AUTOMATIC1111_SAMPLER")
        if os.environ.get("AUTOMATIC1111_SAMPLER")
        else None
    ),
)

AUTOMATIC1111_SCHEDULER = PersistentConfig(
    "AUTOMATIC1111_SCHEDULER",
    "image_generation.automatic1111.scheduler",
    (
        os.environ.get("AUTOMATIC1111_SCHEDULER")
        if os.environ.get("AUTOMATIC1111_SCHEDULER")
        else None
    ),
)

COMFYUI_BASE_URL = PersistentConfig(
    "COMFYUI_BASE_URL",
    "image_generation.comfyui.base_url",
    os.getenv("COMFYUI_BASE_URL", ""),
)

COMFYUI_API_KEY = PersistentConfig(
    "COMFYUI_API_KEY",
    "image_generation.comfyui.api_key",
    os.getenv("COMFYUI_API_KEY", ""),
)

COMFYUI_DEFAULT_WORKFLOW = """
{
  "3": {
    "inputs": {
      "seed": 0,
      "steps": 20,
      "cfg": 8,
      "sampler_name": "euler",
      "scheduler": "normal",
      "denoise": 1,
      "model": [
        "4",
        0
      ],
      "positive": [
        "6",
        0
      ],
      "negative": [
        "7",
        0
      ],
      "latent_image": [
        "5",
        0
      ]
    },
    "class_type": "KSampler",
    "_meta": {
      "title": "KSampler"
    }
  },
  "4": {
    "inputs": {
      "ckpt_name": "model.safetensors"
    },
    "class_type": "CheckpointLoaderSimple",
    "_meta": {
      "title": "Load Checkpoint"
    }
  },
  "5": {
    "inputs": {
      "width": 512,
      "height": 512,
      "batch_size": 1
    },
    "class_type": "EmptyLatentImage",
    "_meta": {
      "title": "Empty Latent Image"
    }
  },
  "6": {
    "inputs": {
      "text": "Prompt",
      "clip": [
        "4",
        1
      ]
    },
    "class_type": "CLIPTextEncode",
    "_meta": {
      "title": "CLIP Text Encode (Prompt)"
    }
  },
  "7": {
    "inputs": {
      "text": "",
      "clip": [
        "4",
        1
      ]
    },
    "class_type": "CLIPTextEncode",
    "_meta": {
      "title": "CLIP Text Encode (Prompt)"
    }
  },
  "8": {
    "inputs": {
      "samples": [
        "3",
        0
      ],
      "vae": [
        "4",
        2
      ]
    },
    "class_type": "VAEDecode",
    "_meta": {
      "title": "VAE Decode"
    }
  },
  "9": {
    "inputs": {
      "filename_prefix": "ComfyUI",
      "images": [
        "8",
        0
      ]
    },
    "class_type": "SaveImage",
    "_meta": {
      "title": "Save Image"
    }
  }
}
"""


COMFYUI_WORKFLOW = PersistentConfig(
    "COMFYUI_WORKFLOW",
    "image_generation.comfyui.workflow",
    os.getenv("COMFYUI_WORKFLOW", COMFYUI_DEFAULT_WORKFLOW),
)

COMFYUI_WORKFLOW_NODES = PersistentConfig(
    "COMFYUI_WORKFLOW",
    "image_generation.comfyui.nodes",
    [],
)

IMAGES_OPENAI_API_BASE_URL = PersistentConfig(
    "IMAGES_OPENAI_API_BASE_URL",
    "image_generation.openai.api_base_url",
    os.getenv("IMAGES_OPENAI_API_BASE_URL", OPENAI_API_BASE_URL),
)
IMAGES_OPENAI_API_KEY = PersistentConfig(
    "IMAGES_OPENAI_API_KEY",
    "image_generation.openai.api_key",
    os.getenv("IMAGES_OPENAI_API_KEY", OPENAI_API_KEY),
)

IMAGES_GEMINI_API_BASE_URL = PersistentConfig(
    "IMAGES_GEMINI_API_BASE_URL",
    "image_generation.gemini.api_base_url",
    os.getenv("IMAGES_GEMINI_API_BASE_URL", GEMINI_API_BASE_URL),
)
IMAGES_GEMINI_API_KEY = PersistentConfig(
    "IMAGES_GEMINI_API_KEY",
    "image_generation.gemini.api_key",
    os.getenv("IMAGES_GEMINI_API_KEY", GEMINI_API_KEY),
)

IMAGE_SIZE = PersistentConfig(
    "IMAGE_SIZE", "image_generation.size", os.getenv("IMAGE_SIZE", "512x512")
)

IMAGE_STEPS = PersistentConfig(
    "IMAGE_STEPS", "image_generation.steps", int(os.getenv("IMAGE_STEPS", 50))
)

IMAGE_GENERATION_MODEL = PersistentConfig(
    "IMAGE_GENERATION_MODEL",
    "image_generation.model",
    os.getenv("IMAGE_GENERATION_MODEL", ""),
)

####################################
# Audio
####################################

# Transcription
WHISPER_MODEL = PersistentConfig(
    "WHISPER_MODEL",
    "audio.stt.whisper_model",
    os.getenv("WHISPER_MODEL", "base"),
)

WHISPER_MODEL_DIR = os.getenv("WHISPER_MODEL_DIR", f"{CACHE_DIR}/whisper/models")
WHISPER_MODEL_AUTO_UPDATE = (
    not OFFLINE_MODE
    and os.environ.get("WHISPER_MODEL_AUTO_UPDATE", "").lower() == "true"
)

WHISPER_VAD_FILTER = PersistentConfig(
    "WHISPER_VAD_FILTER",
    "audio.stt.whisper_vad_filter",
    os.getenv("WHISPER_VAD_FILTER", "False").lower() == "true",
)

WHISPER_LANGUAGE = os.getenv("WHISPER_LANGUAGE", "").lower() or None

# Add Deepgram configuration
DEEPGRAM_API_KEY = PersistentConfig(
    "DEEPGRAM_API_KEY",
    "audio.stt.deepgram.api_key",
    os.getenv("DEEPGRAM_API_KEY", ""),
)


AUDIO_STT_OPENAI_API_BASE_URL = PersistentConfig(
    "AUDIO_STT_OPENAI_API_BASE_URL",
    "audio.stt.openai.api_base_url",
    os.getenv("AUDIO_STT_OPENAI_API_BASE_URL", OPENAI_API_BASE_URL),
)

AUDIO_STT_OPENAI_API_KEY = PersistentConfig(
    "AUDIO_STT_OPENAI_API_KEY",
    "audio.stt.openai.api_key",
    os.getenv("AUDIO_STT_OPENAI_API_KEY", OPENAI_API_KEY),
)

AUDIO_STT_ENGINE = PersistentConfig(
    "AUDIO_STT_ENGINE",
    "audio.stt.engine",
    os.getenv("AUDIO_STT_ENGINE", ""),
)

AUDIO_STT_MODEL = PersistentConfig(
    "AUDIO_STT_MODEL",
    "audio.stt.model",
    os.getenv("AUDIO_STT_MODEL", ""),
)

AUDIO_STT_SUPPORTED_CONTENT_TYPES = PersistentConfig(
    "AUDIO_STT_SUPPORTED_CONTENT_TYPES",
    "audio.stt.supported_content_types",
    [
        content_type.strip()
        for content_type in os.environ.get(
            "AUDIO_STT_SUPPORTED_CONTENT_TYPES", ""
        ).split(",")
        if content_type.strip()
    ],
)

AUDIO_STT_AZURE_API_KEY = PersistentConfig(
    "AUDIO_STT_AZURE_API_KEY",
    "audio.stt.azure.api_key",
    os.getenv("AUDIO_STT_AZURE_API_KEY", ""),
)

AUDIO_STT_AZURE_REGION = PersistentConfig(
    "AUDIO_STT_AZURE_REGION",
    "audio.stt.azure.region",
    os.getenv("AUDIO_STT_AZURE_REGION", ""),
)

AUDIO_STT_AZURE_LOCALES = PersistentConfig(
    "AUDIO_STT_AZURE_LOCALES",
    "audio.stt.azure.locales",
    os.getenv("AUDIO_STT_AZURE_LOCALES", ""),
)

AUDIO_STT_AZURE_BASE_URL = PersistentConfig(
    "AUDIO_STT_AZURE_BASE_URL",
    "audio.stt.azure.base_url",
    os.getenv("AUDIO_STT_AZURE_BASE_URL", ""),
)

AUDIO_STT_AZURE_MAX_SPEAKERS = PersistentConfig(
    "AUDIO_STT_AZURE_MAX_SPEAKERS",
    "audio.stt.azure.max_speakers",
    os.getenv("AUDIO_STT_AZURE_MAX_SPEAKERS", ""),
)

AUDIO_TTS_OPENAI_API_BASE_URL = PersistentConfig(
    "AUDIO_TTS_OPENAI_API_BASE_URL",
    "audio.tts.openai.api_base_url",
    os.getenv("AUDIO_TTS_OPENAI_API_BASE_URL", OPENAI_API_BASE_URL),
)
AUDIO_TTS_OPENAI_API_KEY = PersistentConfig(
    "AUDIO_TTS_OPENAI_API_KEY",
    "audio.tts.openai.api_key",
    os.getenv("AUDIO_TTS_OPENAI_API_KEY", OPENAI_API_KEY),
)

AUDIO_TTS_API_KEY = PersistentConfig(
    "AUDIO_TTS_API_KEY",
    "audio.tts.api_key",
    os.getenv("AUDIO_TTS_API_KEY", ""),
)

AUDIO_TTS_ENGINE = PersistentConfig(
    "AUDIO_TTS_ENGINE",
    "audio.tts.engine",
    os.getenv("AUDIO_TTS_ENGINE", ""),
)


AUDIO_TTS_MODEL = PersistentConfig(
    "AUDIO_TTS_MODEL",
    "audio.tts.model",
    os.getenv("AUDIO_TTS_MODEL", "tts-1"),  # OpenAI default model
)

AUDIO_TTS_VOICE = PersistentConfig(
    "AUDIO_TTS_VOICE",
    "audio.tts.voice",
    os.getenv("AUDIO_TTS_VOICE", "alloy"),  # OpenAI default voice
)

AUDIO_TTS_SPLIT_ON = PersistentConfig(
    "AUDIO_TTS_SPLIT_ON",
    "audio.tts.split_on",
    os.getenv("AUDIO_TTS_SPLIT_ON", "punctuation"),
)

AUDIO_TTS_AZURE_SPEECH_REGION = PersistentConfig(
    "AUDIO_TTS_AZURE_SPEECH_REGION",
    "audio.tts.azure.speech_region",
    os.getenv("AUDIO_TTS_AZURE_SPEECH_REGION", ""),
)

AUDIO_TTS_AZURE_SPEECH_BASE_URL = PersistentConfig(
    "AUDIO_TTS_AZURE_SPEECH_BASE_URL",
    "audio.tts.azure.speech_base_url",
    os.getenv("AUDIO_TTS_AZURE_SPEECH_BASE_URL", ""),
)

AUDIO_TTS_AZURE_SPEECH_OUTPUT_FORMAT = PersistentConfig(
    "AUDIO_TTS_AZURE_SPEECH_OUTPUT_FORMAT",
    "audio.tts.azure.speech_output_format",
    os.getenv(
        "AUDIO_TTS_AZURE_SPEECH_OUTPUT_FORMAT", "audio-24khz-160kbitrate-mono-mp3"
    ),
)


####################################
# LDAP
####################################

ENABLE_LDAP = PersistentConfig(
    "ENABLE_LDAP",
    "ldap.enable",
    os.environ.get("ENABLE_LDAP", "false").lower() == "true",
)

LDAP_SERVER_LABEL = PersistentConfig(
    "LDAP_SERVER_LABEL",
    "ldap.server.label",
    os.environ.get("LDAP_SERVER_LABEL", "LDAP Server"),
)

LDAP_SERVER_HOST = PersistentConfig(
    "LDAP_SERVER_HOST",
    "ldap.server.host",
    os.environ.get("LDAP_SERVER_HOST", "localhost"),
)

LDAP_SERVER_PORT = PersistentConfig(
    "LDAP_SERVER_PORT",
    "ldap.server.port",
    int(os.environ.get("LDAP_SERVER_PORT", "389")),
)

LDAP_ATTRIBUTE_FOR_MAIL = PersistentConfig(
    "LDAP_ATTRIBUTE_FOR_MAIL",
    "ldap.server.attribute_for_mail",
    os.environ.get("LDAP_ATTRIBUTE_FOR_MAIL", "mail"),
)

LDAP_ATTRIBUTE_FOR_USERNAME = PersistentConfig(
    "LDAP_ATTRIBUTE_FOR_USERNAME",
    "ldap.server.attribute_for_username",
    os.environ.get("LDAP_ATTRIBUTE_FOR_USERNAME", "uid"),
)

LDAP_APP_DN = PersistentConfig(
    "LDAP_APP_DN", "ldap.server.app_dn", os.environ.get("LDAP_APP_DN", "")
)

LDAP_APP_PASSWORD = PersistentConfig(
    "LDAP_APP_PASSWORD",
    "ldap.server.app_password",
    os.environ.get("LDAP_APP_PASSWORD", ""),
)

LDAP_SEARCH_BASE = PersistentConfig(
    "LDAP_SEARCH_BASE", "ldap.server.users_dn", os.environ.get("LDAP_SEARCH_BASE", "")
)

LDAP_SEARCH_FILTERS = PersistentConfig(
    "LDAP_SEARCH_FILTER",
    "ldap.server.search_filter",
    os.environ.get("LDAP_SEARCH_FILTER", os.environ.get("LDAP_SEARCH_FILTERS", "")),
)

LDAP_USE_TLS = PersistentConfig(
    "LDAP_USE_TLS",
    "ldap.server.use_tls",
    os.environ.get("LDAP_USE_TLS", "True").lower() == "true",
)

LDAP_CA_CERT_FILE = PersistentConfig(
    "LDAP_CA_CERT_FILE",
    "ldap.server.ca_cert_file",
    os.environ.get("LDAP_CA_CERT_FILE", ""),
)

LDAP_VALIDATE_CERT = PersistentConfig(
    "LDAP_VALIDATE_CERT",
    "ldap.server.validate_cert",
    os.environ.get("LDAP_VALIDATE_CERT", "True").lower() == "true",
)

LDAP_CIPHERS = PersistentConfig(
    "LDAP_CIPHERS", "ldap.server.ciphers", os.environ.get("LDAP_CIPHERS", "ALL")
)

<<<<<<< HEAD
####################################
# PII Detection
####################################

ENABLE_PII_DETECTION = PersistentConfig(
    "ENABLE_PII_DETECTION",
    "pii.enable",
    os.environ.get("ENABLE_PII_DETECTION", "False").lower() == "true",
)

PII_API_KEY = PersistentConfig(
    "PII_API_KEY",
    "pii.api_key",
    os.environ.get("PII_API_KEY", ""),
)

PII_API_BASE_URL = PersistentConfig(
    "PII_API_BASE_URL",
    "pii.api_base_url",
    os.environ.get("PII_API_BASE_URL", "https://api.nenna.ai/latest"),
=======
# For LDAP Group Management
ENABLE_LDAP_GROUP_MANAGEMENT = PersistentConfig(
    "ENABLE_LDAP_GROUP_MANAGEMENT",
    "ldap.group.enable_management",
    os.environ.get("ENABLE_LDAP_GROUP_MANAGEMENT", "False").lower() == "true",
)

ENABLE_LDAP_GROUP_CREATION = PersistentConfig(
    "ENABLE_LDAP_GROUP_CREATION",
    "ldap.group.enable_creation",
    os.environ.get("ENABLE_LDAP_GROUP_CREATION", "False").lower() == "true",
)

LDAP_ATTRIBUTE_FOR_GROUPS = PersistentConfig(
    "LDAP_ATTRIBUTE_FOR_GROUPS",
    "ldap.server.attribute_for_groups",
    os.environ.get("LDAP_ATTRIBUTE_FOR_GROUPS", "memberOf"),
>>>>>>> b5f4c85b
)<|MERGE_RESOLUTION|>--- conflicted
+++ resolved
@@ -3114,7 +3114,7 @@
     "LDAP_CIPHERS", "ldap.server.ciphers", os.environ.get("LDAP_CIPHERS", "ALL")
 )
 
-<<<<<<< HEAD
+
 ####################################
 # PII Detection
 ####################################
@@ -3135,7 +3135,7 @@
     "PII_API_BASE_URL",
     "pii.api_base_url",
     os.environ.get("PII_API_BASE_URL", "https://api.nenna.ai/latest"),
-=======
+
 # For LDAP Group Management
 ENABLE_LDAP_GROUP_MANAGEMENT = PersistentConfig(
     "ENABLE_LDAP_GROUP_MANAGEMENT",
@@ -3153,5 +3153,5 @@
     "LDAP_ATTRIBUTE_FOR_GROUPS",
     "ldap.server.attribute_for_groups",
     os.environ.get("LDAP_ATTRIBUTE_FOR_GROUPS", "memberOf"),
->>>>>>> b5f4c85b
+
 )