import logging
import os
import uuid
import json
from fnmatch import fnmatch
from pathlib import Path
from typing import Optional
from urllib.parse import quote
import asyncio

from fastapi import (
    BackgroundTasks,
    APIRouter,
    Depends,
    File,
    Form,
    HTTPException,
    Request,
    UploadFile,
    status,
    Query,
)

from fastapi.responses import FileResponse, StreamingResponse
from open_webui.constants import ERROR_MESSAGES
from open_webui.env import SRC_LOG_LEVELS
from open_webui.retrieval.vector.factory import VECTOR_DB_CLIENT

from open_webui.models.users import Users
from open_webui.models.files import (
    FileForm,
    FileModel,
    FileModelResponse,
    Files,
)
from open_webui.models.knowledge import Knowledges

from open_webui.routers.knowledge import get_knowledge, get_knowledge_list
from open_webui.routers.retrieval import ProcessFileForm, process_file
from open_webui.routers.audio import transcribe
from open_webui.storage.provider import Storage
from open_webui.utils.auth import get_admin_user, get_verified_user
from pydantic import BaseModel

log = logging.getLogger(__name__)
log.setLevel(SRC_LOG_LEVELS["MODELS"])

router = APIRouter()


############################
# Check if the current user has access to a file through any knowledge bases the user may be in.
############################


def has_access_to_file(
    file_id: Optional[str], access_type: str, user=Depends(get_verified_user)
) -> bool:
    file = Files.get_file_by_id(file_id)
    log.debug(f"Checking if user has {access_type} access to file")

    if not file:
        raise HTTPException(
            status_code=status.HTTP_404_NOT_FOUND,
            detail=ERROR_MESSAGES.NOT_FOUND,
        )

    has_access = False
    knowledge_base_id = file.meta.get("collection_name") if file.meta else None

    if knowledge_base_id:
        knowledge_bases = Knowledges.get_knowledge_bases_by_user_id(
            user.id, access_type
        )
        for knowledge_base in knowledge_bases:
            if knowledge_base.id == knowledge_base_id:
                has_access = True
                break

    return has_access


############################
# Upload File
############################


def process_uploaded_file(request, file, file_path, file_item, file_metadata, user):
    try:
        if file.content_type:
            stt_supported_content_types = getattr(
                request.app.state.config, "STT_SUPPORTED_CONTENT_TYPES", []
            )

            if any(
                fnmatch(file.content_type, content_type)
                for content_type in (
                    stt_supported_content_types
                    if stt_supported_content_types
                    and any(t.strip() for t in stt_supported_content_types)
                    else ["audio/*", "video/webm"]
                )
            ):
                file_path = Storage.get_file(file_path)
                result = transcribe(request, file_path, file_metadata)

                process_file(
                    request,
                    ProcessFileForm(
                        file_id=file_item.id, content=result.get("text", "")
                    ),
                    user=user,
                )
            elif (not file.content_type.startswith(("image/", "video/"))) or (
                request.app.state.config.CONTENT_EXTRACTION_ENGINE == "external"
            ):
                process_file(request, ProcessFileForm(file_id=file_item.id), user=user)
        else:
            log.info(
                f"File type {file.content_type} is not provided, but trying to process anyway"
            )
            process_file(request, ProcessFileForm(file_id=file_item.id), user=user)

        Files.update_file_data_by_id(
            file_item.id,
            {"status": "completed"},
        )
    except Exception as e:
        log.error(f"Error processing file: {file_item.id}")
        Files.update_file_data_by_id(
            file_item.id,
            {
                "status": "failed",
                "error": str(e.detail) if hasattr(e, "detail") else str(e),
            },
        )


@router.post("/", response_model=FileModelResponse)
def upload_file(
    request: Request,
    background_tasks: BackgroundTasks,
    file: UploadFile = File(...),
    metadata: Optional[dict | str] = Form(None),
    process: bool = Query(True),
    process_in_background: bool = Query(True),
    user=Depends(get_verified_user),
):
    return upload_file_handler(
        request,
        file=file,
        metadata=metadata,
        process=process,
        process_in_background=process_in_background,
        user=user,
        background_tasks=background_tasks,
    )


def upload_file_handler(
    request: Request,
    file: UploadFile = File(...),
    metadata: Optional[dict | str] = Form(None),
    process: bool = Query(True),
<<<<<<< HEAD
    process_in_background: bool = Query(True),
=======
    enable_pii_detection: bool = Query(True),
    internal: bool = False,
>>>>>>> d4c7df65
    user=Depends(get_verified_user),
    background_tasks: Optional[BackgroundTasks] = None,
):
    log.info(f"file.content_type: {file.content_type}")

    if isinstance(metadata, str):
        try:
            metadata = json.loads(metadata)
        except json.JSONDecodeError:
            raise HTTPException(
                status_code=status.HTTP_400_BAD_REQUEST,
                detail=ERROR_MESSAGES.DEFAULT("Invalid metadata format"),
            )
    file_metadata = metadata if metadata else {}

    try:
        unsanitized_filename = file.filename
        filename = os.path.basename(unsanitized_filename)

        file_extension = os.path.splitext(filename)[1]
        # Remove the leading dot from the file extension
        file_extension = file_extension[1:] if file_extension else ""

        if process and request.app.state.config.ALLOWED_FILE_EXTENSIONS:
            request.app.state.config.ALLOWED_FILE_EXTENSIONS = [
                ext for ext in request.app.state.config.ALLOWED_FILE_EXTENSIONS if ext
            ]

            if file_extension not in request.app.state.config.ALLOWED_FILE_EXTENSIONS:
                raise HTTPException(
                    status_code=status.HTTP_400_BAD_REQUEST,
                    detail=ERROR_MESSAGES.DEFAULT(
                        f"File type {file_extension} is not allowed"
                    ),
                )

        # replace filename with uuid
        id = str(uuid.uuid4())
        name = filename
        filename = f"{id}_{filename}"
        contents, file_path = Storage.upload_file(
            file.file,
            filename,
            {
                "OpenWebUI-User-Email": user.email,
                "OpenWebUI-User-Id": user.id,
                "OpenWebUI-User-Name": user.name,
                "OpenWebUI-File-Id": id,
            },
        )

        file_item = Files.insert_new_file(
            user.id,
            FileForm(
                **{
                    "id": id,
                    "filename": name,
                    "path": file_path,
                    "data": {
                        **({"status": "pending"} if process else {}),
                    },
                    "meta": {
                        "name": name,
                        "content_type": file.content_type,
                        "size": len(contents),
                        "data": file_metadata,
                    },
                }
            ),
        )

<<<<<<< HEAD
        if process:
            if background_tasks and process_in_background:
                background_tasks.add_task(
                    process_uploaded_file,
                    request,
                    file,
                    file_path,
                    file_item,
                    file_metadata,
                    user,
=======
                    if any(
                        fnmatch(file.content_type, content_type)
                        for content_type in (
                            stt_supported_content_types
                            if stt_supported_content_types
                            and any(t.strip() for t in stt_supported_content_types)
                            else ["audio/*", "video/webm"]
                        )
                    ):
                        file_path = Storage.get_file(file_path)
                        result = transcribe(request, file_path, file_metadata)
                        process_file(
                            request,
                            ProcessFileForm(
                                file_id=id,
                                content=result.get("text", ""),
                                enable_pii_detection=enable_pii_detection,
                            ),
                            user=user,
                        )
                    elif (not file.content_type.startswith(("image/", "video/"))) or (
                        request.app.state.config.CONTENT_EXTRACTION_ENGINE == "external"
                    ):
                        process_file(
                            request,
                            ProcessFileForm(
                                file_id=id, enable_pii_detection=enable_pii_detection
                            ),
                            user=user,
                        )
                else:
                    log.info(
                        f"File type {file.content_type} is not provided, but trying to process anyway"
                    )
                    process_file(
                        request,
                        ProcessFileForm(
                            file_id=id, enable_pii_detection=enable_pii_detection
                        ),
                        user=user,
                    )

                file_item = Files.get_file_by_id(id=id)
            except Exception as e:
                log.exception(e)
                log.error(f"Error processing file: {file_item.id}")
                file_item = FileModelResponse(
                    **{
                        **file_item.model_dump(),
                        "error": str(e.detail) if hasattr(e, "detail") else str(e),
                    }
>>>>>>> d4c7df65
                )
                return {"status": True, **file_item.model_dump()}
            else:
                process_uploaded_file(
                    request,
                    file,
                    file_path,
                    file_item,
                    file_metadata,
                    user,
                )
                return {"status": True, **file_item.model_dump()}
        else:
            if file_item:
                return file_item
            else:
                raise HTTPException(
                    status_code=status.HTTP_400_BAD_REQUEST,
                    detail=ERROR_MESSAGES.DEFAULT("Error uploading file"),
                )

    except Exception as e:
        log.exception(e)
        raise HTTPException(
            status_code=status.HTTP_400_BAD_REQUEST,
            detail=ERROR_MESSAGES.DEFAULT("Error uploading file"),
        )


############################
# List Files
############################


@router.get("/", response_model=list[FileModelResponse])
async def list_files(user=Depends(get_verified_user), content: bool = Query(True)):
    if user.role == "admin":
        files = Files.get_files()
    else:
        files = Files.get_files_by_user_id(user.id)

    if not content:
        for file in files:
            if "content" in file.data:
                del file.data["content"]

    return files


############################
# Search Files
############################


@router.get("/search", response_model=list[FileModelResponse])
async def search_files(
    filename: str = Query(
        ...,
        description="Filename pattern to search for. Supports wildcards such as '*.txt'",
    ),
    content: bool = Query(True),
    user=Depends(get_verified_user),
):
    """
    Search for files by filename with support for wildcard patterns.
    """
    # Get files according to user role
    if user.role == "admin":
        files = Files.get_files()
    else:
        files = Files.get_files_by_user_id(user.id)

    # Get matching files
    matching_files = [
        file for file in files if fnmatch(file.filename.lower(), filename.lower())
    ]

    if not matching_files:
        raise HTTPException(
            status_code=status.HTTP_404_NOT_FOUND,
            detail="No files found matching the pattern.",
        )

    if not content:
        for file in matching_files:
            if "content" in file.data:
                del file.data["content"]

    return matching_files


############################
# Delete All Files
############################


@router.delete("/all")
async def delete_all_files(user=Depends(get_admin_user)):
    result = Files.delete_all_files()
    if result:
        try:
            Storage.delete_all_files()
            VECTOR_DB_CLIENT.reset()
        except Exception as e:
            log.exception(e)
            log.error("Error deleting files")
            raise HTTPException(
                status_code=status.HTTP_400_BAD_REQUEST,
                detail=ERROR_MESSAGES.DEFAULT("Error deleting files"),
            )
        return {"message": "All files deleted successfully"}
    else:
        raise HTTPException(
            status_code=status.HTTP_400_BAD_REQUEST,
            detail=ERROR_MESSAGES.DEFAULT("Error deleting files"),
        )


############################
# Get File By Id
############################


@router.get("/{id}", response_model=Optional[FileModel])
async def get_file_by_id(id: str, user=Depends(get_verified_user)):
    file = Files.get_file_by_id(id)

    if not file:
        raise HTTPException(
            status_code=status.HTTP_404_NOT_FOUND,
            detail=ERROR_MESSAGES.NOT_FOUND,
        )

    if (
        file.user_id == user.id
        or user.role == "admin"
        or has_access_to_file(id, "read", user)
    ):
        # Best-effort augmentation: If page_content is missing (older files), try to reconstruct
        try:
            data = file.data or {}
            if not isinstance(data, dict):
                data = {}

            if "page_content" not in data or not data.get("page_content"):
                # Try vector DB first to avoid re-reading the file
                try:
                    from open_webui.retrieval.vector.factory import VECTOR_DB_CLIENT

                    result = VECTOR_DB_CLIENT.query(
                        collection_name=f"file-{file.id}",
                        filter={"file_id": file.id},
                    )
                    if result is not None and len(result.documents) > 0:
                        pages = result.documents[0]
                        if isinstance(pages, list) and pages:
                            Files.update_file_data_by_id(
                                file.id,
                                {
                                    "content": " ".join(pages),
                                    "page_content": pages,
                                },
                            )
                            file = Files.get_file_by_id(file.id)
                except Exception:
                    # Ignore augmentation errors; return original file
                    pass
        except Exception:
            pass

        return file
    else:
        raise HTTPException(
            status_code=status.HTTP_404_NOT_FOUND,
            detail=ERROR_MESSAGES.NOT_FOUND,
        )


@router.get("/{id}/process/status")
async def get_file_process_status(
    id: str, stream: bool = Query(False), user=Depends(get_verified_user)
):
    file = Files.get_file_by_id(id)

    if not file:
        raise HTTPException(
            status_code=status.HTTP_404_NOT_FOUND,
            detail=ERROR_MESSAGES.NOT_FOUND,
        )

    if (
        file.user_id == user.id
        or user.role == "admin"
        or has_access_to_file(id, "read", user)
    ):
        if stream:
            MAX_FILE_PROCESSING_DURATION = 3600 * 2

            async def event_stream(file_item):
                if file_item:
                    for _ in range(MAX_FILE_PROCESSING_DURATION):
                        file_item = Files.get_file_by_id(file_item.id)
                        if file_item:
                            data = file_item.model_dump().get("data", {})
                            status = data.get("status")

                            if status:
                                event = {"status": status}
                                if status == "failed":
                                    event["error"] = data.get("error")

                                yield f"data: {json.dumps(event)}\n\n"
                                if status in ("completed", "failed"):
                                    break
                            else:
                                # Legacy
                                break

                        await asyncio.sleep(0.5)
                else:
                    yield f"data: {json.dumps({'status': 'not_found'})}\n\n"

            return StreamingResponse(
                event_stream(file),
                media_type="text/event-stream",
            )
        else:
            return {"status": file.data.get("status", "pending")}
    else:
        raise HTTPException(
            status_code=status.HTTP_404_NOT_FOUND,
            detail=ERROR_MESSAGES.NOT_FOUND,
        )


############################
# Get File Data Content By Id
############################


@router.get("/{id}/data/content")
async def get_file_data_content_by_id(id: str, user=Depends(get_verified_user)):
    file = Files.get_file_by_id(id)

    if not file:
        raise HTTPException(
            status_code=status.HTTP_404_NOT_FOUND,
            detail=ERROR_MESSAGES.NOT_FOUND,
        )

    if (
        file.user_id == user.id
        or user.role == "admin"
        or has_access_to_file(id, "read", user)
    ):
        return {"content": file.data.get("content", "")}
    else:
        raise HTTPException(
            status_code=status.HTTP_404_NOT_FOUND,
            detail=ERROR_MESSAGES.NOT_FOUND,
        )


############################
# Update File Data Content By Id
############################


class ContentForm(BaseModel):
    content: str
    # Optional client-provided PII detections to persist and use during re-indexing
    pii: Optional[dict | list] = None
    # Optional PII UI state (masking, etc.) to persist alongside chat/file data
    pii_state: Optional[dict] = None


@router.post("/{id}/data/content/update")
async def update_file_data_content_by_id(
    request: Request, id: str, form_data: ContentForm, user=Depends(get_verified_user)
):
    file = Files.get_file_by_id(id)

    if not file:
        raise HTTPException(
            status_code=status.HTTP_404_NOT_FOUND,
            detail=ERROR_MESSAGES.NOT_FOUND,
        )

    if (
        file.user_id == user.id
        or user.role == "admin"
        or has_access_to_file(id, "write", user)
    ):
        try:
            # If the client provided PII UI state, persist it first
            if form_data.pii_state is not None:
                try:
                    Files.update_file_data_by_id(id, {"piiState": form_data.pii_state})
                except Exception:
                    pass

            # If the client provided PII detections, persist to file data and meta
            # so downstream chunking can attach them without re-detection
            if form_data.pii is not None:
                try:
                    Files.update_file_data_by_id(id, {"pii": form_data.pii})
                except Exception:
                    pass
                try:
                    Files.update_file_metadata_by_id(id, {"pii": form_data.pii})
                except Exception:
                    pass

            process_file(
                request,
                ProcessFileForm(
                    file_id=id,
                    content=form_data.content,
                    pii=form_data.pii,
                    pii_state=form_data.pii_state,
                ),
                user=user,
            )
            file = Files.get_file_by_id(id=id)
        except Exception as e:
            log.exception(e)
            log.error(f"Error processing file: {file.id}")

        return {"content": file.data.get("content", "")}
    else:
        raise HTTPException(
            status_code=status.HTTP_404_NOT_FOUND,
            detail=ERROR_MESSAGES.NOT_FOUND,
        )


############################
# Update File PII State By Id
############################


class PiiStateForm(BaseModel):
    pii_state: dict


@router.post("/{id}/data/pii/state/update")
async def update_file_pii_state_by_id(
    id: str, form_data: PiiStateForm, user=Depends(get_verified_user)
):
    file = Files.get_file_by_id(id)

    if not file:
        raise HTTPException(
            status_code=status.HTTP_404_NOT_FOUND,
            detail=ERROR_MESSAGES.NOT_FOUND,
        )

    if (
        file.user_id == user.id
        or user.role == "admin"
        or has_access_to_file(id, "write", user)
    ):
        try:
            # Store under camelCase key to match frontend expectations
            updated = Files.update_file_data_by_id(
                id, {"piiState": form_data.pii_state}
            )
            return updated
        except Exception as e:
            log.exception(e)
            raise HTTPException(
                status_code=status.HTTP_400_BAD_REQUEST,
                detail=ERROR_MESSAGES.DEFAULT("Error updating file PII state"),
            )
    else:
        raise HTTPException(
            status_code=status.HTTP_404_NOT_FOUND,
            detail=ERROR_MESSAGES.NOT_FOUND,
        )


############################
# Get File Content By Id
############################


@router.get("/{id}/content")
async def get_file_content_by_id(
    id: str, user=Depends(get_verified_user), attachment: bool = Query(False)
):
    file = Files.get_file_by_id(id)

    if not file:
        raise HTTPException(
            status_code=status.HTTP_404_NOT_FOUND,
            detail=ERROR_MESSAGES.NOT_FOUND,
        )

    if (
        file.user_id == user.id
        or user.role == "admin"
        or has_access_to_file(id, "read", user)
    ):
        try:
            file_path = Storage.get_file(file.path)
            file_path = Path(file_path)

            # Check if the file already exists in the cache
            if file_path.is_file():
                # Handle Unicode filenames
                filename = file.meta.get("name", file.filename)
                encoded_filename = quote(filename)  # RFC5987 encoding

                content_type = file.meta.get("content_type")
                filename = file.meta.get("name", file.filename)
                encoded_filename = quote(filename)
                headers = {}

                if attachment:
                    headers["Content-Disposition"] = (
                        f"attachment; filename*=UTF-8''{encoded_filename}"
                    )
                else:
                    if content_type == "application/pdf" or filename.lower().endswith(
                        ".pdf"
                    ):
                        headers["Content-Disposition"] = (
                            f"inline; filename*=UTF-8''{encoded_filename}"
                        )
                        content_type = "application/pdf"
                    elif content_type != "text/plain":
                        headers["Content-Disposition"] = (
                            f"attachment; filename*=UTF-8''{encoded_filename}"
                        )

                return FileResponse(file_path, headers=headers, media_type=content_type)

            else:
                raise HTTPException(
                    status_code=status.HTTP_404_NOT_FOUND,
                    detail=ERROR_MESSAGES.NOT_FOUND,
                )
        except Exception as e:
            log.exception(e)
            log.error("Error getting file content")
            raise HTTPException(
                status_code=status.HTTP_400_BAD_REQUEST,
                detail=ERROR_MESSAGES.DEFAULT("Error getting file content"),
            )
    else:
        raise HTTPException(
            status_code=status.HTTP_404_NOT_FOUND,
            detail=ERROR_MESSAGES.NOT_FOUND,
        )


@router.get("/{id}/content/html")
async def get_html_file_content_by_id(id: str, user=Depends(get_verified_user)):
    file = Files.get_file_by_id(id)

    if not file:
        raise HTTPException(
            status_code=status.HTTP_404_NOT_FOUND,
            detail=ERROR_MESSAGES.NOT_FOUND,
        )

    file_user = Users.get_user_by_id(file.user_id)
    if not file_user.role == "admin":
        raise HTTPException(
            status_code=status.HTTP_404_NOT_FOUND,
            detail=ERROR_MESSAGES.NOT_FOUND,
        )

    if (
        file.user_id == user.id
        or user.role == "admin"
        or has_access_to_file(id, "read", user)
    ):
        try:
            file_path = Storage.get_file(file.path)
            file_path = Path(file_path)

            # Check if the file already exists in the cache
            if file_path.is_file():
                log.info(f"file_path: {file_path}")
                return FileResponse(file_path)
            else:
                raise HTTPException(
                    status_code=status.HTTP_404_NOT_FOUND,
                    detail=ERROR_MESSAGES.NOT_FOUND,
                )
        except Exception as e:
            log.exception(e)
            log.error("Error getting file content")
            raise HTTPException(
                status_code=status.HTTP_400_BAD_REQUEST,
                detail=ERROR_MESSAGES.DEFAULT("Error getting file content"),
            )
    else:
        raise HTTPException(
            status_code=status.HTTP_404_NOT_FOUND,
            detail=ERROR_MESSAGES.NOT_FOUND,
        )


@router.get("/{id}/content/{file_name}")
async def get_file_content_by_id(id: str, user=Depends(get_verified_user)):
    file = Files.get_file_by_id(id)

    if not file:
        raise HTTPException(
            status_code=status.HTTP_404_NOT_FOUND,
            detail=ERROR_MESSAGES.NOT_FOUND,
        )

    if (
        file.user_id == user.id
        or user.role == "admin"
        or has_access_to_file(id, "read", user)
    ):
        file_path = file.path

        # Handle Unicode filenames
        filename = file.meta.get("name", file.filename)
        encoded_filename = quote(filename)  # RFC5987 encoding
        headers = {
            "Content-Disposition": f"attachment; filename*=UTF-8''{encoded_filename}"
        }

        if file_path:
            file_path = Storage.get_file(file_path)
            file_path = Path(file_path)

            # Check if the file already exists in the cache
            if file_path.is_file():
                return FileResponse(file_path, headers=headers)
            else:
                raise HTTPException(
                    status_code=status.HTTP_404_NOT_FOUND,
                    detail=ERROR_MESSAGES.NOT_FOUND,
                )
        else:
            # File path doesn’t exist, return the content as .txt if possible
            file_content = file.content.get("content", "")
            file_name = file.filename

            # Create a generator that encodes the file content
            def generator():
                yield file_content.encode("utf-8")

            return StreamingResponse(
                generator(),
                media_type="text/plain",
                headers=headers,
            )
    else:
        raise HTTPException(
            status_code=status.HTTP_404_NOT_FOUND,
            detail=ERROR_MESSAGES.NOT_FOUND,
        )


############################
# Delete File By Id
############################


@router.delete("/{id}")
async def delete_file_by_id(id: str, user=Depends(get_verified_user)):
    file = Files.get_file_by_id(id)

    if not file:
        raise HTTPException(
            status_code=status.HTTP_404_NOT_FOUND,
            detail=ERROR_MESSAGES.NOT_FOUND,
        )

    if (
        file.user_id == user.id
        or user.role == "admin"
        or has_access_to_file(id, "write", user)
    ):
        result = Files.delete_file_by_id(id)
        if result:
            try:
                Storage.delete_file(file.path)
                VECTOR_DB_CLIENT.delete(collection_name=f"file-{id}")
            except Exception as e:
                log.exception(e)
                log.error("Error deleting files")
                raise HTTPException(
                    status_code=status.HTTP_400_BAD_REQUEST,
                    detail=ERROR_MESSAGES.DEFAULT("Error deleting files"),
                )
            return {"message": "File deleted successfully"}
        else:
            raise HTTPException(
                status_code=status.HTTP_400_BAD_REQUEST,
                detail=ERROR_MESSAGES.DEFAULT("Error deleting file"),
            )
    else:
        raise HTTPException(
            status_code=status.HTTP_404_NOT_FOUND,
            detail=ERROR_MESSAGES.NOT_FOUND,
        )<|MERGE_RESOLUTION|>--- conflicted
+++ resolved
@@ -143,6 +143,7 @@
     file: UploadFile = File(...),
     metadata: Optional[dict | str] = Form(None),
     process: bool = Query(True),
+    enable_pii_detection: bool = Query(True),
     process_in_background: bool = Query(True),
     user=Depends(get_verified_user),
 ):
@@ -151,6 +152,7 @@
         file=file,
         metadata=metadata,
         process=process,
+        enable_pii_detection=enable_pii_detection,
         process_in_background=process_in_background,
         user=user,
         background_tasks=background_tasks,
@@ -162,12 +164,8 @@
     file: UploadFile = File(...),
     metadata: Optional[dict | str] = Form(None),
     process: bool = Query(True),
-<<<<<<< HEAD
+    enable_pii_detection: bool = Query(True),
     process_in_background: bool = Query(True),
-=======
-    enable_pii_detection: bool = Query(True),
-    internal: bool = False,
->>>>>>> d4c7df65
     user=Depends(get_verified_user),
     background_tasks: Optional[BackgroundTasks] = None,
 ):
@@ -239,18 +237,13 @@
             ),
         )
 
-<<<<<<< HEAD
         if process:
-            if background_tasks and process_in_background:
-                background_tasks.add_task(
-                    process_uploaded_file,
-                    request,
-                    file,
-                    file_path,
-                    file_item,
-                    file_metadata,
-                    user,
-=======
+            try:
+                if file.content_type:
+                    stt_supported_content_types = getattr(
+                        request.app.state.config, "STT_SUPPORTED_CONTENT_TYPES", []
+                    )
+
                     if any(
                         fnmatch(file.content_type, content_type)
                         for content_type in (
@@ -262,6 +255,7 @@
                     ):
                         file_path = Storage.get_file(file_path)
                         result = transcribe(request, file_path, file_metadata)
+
                         process_file(
                             request,
                             ProcessFileForm(
@@ -302,27 +296,15 @@
                         **file_item.model_dump(),
                         "error": str(e.detail) if hasattr(e, "detail") else str(e),
                     }
->>>>>>> d4c7df65
                 )
-                return {"status": True, **file_item.model_dump()}
-            else:
-                process_uploaded_file(
-                    request,
-                    file,
-                    file_path,
-                    file_item,
-                    file_metadata,
-                    user,
-                )
-                return {"status": True, **file_item.model_dump()}
+
+        if file_item:
+            return file_item
         else:
-            if file_item:
-                return file_item
-            else:
-                raise HTTPException(
-                    status_code=status.HTTP_400_BAD_REQUEST,
-                    detail=ERROR_MESSAGES.DEFAULT("Error uploading file"),
-                )
+            raise HTTPException(
+                status_code=status.HTTP_400_BAD_REQUEST,
+                detail=ERROR_MESSAGES.DEFAULT("Error uploading file"),
+            )
 
     except Exception as e:
         log.exception(e)
