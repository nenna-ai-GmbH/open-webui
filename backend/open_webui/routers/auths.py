--- conflicted
+++ resolved
@@ -552,11 +552,8 @@
 
 @router.post("/signup", response_model=SessionUserResponse)
 async def signup(request: Request, response: Response, form_data: SignupForm):
-<<<<<<< HEAD
-=======
     has_users = Users.has_users()
 
->>>>>>> 438e5d96
     if WEBUI_AUTH:
         if (
             not request.app.state.config.ENABLE_SIGNUP
