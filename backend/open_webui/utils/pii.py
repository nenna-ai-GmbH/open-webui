from __future__ import annotations


import json
import logging
import sys

from open_webui.env import SRC_LOG_LEVELS, GLOBAL_LOG_LEVEL

logging.basicConfig(stream=sys.stdout, level=GLOBAL_LOG_LEVEL)
log = logging.getLogger(__name__)
log.setLevel(SRC_LOG_LEVELS["MAIN"])


def _check_overlap(range1: tuple[int, int], range2: tuple[int, int]) -> bool:
    """Check if two ranges overlap."""
    start1, end1 = range1
    start2, end2 = range2
    return start1 < end2 and start2 < end1


def _get_range_length(range_tuple: tuple[int, int]) -> int:
    """Get the length of a range."""
    return range_tuple[1] - range_tuple[0]


def _resolve_overlaps(
    replacements: list[dict], modifier_entities: set[str]
) -> list[dict]:
    """
    Resolve overlaps between replacements according to the specified rules:
    1. If overlap occurs between PII detection and modifier: ignore the PII detection
    2. If both are modifiers: take the longer one
    3. If same length: take the one occurring first in the text

    Args:
            replacements: List of replacement dictionaries with start_idx, end_idx, replacement, and source_entity
            modifier_entities: Set of entity names that are modifiers

    Returns:
            List of non-overlapping replacements
    """
    if len(replacements) <= 1:
        return replacements

    # Sort by start index to process in order
    sorted_replacements = sorted(replacements, key=lambda x: x["start_idx"])
    resolved = []

    for current in sorted_replacements:
        current_range = (current["start_idx"], current["end_idx"])
        current_is_modifier = current["source_entity"] in modifier_entities

        # Check for overlaps with already resolved replacements
        overlapping_indices = []
        for i, existing in enumerate(resolved):
            existing_range = (existing["start_idx"], existing["end_idx"])
            if _check_overlap(current_range, existing_range):
                overlapping_indices.append(i)

        if not overlapping_indices:
            # No overlaps, add current replacement
            resolved.append(current)
        else:
            # Handle overlaps
            should_add_current = True
            indices_to_remove = []

            for idx in overlapping_indices:
                existing = resolved[idx]
                existing_range = (existing["start_idx"], existing["end_idx"])
                existing_is_modifier = existing["source_entity"] in modifier_entities

                if current_is_modifier and not existing_is_modifier:
                    # Current is modifier, existing is not -> keep current, remove existing
                    indices_to_remove.append(idx)
                elif not current_is_modifier and existing_is_modifier:
                    # Current is not modifier, existing is -> keep existing, skip current
                    should_add_current = False
                    break
                elif current_is_modifier and existing_is_modifier:
                    # Both are modifiers -> take the longer one, if same length take first occurring
                    current_length = _get_range_length(current_range)
                    existing_length = _get_range_length(existing_range)

                    if current_length > existing_length:
                        # Current is longer -> keep current, remove existing
                        indices_to_remove.append(idx)
                    elif current_length < existing_length:
                        # Existing is longer -> keep existing, skip current
                        should_add_current = False
                        break
                    else:
                        # Same length -> take the one occurring first (existing wins)
                        should_add_current = False
                        break
                else:
                    # Neither is modifier -> this shouldn't happen in our use case, but handle gracefully
                    # Take the longer one, if same length take first occurring
                    current_length = _get_range_length(current_range)
                    existing_length = _get_range_length(existing_range)

                    if current_length > existing_length:
                        indices_to_remove.append(idx)
                    elif current_length <= existing_length:
                        should_add_current = False
                        break

            # Remove overlapping replacements that should be replaced
            for idx in sorted(indices_to_remove, reverse=True):
                resolved.pop(idx)

            # Add current replacement if it should be added
            if should_add_current:
                resolved.append(current)

    return resolved


def text_masking(
    text: str,
    pii_list: list[dict] | list[object],
    modifiers: list[dict | object] | None,
) -> str:
    """
    Mask the text based on the PII list.

    Replaces detected PII with labels in the format [{LABEL_ID}].
    For example, a person's name might be replaced with [{PERSON_1}].

    Args:
            text: The original text containing PII
            pii_list: List of dictionaries or PiiEntity objects containing PII information
                    Each item should have:
                    - 'type': The PII type (e.g., 'PERSON', 'EMAIL')
                    - 'label': The label to use for replacement (e.g., 'PERSON_1')
                    - 'occurrences': List of dictionaries/PiiOccurrence objects with 'start_idx' and 'end_idx'
            modifiers: List of dictionaries or Pydantic objects containing modifiers
                    Each item should have:
                    - 'action': The action to perform (e.g., 'mask', 'unmask')
                    - 'entity': The entity to mask or unmask
                    - 'type': The type of the entity

    Returns:
            The text with PII replaced by labels
    """
    # Collect modifier entities for overlap resolution
    modifier_entities = set()
    if modifiers:
        for modifier in modifiers:
            # Handle both dictionary and Pydantic object formats
            entity = (
                modifier.entity
                if hasattr(modifier, "entity")
                else modifier.get("entity")
            )
            if entity:
                modifier_entities.add(entity)

    # Collect all replacements with their positions
    replacements = []
    for pii in pii_list:
        # Handle both dictionary and PiiEntity object formats
        if hasattr(pii, "type"):
            # PiiEntity object
            label = pii.type + "_" + str(pii.id)
            text_value = pii.text
            occurrences = pii.occurrences
        else:
            # Dictionary
            label = pii["type"] + "_" + str(pii["id"])
            text_value = pii.get("text", pii.get("name", ""))
            occurrences = pii["occurrences"]

        for occurrence in occurrences:
            # Handle both dictionary and PiiOccurrence object formats
            if hasattr(occurrence, "start_idx"):
                # PiiOccurrence object
                start_idx = occurrence.start_idx
                end_idx = occurrence.end_idx
            else:
                # Dictionary
                start_idx = occurrence["start_idx"]
                end_idx = occurrence["end_idx"]

            replacements.append(
                {
                    "start_idx": start_idx,
                    "end_idx": end_idx,
                    "replacement": f"[{{{label}}}]",
                    "source_entity": text_value,
                }
            )

    # Resolve overlaps according to the specified rules
    resolved_replacements = _resolve_overlaps(replacements, modifier_entities)

    # Sort replacements by start index in descending order
    # This ensures that when we make replacements, the indices for earlier
    # replacements don't change
    resolved_replacements.sort(key=lambda x: x["start_idx"], reverse=True)

    # Apply all replacements
    for replacement in resolved_replacements:
        log.debug("Replacing: %s, in text: %s", replacement, text)

        start_idx = replacement["start_idx"]
        end_idx = replacement["end_idx"]
        replacement_text = replacement["replacement"]
        text = text[:start_idx] + replacement_text + text[end_idx:]

    return text


def apply_pii_masking_to_content(
    content: str, metadata: dict, known_entities: list[dict] = None
) -> str:
    """
    Apply PII masking to content using metadata PII data.
    This is the shared function used by both middleware and retrieval for consistent PII masking.

    Args:
        content: The text content to mask
        metadata: Metadata dictionary that may contain PII data
        known_entities: Frontend PII state with shouldMask flags that take precedence

    Returns:
        The content with PII masked using labels like [{PERSON_1}]
    """
    if not content or not metadata:
        return content

    # Parse PII data from metadata - it's stored as a JSON string
    pii_data = []
    if "pii" in metadata:
        try:
            pii_dict = (
                json.loads(metadata["pii"])
                if isinstance(metadata["pii"], str)
                else metadata["pii"]
            )
            # Convert dict values to list for text_masking function
            pii_data = list(pii_dict.values()) if isinstance(pii_dict, dict) else []
        except (json.JSONDecodeError, TypeError) as e:
            log.warning(f"Failed to parse PII data: {e}")
            pii_data = []

    if not pii_data:
        return content

    try:
        # Extract file_entities_dict from metadata for consistent labeling across files
        file_entities_dict = metadata.get("file_entities_dict", {})
        consolidated_pii = consolidate_pii_data(pii_data, file_entities_dict)

        # If we have known_entities from frontend, respect their shouldMask flags
        if known_entities:
            # Create a mapping of entity names to their shouldMask status
            should_mask_map = {}
            for entity in known_entities:
                entity_name = entity.get("name", "").lower()
                should_mask = entity.get("shouldMask", True)  # Default to True
                should_mask_map[entity_name] = should_mask
                log.debug(f"Entity shouldMask mapping: {entity_name} -> {should_mask}")

            # Filter PII data to only include entities that should be masked
            filtered_pii_data = []
            for pii in consolidated_pii:
                # Check both text and raw_text fields for entity matching
                entity_text = pii.get("text", pii.get("raw_text", "")).lower()
                if should_mask_map.get(
                    entity_text, True
                ):  # Default to True if not found
                    filtered_pii_data.append(pii)
                    log.debug(f"Including entity for masking: {entity_text}")
                else:
                    log.debug(
                        f"Skipping masking for entity: {entity_text} (shouldMask=False)"
                    )

            consolidated_pii = filtered_pii_data

        # Apply PII masking to content
        masked_text = text_masking(content, consolidated_pii, [])
        return masked_text
    except Exception as e:
        log.warning(f"Failed to apply PII masking: {e}")
        return content


def consolidate_pii_data(pii_data: list[dict], file_entities_dict: dict) -> dict:
    """
    Consolidate PII data by using id from known entities.
    If file_entities_dict is empty, return pii_data as-is with existing labels.
    """
    if not file_entities_dict:
        return pii_data

    # Update entity IDs and labels using known entities for consistency
    for file_pii in pii_data:
        text_key = file_pii.get("text", "").lower()

        if text_key and text_key in file_entities_dict:
            # Use consolidated entity mapping
            file_pii["id"] = file_entities_dict[text_key]["id"]
            file_pii["type"] = file_entities_dict[text_key]["type"]
            file_pii["label"] = (
                f"{file_entities_dict[text_key]['type']}_{file_entities_dict[text_key]['id']}"
            )

        # Ensure label exists for text_masking function
        if "label" not in file_pii or not file_pii["label"]:
            pii_type = file_pii.get("type", "PII")
            pii_id = file_pii.get("id", 1)
            file_pii["label"] = f"{pii_type}_{pii_id}"

    return pii_data


def set_file_entity_ids(file_entities_dict: dict, known_entities: list[dict]) -> dict:
    """
    Set the ids of the file entities based on the known entities.
    """
    known_entities_dict = {
        known_entity["name"].lower(): known_entity for known_entity in known_entities
    }

    # update id in file_entities_dict with next free unique id or known entity id
    max_id_known_entities = (
        max([pii["id"] for pii in known_entities]) if known_entities_dict else 0
    )
    for pii in file_entities_dict:
        if pii in known_entities_dict:
            file_entities_dict[pii]["id"] = known_entities_dict[pii]["id"]
<<<<<<< HEAD
            file_entities_dict[pii]["type"] = "_".join(known_entities_dict[pii]["label"].split("_")[:-1])
            file_entities_dict[pii][
                "label"
            ] = f"{file_entities_dict[pii]['type']}_{file_entities_dict[pii]['id']}"
=======
            file_entities_dict[pii]["type"] = known_entities_dict[pii]["label"].split(
                "_"
            )[0]
            file_entities_dict[pii]["label"] = (
                f"{file_entities_dict[pii]['type']}_{file_entities_dict[pii]['id']}"
            )
>>>>>>> c3df8184
        else:
            max_id_known_entities += 1
            file_entities_dict[pii]["id"] = max_id_known_entities
            file_entities_dict[pii]["label"] = (
                f"{file_entities_dict[pii]['type']}_{file_entities_dict[pii]['id']}"
            )

    return file_entities_dict<|MERGE_RESOLUTION|>--- conflicted
+++ resolved
@@ -332,19 +332,10 @@
     for pii in file_entities_dict:
         if pii in known_entities_dict:
             file_entities_dict[pii]["id"] = known_entities_dict[pii]["id"]
-<<<<<<< HEAD
             file_entities_dict[pii]["type"] = "_".join(known_entities_dict[pii]["label"].split("_")[:-1])
             file_entities_dict[pii][
                 "label"
             ] = f"{file_entities_dict[pii]['type']}_{file_entities_dict[pii]['id']}"
-=======
-            file_entities_dict[pii]["type"] = known_entities_dict[pii]["label"].split(
-                "_"
-            )[0]
-            file_entities_dict[pii]["label"] = (
-                f"{file_entities_dict[pii]['type']}_{file_entities_dict[pii]['id']}"
-            )
->>>>>>> c3df8184
         else:
             max_id_known_entities += 1
             file_entities_dict[pii]["id"] = max_id_known_entities
