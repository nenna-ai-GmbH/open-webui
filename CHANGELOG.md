# Changelog

All notable changes to this project will be documented in this file.

The format is based on [Keep a Changelog](https://keepachangelog.com/en/1.1.0/),
and this project adheres to [Semantic Versioning](https://semver.org/spec/v2.0.0.html).

<<<<<<< HEAD
## [0.6.28] - 2025-09-10

### Added

- 🔍 The "@" command for model selection now supports real-time search and filtering, improving usability and aligning its behavior with other input commands. [#17307](https://github.com/open-webui/open-webui/issues/17307), [Commit](https://github.com/open-webui/open-webui/commit/f2a09c71499489ee71599af4a179e7518aaf658b)
- 🛠️ External tool server data handling is now more robust, automatically attempting to parse specifications as JSON before falling back to YAML, regardless of the URL extension. [Commit](https://github.com/open-webui/open-webui/commit/774c0056bde88ed4831422efa81506488e3d6641)
- 🎯 The "Title" field is now automatically focused when creating a new chat folder, streamlining the folder creation process. [#17315](https://github.com/open-webui/open-webui/issues/17315), [Commit](https://github.com/open-webui/open-webui/commit/c51a651a2d5e2a27546416666812e9b92205562d)
- 🔄 Various improvements were implemented across the frontend and backend to enhance performance, stability, and security.
- 🌐 Brazilian Portuguese and Simplified Chinese translations were expanded and refined.

### Fixed

- 🔊 A regression affecting Text-to-Speech for local providers using the OpenAI engine was fixed by reverting a URL joining change. [#17316](https://github.com/open-webui/open-webui/issues/17316), [Commit](https://github.com/open-webui/open-webui/commit/8339f59cdfc63f2d58c8e26933d1bf1438479d75)
- 🪧 A regression was fixed where the input modal for prompts with placeholders would not open, causing the raw prompt text to be pasted into the chat input field instead. [#17325](https://github.com/open-webui/open-webui/issues/17325), [Commit](https://github.com/open-webui/open-webui/commit/d5cb65527eaa4831459a4c7dbf187daa9c0525ae)
- 🔑 An issue was resolved where modified connection keys in the OpenAIConnection component did not take effect. [#17324](https://github.com/open-webui/open-webui/pull/17324)

## [0.6.27] - 2025-09-09

### Added

- 📁 Emoji folder icons were added, allowing users to personalize workspace organization with visual cues, including improved chevron display. [Commit](https://github.com/open-webui/open-webui/pull/17070/commits/1588f42fe777ad5d807e3f2fc8dbbc47a8db87c0), [Commit](https://github.com/open-webui/open-webui/pull/17070/commits/b70c0f36c0f5bbfc2a767429984d6fba1a7bb26c), [Commit](https://github.com/open-webui/open-webui/pull/17070/commits/11dea8795bfce42aa5d8d58ef316ded05173bd87), [Commit](https://github.com/open-webui/open-webui/pull/17070/commits/c0a47169fa059154d5f5a9ea6b94f9a66d82f255)
- 📁 The 'Search Collection' input field now dynamically displays the total number of files within the knowledge base. [Commit](https://github.com/open-webui/open-webui/pull/17070/commits/fbbe1117ae4c9c8fec6499d790eee275818eccc5)
- ☁️ A provider toggle in connection settings now allows users to manually specify Azure OpenAI deployments. [Commit](https://github.com/open-webui/open-webui/pull/17070/commits/5bdd334b74fbd154085f2d590f4afdba32469c8a)
- ⚡ Model list caching performance was optimized by fixing cache key generation to reduce redundant API calls. [#17158](https://github.com/open-webui/open-webui/pull/17158)
- 🎨 Azure OpenAI image generation is now supported, with configurations for IMAGES_OPENAI_API_VERSION via environment variable and admin UI. [#17147](https://github.com/open-webui/open-webui/pull/17147), [#16274](https://github.com/open-webui/open-webui/discussions/16274), [Docs:#679](https://github.com/open-webui/docs/pull/679)
- ⚡ Comprehensive N+1 query performance is optimized by reducing database queries from 1+N to 1+1 patterns across major listing endpoints. [#17165](https://github.com/open-webui/open-webui/pull/17165), [#17160](https://github.com/open-webui/open-webui/pull/17160), [#17161](https://github.com/open-webui/open-webui/pull/17161), [#17162](https://github.com/open-webui/open-webui/pull/17162), [#17159](https://github.com/open-webui/open-webui/pull/17159), [#17166](https://github.com/open-webui/open-webui/pull/17166)
- ⚡ The PDF.js library is now dynamically loaded, significantly reducing initial page load size and improving responsiveness. [#17222](https://github.com/open-webui/open-webui/pull/17222)
- ⚡ The heic2any library is now dynamically loaded across various message input components, including channels, for faster page loads. [#17225](https://github.com/open-webui/open-webui/pull/17225), [#17229](https://github.com/open-webui/open-webui/pull/17229)
- 📚 The knowledge API now supports a "delete_file" query parameter, allowing configurable file deletion behavior. [Commit](https://github.com/open-webui/open-webui/pull/17070/commits/22c4ef4fb096498066b73befe993ae3a82f7a8e7)
- 📊 Llama.cpp timing statistics are now integrated into the usage field for comprehensive model performance metrics. [Commit](https://github.com/open-webui/open-webui/pull/17070/commits/e830b4959ecd4b2795e29e53026984a58a7696a9)
- 🗄️ The PGVECTOR_CREATE_EXTENSION environment variable now allows control over automatic pgvector extension creation. [Commit](https://github.com/open-webui/open-webui/pull/17070/commits/c2b4976c82d335ed524bd80dc914b5e2f5bfbd9e), [Commit](https://github.com/open-webui/open-webui/pull/17070/commits/b45219c8b15b48d5ee3d42983e1107bbcefbab01), [Docs:#672](https://github.com/open-webui/docs/pull/672)
- 🔒 Comprehensive server-side OAuth token management was implemented, securely storing encrypted tokens in a new database table and introducing an automatic refresh mechanism, enabling seamless and secure forwarding of valid user-specific OAuth tokens to downstream services, including OpenAI-compatible endpoints and external tool servers via the new "system_oauth" authentication type, resolving long-standing issues such as large token size limitations, stale/expired tokens, and reliable token propagation, and enhancing overall security by minimizing client-side token exposure, configurable via "ENABLE_OAUTH_ID_TOKEN_COOKIE" and "OAUTH_SESSION_TOKEN_ENCRYPTION_KEY" environment variables. [Docs:#683](https://github.com/open-webui/docs/pull/683), [#17210](https://github.com/open-webui/open-webui/pull/17210), [#8957](https://github.com/open-webui/open-webui/discussions/8957), [#11029](https://github.com/open-webui/open-webui/discussions/11029), [#17178](https://github.com/open-webui/open-webui/issues/17178), [#17183](https://github.com/open-webui/open-webui/issues/17183), [Commit](https://github.com/open-webui/open-webui/commit/217f4daef09b36d3d4cc4681e11d3ebd9984a1a5), [Commit](https://github.com/open-webui/open-webui/commit/fc11e4384fe98fac659e10596f67c23483578867), [Commit](https://github.com/open-webui/open-webui/commit/f11bdc6ab5dd5682bb3e27166e77581f5b8af3e0), [Commit](https://github.com/open-webui/open-webui/commit/f71834720e623761d972d4d740e9bbd90a3a86c6), [Commit](https://github.com/open-webui/open-webui/commit/b5bb6ae177dcdc4e8274d7e5ffa50bc8099fd466), [Commit](https://github.com/open-webui/open-webui/commit/b786d1e3f3308ef4f0f95d7130ddbcaaca4fc927), [Commit](https://github.com/open-webui/open-webui/commit/8a9f8627017bd0a74cbd647891552b26e56aabb7), [Commit](https://github.com/open-webui/open-webui/commit/30d1dc2c60e303756120fe1c5538968c4e6139f4), [Commit](https://github.com/open-webui/open-webui/commit/2b2d123531eb3f42c0e940593832a64e2806240d), [Commit](https://github.com/open-webui/open-webui/commit/6f6412dd16c63c2bb4df79a96b814bf69cb3f880)
- 🔒 Conditional Permission Hardening for OpenShift Deployments: Added a build argument to enable optional permission hardening for OpenShift and container environments. [Commit](https://github.com/open-webui/open-webui/pull/17070/commits/0ebe4f8f8490451ac8e85a4846f010854d9b54e5)
- 👥 Regex pattern support is added for OAuth blocked groups, allowing more flexible group filtering rules. [Commit](https://github.com/open-webui/open-webui/pull/17070/commits/df66e21472646648d008ebb22b0e8d5424d491df)
- 💬 Web search result display was enhanced to include titles and favicons, providing a clearer overview of search sources. [Commit](https://github.com/open-webui/open-webui/pull/17070/commits/33f04a771455e3fabf8f0e8ebb994ae7f41b8ed4), [Commit](https://github.com/open-webui/open-webui/pull/17070/commits/0a85dd4bca23022729eafdbc82c8c139fa365af2), [Commit](https://github.com/open-webui/open-webui/pull/17070/commits/16090bc2721fde492afa2c4af5927e2b668527e1), [#17197](https://github.com/open-webui/open-webui/pull/17197), [#14179](https://github.com/open-webui/open-webui/issues/14179), [Commit](https://github.com/open-webui/open-webui/pull/17070/commits/1cdb7aed1ee9bf81f2fd0404be52dcfa64f8ed4f), [Commit](https://github.com/open-webui/open-webui/pull/17070/commits/f2525ebc447c008cf7269ef20ce04fa456f302c4), [Commit](https://github.com/open-webui/open-webui/pull/17070/commits/7f523de408ede4075349d8de71ae0214b7e1a62e), [Commit](https://github.com/open-webui/open-webui/pull/17070/commits/3d37e4a42d344051ae715ab59bd7b5718e46c343), [Commit](https://github.com/open-webui/open-webui/pull/17070/commits/cd5e2be27b613314aadda6107089331783987985), [Commit](https://github.com/open-webui/open-webui/pull/17070/commits/6dc0df247347aede2762fe2065cf30275fd137ae)
- 💬 A new setting was added to control whether clicking a suggested prompt automatically sends the message or only inserts the text. [#17192](https://github.com/open-webui/open-webui/issues/17192), [Commit](https://github.com/open-webui/open-webui/commit/e023a98f11fc52feb21e4065ec707cc98e50c7d3)
- 🔄 Various improvements were implemented across the frontend and backend to enhance performance, stability, and security.
- 🌐 Translations for Portuguese (Brazil), Simplified Chinese, Catalan, and Spanish were enhanced and expanded.

### Fixed

- 🔍 Hybrid search functionality now correctly handles lexical-semantic weight labels and avoids errors when BM25 weight is zero. [#17049](https://github.com/open-webui/open-webui/pull/17049), [#17046](https://github.com/open-webui/open-webui/issues/17046)
- 🛑 Task stopping errors are prevented by gracefully handling multiple stop requests for the same task. [#17195](https://github.com/open-webui/open-webui/pull/17195)
- 🐍 Code execution package detection precision is improved in Pyodide to prevent unnecessary package inclusions. [Commit](https://github.com/open-webui/open-webui/pull/17070/commits/bbe116795860a81a647d9567e0d9cb1950650095)
- 🛠️ Tool message format API compliance is fixed by ensuring content fields in tool call responses contain valid string values instead of null. [Commit](https://github.com/open-webui/open-webui/pull/17070/commits/37bf0087e5b8a324009c9d06b304027df351ea6b)
- 📱 Mobile app config API authentication now supports Authorization header token verification with cookie fallback for iOS and Android requests. [#17175](https://github.com/open-webui/open-webui/pull/17175)
- 💾 Knowledge file save race conditions are prevented by serializing API calls and adding an "isSaving" guard. [#17137](https://github.com/open-webui/open-webui/pull/17137), [Commit](https://github.com/open-webui/open-webui/pull/17070/commits/4ca936f0bf9813bee11ec8aea41d7e34fb6b16a9)
- 🔐 The SSO login button visibility is restored for OIDC PKCE authentication without a client secret. [#17012](https://github.com/open-webui/open-webui/pull/17012)
- 🔊 Text-to-Speech (TTS) API requests now use proper URL joining methods, ensuring reliable functionality regardless of trailing slashes in the base URL. [#17061](https://github.com/open-webui/open-webui/pull/17061)
- 🛡️ Admin account creation on Hugging Face Spaces now correctly detects the configured port, resolving issues with custom port deployments. [#17064](https://github.com/open-webui/open-webui/pull/17064)
- 📁 Unicode filename support is improved for external document loaders by properly URL-encoding filenames in HTTP headers. [#17013](https://github.com/open-webui/open-webui/pull/17013), [#17000](https://github.com/open-webui/open-webui/issues/17000)
- 🔗 Web page and YouTube attachments are now correctly processed by setting their type as "text" and using collection names for accurate content retrieval. [Commit](https://github.com/open-webui/open-webui/pull/17070/commits/487979859a6ffcfd60468f523822cdf838fbef5b)
- ✍️ Message input composition event handling is fixed to properly manage text input for multilingual users using Input Method Editors (IME). [#17085](https://github.com/open-webui/open-webui/pull/17085)
- 💬 Follow-up tooltip duplication is removed, streamlining the user interface and preventing visual clutter. [#17186](https://github.com/open-webui/open-webui/pull/17186)
- 🎨 Chat button text display is corrected by preventing clipping of descending characters and removing unnecessary capitalization. [#17191](https://github.com/open-webui/open-webui/pull/17191)
- 🧠 RAG Loop/Error with Gemma 3.1 2B Instruct is fixed by correctly unwrapping unexpected single-item list responses from models. [Commit](https://github.com/open-webui/open-webui/pull/17070/commits/1bc9711afd2b72cd07c4e539a83783868733767c), [#17213](https://github.com/open-webui/open-webui/issues/17213)
- 🖼️ HEIC conversion failures are resolved, improving robustness of image handling. [#17225](https://github.com/open-webui/open-webui/pull/17225)
- 📦 The slim Docker image size regression has been fixed by refining the build process to correctly exclude components when USE_SLIM=true. [#16997](https://github.com/open-webui/open-webui/issues/16997), [Commit](https://github.com/open-webui/open-webui/commit/be373e9fd42ac73b0302bdb487e16dbeae178b4e), [Commit](https://github.com/open-webui/open-webui/commit/0ebe4f8f8490451ac8e85a4846f010854d9b54e5)
- 📁 Knowledge base update validation errors are resolved, ensuring seamless management via UI or API. [#17244](https://github.com/open-webui/open-webui/issues/17244), [Commit](https://github.com/open-webui/open-webui/commit/9aac1489080a5c9441e89b1a56de0d3a672bc5fb)
- 🔐 Resolved a security issue where a global web search setting overrode model-specific restrictions, ensuring model-level settings are now correctly prioritized. [#17151](https://github.com/open-webui/open-webui/issues/17151), [Commit](https://github.com/open-webui/open-webui/commit/9368d0ac751ec3072d5a96712b80a9b20a642ce6)
- 🔐 OAuth redirect reliability is improved by robustly preserving the intended redirect path using session storage. [#17235](https://github.com/open-webui/open-webui/issues/17235), [Commit](https://github.com/open-webui/open-webui/pull/17070/commits/4f2b821088367da18374027919594365c7a3f459), [#15575](https://github.com/open-webui/open-webui/pull/15575), [Commit](https://github.com/open-webui/open-webui/pull/17070/commits/d9f97c832c556fae4b116759da0177bf4fe619de)
- 🔐 Fixed a security vulnerability where knowledge base access within chat folders persisted after permissions were revoked. [#17182](https://github.com/open-webui/open-webui/issues/17182), [Commit](https://github.com/open-webui/open-webui/commit/40e40d1dddf9ca937e99af41c8ca038dbc93a7e6)
- 🔒 OIDC access denied errors are now displayed as user-friendly toast notifications instead of raw JSON. [#17208](https://github.com/open-webui/open-webui/issues/17208), [Commit](https://github.com/open-webui/open-webui/commit/3d6d050ad82d360adc42d6e9f42e8faf8d13c9f4)
- 💬 Chat exception handling is enhanced to prevent system instability during message generation and ensure graceful error recovery. [Commit](https://github.com/open-webui/open-webui/pull/17070/commits/f56889c5c7f0cf1a501c05d35dfa614e4f8b6958)
- 🔒 Static asset authentication is improved by adding crossorigin="use-credentials" attributes to all link elements, enabling proper cookie forwarding for proxy environments and authenticated requests to favicon, manifest, and stylesheet resources. [#17280](https://github.com/open-webui/open-webui/pull/17280), [Commit](https://github.com/open-webui/open-webui/commit/f17d8b5d19e1a05df7d63f53e939c99772a59c1e)

### Changed

- 🛠️ Renamed "Tools" to "External Tools" across the UI for clearer distinction between built-in and external functionalities. [Commit](https://github.com/open-webui/open-webui/pull/17070/commits/0bca4e230ef276bec468889e3be036242ad11086f)
- 🛡️ Default permission validation for message regeneration and deletion actions is enhanced to provide more restrictive access controls, improving chat security and user data protection. [#17285](https://github.com/open-webui/open-webui/pull/17285)

## [0.6.26] - 2025-08-28

### Added

- 🛂 **Granular Chat Interaction Permissions**: Added fine-grained permission controls for individual chat actions including "Continue Response", "Regenerate Response", "Rate Response", and "Delete Messages". Administrators can now configure these permissions per user group or set system defaults via environment variables, providing enhanced security and governance by preventing potential system prompt leakage through response continuation and enabling precise control over user interactions with AI responses.
- 🧠 **Custom Reasoning Tags Configuration**: Added configurable reasoning tag detection for AI model responses, allowing administrators and users to customize how the system identifies and processes reasoning content. Users can now define custom reasoning tag pairs, use default tags like "think" and "reasoning", or disable reasoning detection entirely through the Advanced Parameters interface, providing enhanced control over AI thought process visibility.
- 📱 **Pull-to-Refresh Support**: Added pull-to-refresh functionality allowing user to easily refresh the interface by pulling down on the navbar area. This resolves timeout issues that occurred when temporarily switching away from the app during long AI response generations, eliminating the need to close and relaunch the PWA.
- 📁 **Configurable File Upload Processing Mode**: Added "process_in_background" query parameter to the file upload API endpoint, allowing clients to choose between asynchronous (default) and synchronous file processing. Setting "process_in_background=false" forces the upload request to wait until extraction and embedding complete, returning immediately usable files and simplifying integration for backend API consumers that prefer blocking calls over polling workflows.
- 🔐 **Azure Document Intelligence DefaultAzureCredential Support**: Added support for authenticating with Azure Document Intelligence using DefaultAzureCredential in addition to API key authentication, enabling seamless integration with Azure Entra ID and managed identity authentication for enterprise Azure environments.
- 🔐 **Authentication Bootstrapping Enhancements**: Added "ENABLE_INITIAL_ADMIN_SIGNUP" environment variable and "?form=true" URL parameter to enable initial admin user creation and forced login form display in SSO-only deployments. This resolves bootstrap issues where administrators couldn't create the first user when login forms were disabled, allowing proper initialization of SSO-configured deployments without requiring temporary configuration changes.
- ⚡ **Query Generation Caching**: Added "ENABLE_QUERIES_CACHE" environment variable to enable request-scoped caching of generated search queries. When both web search and file retrieval are active, queries generated for web search are automatically reused for file retrieval, eliminating duplicate LLM API calls and reducing token usage and costs while maintaining search quality.
- 🔧 **Configurable Tool Call Retry Limit**: Added "CHAT_RESPONSE_MAX_TOOL_CALL_RETRIES" environment variable to control the maximum number of sequential tool calls allowed before safety stopping a chat session. This replaces the previous hardcoded limit of 10, enabling administrators to configure higher limits for complex workflows requiring extensive tool interactions.
- 📦 **Slim Docker Image Variant**: Added new slim Docker image option via "USE_SLIM" build argument that excludes embedded AI models and Ollama installation, reducing image size by approximately 1GB. This variant enables faster image pulls and deployments for environments where AI models are managed externally, particularly beneficial for auto-scaling clusters and distributed deployments.
- 🗂️ **Shift-to-Delete Functionality for Workspace Prompts**: Added keyboard shortcut support for quick prompt deletion on the Workspace Prompts page. Hold Shift and hover over any prompt to reveal a trash icon for instant deletion, bringing consistent interaction patterns across all workspace sections (Models, Tools, Functions, and now Prompts) and streamlining prompt management workflows.
- ♿ **Accessibility Enhancements**: Enhanced user interface accessibility with improved keyboard navigation, ARIA labels, and screen reader compatibility across key platform components.
- 📄 **Optimized PDF Export for Smaller File Size**: PDF exports are now significantly optimized, producing much smaller files for faster downloads and easier sharing or archiving of your chats and documents.
- 📦 **Slimmed Default Install with Optional Full Dependencies**: Installing Open WebUI via pip now defaults to a slimmer package; PostgreSQL support is no longer included by default—simply use 'pip install open-webui[all]' to include all optional dependencies for full feature compatibility.
- 🔄 **General Backend Refactoring**: Implemented various backend improvements to enhance performance, stability, and security, ensuring a more resilient and reliable platform for all users.
- 🌐 **Localization & Internationalization Improvements**: Enhanced and expanded translations for Finnish, Spanish, Japanese, Polish, Portuguese (Brazil), and Chinese, including missing translations and typo corrections, providing a more natural and professional user experience for speakers of these languages across the entire interface.

### Fixed

- ⚠️ **Chat Error Feedback Restored**: Fixed an issue where various backend errors (tool server failures, API connection issues, malformed responses) would cause chats to load indefinitely without providing user feedback. The system now properly displays error messages when failures occur during chat generation, allowing users to understand issues and retry as needed instead of waiting indefinitely.
- 🖼️ **Image Generation Steps Setting Visibility Fixed**: Fixed a UI issue where the "Set Steps" configuration option was incorrectly displayed for OpenAI and Gemini image generation engines that don't support this parameter. The setting is now only visible for compatible engines like ComfyUI and Automatic1111, eliminating user confusion about non-functional configuration options.
- 📄 **Datalab Marker API Document Loader Fixed**: Fixed broken Datalab Marker API document loader functionality by correcting URL path handling for both hosted Datalab services and self-hosted Marker servers. Removed hardcoded "/marker" paths from the loader code and restored proper default URL structure, ensuring PDF and document processing works correctly with both deployment types.
- 📋 **Citation Error Handling Improved**: Fixed an issue where malformed citation or source objects from external tools, pipes, or filters would cause JavaScript errors and make the chat interface completely unresponsive. The system now gracefully handles missing or undefined citation properties, allowing conversations to load properly even when tools generate defective citation events.
- 👥 **Group User Add API Endpoint Fixed**: Fixed an issue where the "/api/v1/groups/id/{group_id}/users/add" API endpoint would accept requests without errors but fail to actually add users to groups. The system now properly initializes and deduplicates user ID lists, ensuring users are correctly added to and removed from groups via API calls.
- 🛠️ **External Tool Server Error Handling Improved**: Fixed an issue where unreachable or misconfigured external tool servers would cause JavaScript errors and prevent the interface from loading properly. The system now gracefully handles connection failures, displays appropriate error messages, and filters out inaccessible servers while maintaining full functionality for working connections.
- 📋 **Code Block Copy Button Content Fixed**: Fixed an issue where the copy button in code blocks would copy the original AI-generated code instead of any user-edited content, ensuring the copy function always captures the currently displayed code as modified by users.
- 📄 **PDF Export Content Mismatch Fixed**: Resolved an issue where exporting a PDF of one chat while viewing another chat would incorrectly generate the PDF using the currently viewed chat's content instead of the intended chat's content. Additionally optimized the PDF generation algorithm with improved canvas slicing, better memory management, and enhanced image quality, while removing the problematic PDF export option from individual chat menus to prevent further confusion.
- 🖱️ **Windows Sidebar Cursor Icon Corrected**: Fixed confusing cursor icons on Windows systems where sidebar toggle buttons displayed resize cursors (ew-resize) instead of appropriate pointer cursors. The sidebar buttons now show standard pointer cursors on Windows, eliminating user confusion about whether the buttons expand/collapse the sidebar or resize it.
- 📝 **Safari IME Composition Bug Fixed**: Resolved an issue where pressing Enter while composing Chinese text using Input Method Editors (IMEs) on Safari would prematurely send messages instead of completing text composition. The system now properly detects composition states and ignores keydown events that occur immediately after composition ends, ensuring smooth multilingual text input across all browsers.
- 🔍 **Hybrid Search Parameter Handling Fixed**: Fixed an issue where the "hybrid" parameter in collection query requests was not being properly evaluated, causing the system to ignore user-specified hybrid search preferences and only check global configuration. Additionally resolved a division by zero error that occurred in hybrid search when BM25Retriever was called with empty document lists, ensuring robust search functionality across all collection states.
- 💬 **RTL Text Orientation in Messages Fixed**: Fixed text alignment issues in user messages and AI responses for Right-to-Left languages, ensuring proper text direction based on user language settings. Code blocks now consistently use Left-to-Right orientation regardless of the user's language preference, maintaining code readability across all supported languages.
- 📁 **File Content Preview in Modal Restored**: Fixed an issue where clicking on uploaded files would display an empty preview modal, even when the files were successfully processed and available for AI context. File content now displays correctly in the preview modal, ensuring users can verify and review their uploaded documents as intended.
- 🌐 **Playwright Timeout Configuration Corrected**: Fixed an issue where Playwright timeout values were incorrectly converted from milliseconds to seconds with an additional 1000x multiplier, causing excessively long web loading timeouts. The timeout parameter now correctly uses the configured millisecond values as intended, ensuring responsive web search and document loading operations.

### Changed

- 🔄 **Follow-Up Question Language Constraint Removed**: Follow-up question suggestions no longer strictly adhere to the chat's primary language setting, allowing for more flexible and diverse suggestion generation that may include questions in different languages based on conversation context and relevance rather than enforced language matching.

## [0.6.25] - 2025-08-22

### Fixed

- 🖼️ **Image Generation Reliability Restored**: Fixed a key issue causing image generation failures.
- 🏆 **Reranking Functionality Restored**: Resolved errors with rerank feature.

## [0.6.24] - 2025-08-21

### Added

- ♿ **High Contrast Mode in Chat Messages**: Implemented enhanced High Contrast Mode support for chat messages, making text and important details easier to read and improving accessibility for users with visual preferences or requirements.
- 🌎 **Localization & Internationalization Improvements**: Enhanced and expanded translations for a more natural and professional user experience for speakers of these languages across the entire interface.

### Fixed

- 🖼️ **ComfyUI Image Generation Restored**: Fixed a critical bug where ComfyUI-based image generation was not functioning, ensuring users can once again effortlessly create and interact with AI-generated visuals in their workflows.
- 🛠️ **Tool Server Loading and Visibility Restored**: Resolved an issue where connected tool servers were not loading or visible, restoring seamless integration and uninterrupted access to all external and custom tools directly within the platform.
- 🛡️ **Redis User Session Reliability**: Fixed a problem affecting the saving of user sessions in Redis, ensuring reliable login sessions, stable authentication, and secure multi-user environments.

## [0.6.23] - 2025-08-21

### Added

- ⚡ **Asynchronous Chat Payload Processing**: Refactored the chat completion pipeline to return a response immediately for streaming requests involving web search or tool calls. This enables users to stop ongoing generations promptly and preventing network timeouts during lengthy preprocessing phases, thus significantly improving user experience and responsiveness.
- 📁 **Asynchronous File Upload with Polling**: Implemented an asynchronous file upload process with frontend polling to resolve gateway timeouts and improve reliability when uploading large files. This ensures that even lengthy file processing, such as embedding or transcription, does not block the user interface or lead to connection timeouts, providing a smoother experience for all file operations.
- 📈 **Database Performance Indexes and Migration Script**: Introduced new database indexes on the "chat", "tag", and "function" tables to significantly enhance query performance for SQLite and PostgreSQL installations. For existing deployments, a new Alembic migration script is included to seamlessly apply these indexes, ensuring faster filtering and sorting operations across the platform.
- ✨ **Enhanced Database Performance Options**: Introduced new configurable options to significantly improve database performance, especially for SQLite. This includes "DATABASE_ENABLE_SQLITE_WAL" to enable SQLite WAL (Write-Ahead Logging) mode for concurrent operations, and "DATABASE_DEDUPLICATE_INTERVAL" which, in conjunction with a new deduplication mechanism, reduces redundant updates to "user.last_active_at", minimizing write conflicts across all database types.
- 💾 **Save Temporary Chats Button**: Introduced a new 'Save Chat' button for conversations initiated in temporary mode. This allows users to permanently save valuable temporary conversations to their chat history, providing greater flexibility and ensuring important discussions are not lost.
- 📂 **Chat Movement Options in Menu**: Added the ability to move chats directly to folders from the chat menu. This enhances chat organization and allows users to manage their conversations more efficiently by relocating them between folders with ease.
- 💬 **Language-Aware Follow-Up Suggestions**: Enhanced the AI's follow-up question generation to dynamically adapt to the primary language of the current chat. Follow-up prompts will now be suggested in the same language the user and AI are conversing in, ensuring more natural and contextually relevant interactions.
- 👤 **Expanded User Profile Details**: Introduced new user profile fields including username, bio, gender, and date of birth, allowing for more comprehensive user customization and information management. This enhancement includes corresponding updates to the database schema, API, and user interface for seamless integration.
- 👥 **Direct Navigation to User Groups from User Edit**: Enhanced the user edit modal to include a direct link to the associated user group. This allows administrators to quickly navigate from a user's profile to their group settings, streamlining user and group management workflows.
- 🔧 **Enhanced External Tool Server Compatibility**: Improved handling of responses from external tool servers, allowing both the backend and frontend to process plain text content in addition to JSON, ensuring greater flexibility and integration with diverse tool outputs.
- 🗣️ **Enhanced Audio Transcription Language Fallback and Deepgram Support**: Implemented a robust language fallback mechanism for both OpenAI and Deepgram Speech-to-Text (STT) API calls. If a specified language parameter is not supported by the model or provider, the system will now intelligently retry the transcription without the language parameter or with a default, ensuring greater reliability and preventing failed API calls. This also specifically adds and refines support for the audio language parameter in Deepgram API integrations.
- ⚡ **Optimized Hybrid Search Performance for BM25 Weight Configuration**: Enhanced hybrid search to significantly improve performance when the BM25 weight is set to 0 or less. This optimization intelligently disables unnecessary collection retrieval and BM25 ranking calculations, leading to faster search results without impacting accuracy for configurations that do not utilize lexical search contributions.
- 🔒 **Configurable Code Interpreter Module Blacklist**: Introduced the "CODE_INTERPRETER_BLACKLISTED_MODULES" environment variable, allowing administrators to specify Python modules that are forbidden from being imported or executed within the code interpreter. This significantly enhances the security posture by mitigating risks associated with arbitrary code execution, such as unauthorized data access, system manipulation, or outbound connections.
- 🔐 **Enhanced OAuth Role Claim Handling**: Improved compatibility with diverse OAuth providers by allowing role claims to be supplied as single strings or integers, in addition to arrays. The system now automatically normalizes these single-value claims into arrays for consistent processing, streamlining integration with identity providers that format role data differently.
- ⚙️ **Configurable Tool Call Timeout**: Introduced the "AIOHTTP_CLIENT_TIMEOUT" environment variable, allowing administrators to specify custom timeout durations for external tool calls, which is crucial for integrations with tools that have varying or extended response times.
- 🛠️ **Improved Tool Callable Generation for Google genai SDK**: Enhanced the creation of tool callables to directly support native function calling within the Google 'genai' SDK. This refactoring ensures proper signature inference and removes extraneous parameters, enabling seamless integration for advanced AI workflows using Google's generative AI models.
- ✨ **Dynamic Loading of 'kokoro-js'**: Implemented dynamic loading for the 'kokoro-js' library, preventing failures and improving compatibility on older iOS browsers that may not support direct imports or certain modern JavaScript APIs like 'DecompressionStream'.
- 🖥️ **Improved Command List Visibility on Small Screens**: Resolved an issue where the top items in command lists (e.g., Knowledge Base, Models, Prompts) were hidden or overlapped by the header on smaller screen sizes or specific browser zoom levels. The command option lists now dynamically adjust their height, ensuring all items are fully visible and accessible with proper scrolling.
- 📦 **Improved Docker Image Compatibility for Arbitrary UIDs**: Fixed issues preventing the Open WebUI container from running in environments with arbitrary User IDs (UIDs), such as OpenShift's restricted Security Context Constraints (SCC). The Dockerfile has been updated to correctly set file system permissions for "/app" and "/root" directories, ensuring they are writable by processes running with a supplemental GID 0, thus resolving permission errors for Python libraries and application caches.
- ♿ **Accessibility Enhancements**: Significantly improved the semantic structure of chat messages by using "section", "h2", "ul", and "li" HTML tags, and enhanced screen reader compatibility by explicitly hiding decorative images with "aria-hidden" attributes. This refactoring provides clearer structural context and improves overall accessibility and web standards compliance for the conversation flow.
- 🌐 **Localization & Internationalization Improvements**: Significantly expanded internationalization support throughout the user interface, translating numerous user-facing strings in toast messages, placeholders, and other UI elements. This, alongside continuous refinement and expansion of translations for languages including Brazilian Portuguese, Kabyle (Taqbaylit), Czech, Finnish, Chinese (Simplified), Chinese (Traditional), and German, and general fixes for several other translation files, further enhances linguistic coverage and user experience.

### Fixed

- 🛡️ **Resolved Critical OIDC SSO Login Failure**: Fixed a critical issue where OIDC Single Sign-On (SSO) logins failed due to an error in setting the authentication token as a cookie during the redirect process. This ensures reliable and seamless authentication for users utilizing OIDC providers, restoring full login functionality that was impacted by previous security hardening.
- ⚡ **Prevented UI Blocking by Unreachable Webhooks**: Resolved a critical performance and user experience issue where synchronous webhook calls to unreachable or slow endpoints would block the entire user interface for all users. Webhook requests are now processed asynchronously using "aiohttp", ensuring that the UI remains responsive and functional even if webhook delivery encounters delays or failures.
- 🔒 **Password Change Option Hidden for Externally Authenticated Users**: Resolved an issue where the password change dialog was visible to users authenticated via external methods (e.g., LDAP, OIDC, Trusted Header). The option to change a password in user settings is now correctly hidden for these users, as their passwords are managed externally, streamlining the user interface and preventing confusion.
- 💬 **Resolved Temporary Chat and Permission Enforcement Issues**: Fixed a bug where temporary chats (identified by "chat_id = local") incorrectly triggered database checks, leading to 404 errors. This also resolves the issue where the 'USER_PERMISSIONS_CHAT_TEMPORARY_ENFORCED' setting was not functioning as intended, ensuring temporary chat mode now works correctly for user roles.
- 🔐 **Admin Model Visibility for Administrators**: Private models remained visible and usable for administrators in the chat model selector, even when the intended privacy setting ("ENABLE_ADMIN_WORKSPACE_CONTENT_ACCESS" - now renamed to "BYPASS_ADMIN_ACCESS_CONTROL") was disabled. This ensures consistent enforcement of model access controls and adherence to the principle of least privilege.
- 🔍 **Clarified Web Search Engine Label for DDGS**: Addressed user confusion and inaccurate labeling by renaming "duckduckgo" to "DDGS" (Dux Distributed Global Search) in the web search engine selector. This clarifies that the system utilizes DDGS, a metasearch library that aggregates results from various search providers, accurately reflecting its underlying functionality rather than implying exclusive use of DuckDuckGo's search engine.
- 🛠️ **Improved Settings UI Reactivity and Visibility**: Resolved an issue where settings tabs for 'Connections' and 'Tools' did not dynamically update their visibility based on global administrative feature flags (e.g., 'enable_direct_connections'). The UI now reactively shows or hides these sections, ensuring a consistent and clear experience when administrators control feature availability.
- 🎚️ **Restored Model and Banner Reordering Functionality**: Fixed a bug that prevented administrators from reordering models in the Admin Panel's 'Models' settings and banners in the 'Interface' settings via drag-and-drop. The sortable functionality has been restored, allowing for proper customization of display order.
- 📝 **Restored Custom Pending User Overlay Visibility**: Fixed an issue where the custom title and description configured for pending users were not visible. The application now correctly exposes these UI configuration settings to pending users, ensuring that the custom onboarding messages are displayed as intended.
- 📥 **Fixed Community Function Import Compatibility**: Resolved an issue that prevented the successful import of function files downloaded from openwebui.com due to schema differences. The system now correctly processes these files, allowing for seamless integration of community-contributed functions.
- 📦 **Fixed Stale Ollama Version in Docker Images**: Resolved an issue where the Ollama installation within Docker images could become stale due to caching during the build process. The Dockerfile now includes a mechanism to invalidate the build cache for the Ollama installation step, ensuring that the latest version of Ollama is always installed.
- 🗄️ **Improved Milvus Query Handling for Large Datasets**: Fixed a "MilvusException" that occurred when attempting to query more than 16384 entries from a Milvus collection. The query logic has been refactored to use "query_iterator()", enabling efficient fetching of larger result sets in batches and resolving the previous limitation on the number of entries that could be retrieved.
- 🐛 **Restored Message Toolbar Icons for Empty Messages with Files**: Fixed an issue where the edit, copy, and delete icons were not displayed on user messages that contained an attached file but no text content. This ensures full interaction capabilities for all message types, allowing users to manage their messages consistently.
- 💬 **Resolved Streaming Interruption for Kimi-Dev Models**: Fixed an issue where streaming responses from Kimi-Dev models would halt prematurely upon encountering specific 'thinking' tokens (◁think▷, ◁/think▷). The system now correctly processes these tokens, ensuring uninterrupted streaming and proper handling of hidden or collapsible thinking sections.
- 🔍 **Enhanced Knowledge Base Search Functionality**: Improved the search capability within the 'Knowledge' section of the Workspace. Previously, searching for knowledge bases required exact term matches or starting with the first letter. Now, the search algorithm has been refined to allow broader, less exact matches, making it easier and more intuitive to find relevant knowledge bases.
- 📝 **Resolved Chinese Input 'Enter' Key Issue (macOS & iOS Safari)**: Fixed a bug where pressing the 'Enter' key during text composition with Input Method Editors (IMEs) on macOS and iOS Safari browsers would prematurely send the message. The system now robustly handles the composition state by addressing a 'compositionend' event bug specific to Safari, ensuring a smooth and expected typing experience for users of various languages, including Chinese and Korean.
- 🔐 **Resolved OAUTH_GROUPS_CLAIM Configuration Issue**: Fixed a bug where the "OAUTH_GROUPS_CLAIM" environment variable was not correctly parsed due to a typo in the configuration file. This ensures that OAuth group management features, including automatic group creation, now correctly utilize the specified claim from the identity provider, allowing for seamless integration with external user directories like Keycloak.
- 🗄️ **Resolved Azure PostgreSQL pgvector Extension Permissions**: Fixed an issue preventing the creation of "pgvector" and "pgcrypto" extensions on Azure PostgreSQL Flexible Servers due to permission limitations (e.g., 'Only members of "azure_pg_admin" are allowed to use "CREATE EXTENSION"'). The extension creation process now includes a conditional check, ensuring seamless deployment and compatibility with Azure PostgreSQL environments even with restricted database user permissions.
- 🛠️ **Improved Backend Path Resolution and Alembic Stability**: Fixed issues causing Alembic database migrations to fail due to incorrect path resolution within the application. By implementing canonical path resolution for core directories and refining Alembic configuration, the robustness and correctness of internal pathing have been significantly enhanced, ensuring reliable database operations.
- 📊 **Resolved Arena Model Identification in Feedback History**: Fixed an issue where the model used for feedback in arena settings was incorrectly reported as 'arena-model' in the evaluation history. The system now correctly logs and displays the actual model ID that received the feedback, restoring clarity and enabling proper analysis of model performance in arena environments.
- 🎨 **Resolved Icon Overlap in 'Her' Theme**: Fixed a visual glitch in the 'Her' theme where icons would overlap on the loading screen and certain icons appeared incongruous. The display has been corrected to ensure proper visual presentation and theme consistency.
- 🛠️ **Resolved Model Sorting TypeError with Null Names**: Fixed a "TypeError" that occurred in the "/api/models" endpoint when sorting models with null or missing names. The model sorting logic has been improved to gracefully handle such edge cases by ensuring that model IDs and names are treated as empty strings if their values are null or undefined, preventing comparison errors and improving API stability.
- 💬 **Resolved Silently Dropped Streaming Response Chunks**: Fixed an issue where the final partial chunks of streaming chat responses could be silently dropped, leading to incomplete message delivery. The system now reliably flush any pending delta data upon stream termination, early breaks (e.g., code interpreter tags), or connection closure, ensuring complete and accurate response delivery.
- 📱 **Disabled Overscroll for iOS Frontend**: Fixed an issue where overscrolling was enabled on iOS devices, causing unexpected scrolling behavior over fixed or sticky elements within the PWA. Overscroll has now been disabled, providing a more native application-like experience for iOS users.
- 📝 **Resolved Code Block Input Issue with Shift+Enter**: Fixed a bug where typing three backticks followed by a language and then pressing Shift+Enter would cause the code block prefix to disappear, preventing proper code formatting. The system now correctly preserves the code block syntax, ensuring consistent behavior for multi-line code input.
- 🛠️ **Improved OpenAI Model List Handling for Null Names**: Fixed an edge case where some OpenAI-compatible API providers might return models with a null value for their 'name' field. This could lead to issues like broken model list sorting. The system now gracefully handles these instances by removing the null 'name' key, ensuring stable model retrieval and display.
- 🔍 **Resolved DDGS Concurrent Request Configuration**: Fixed an issue where the configured number of concurrent requests was not being honored for the DDGS (Dux Distributed Global Search) metasearch engine. The system now correctly applies the specified concurrency setting, improving efficiency for web searches.
- 🛠️ **Improved Tool List Synchronization in Multi-Replica Deployments**: Resolved an issue where tool updates were not consistently reflected across all instances in multi-replica environments, leading to stale tool lists for users on other replicas. The tool list in the message input menu is now automatically refreshed each time it is accessed, ensuring all users always see the most current set of available tools.
- 🛠️ **Resolved Duplicate Tool Name Collision**: Fixed an issue where tools with identical names from different external servers were silently removed, preventing their simultaneous use. The system now correctly handles tool name collisions by internally prefixing tools with their server identifier, allowing multiple instances of similarly named tools from different servers to be active and usable by LLMs.
- 🖼️ **Resolved Image Generation API Size Parameter Issue**: Fixed a bug where the "/api/v1/images/generations" API endpoint did not correctly apply the 'size' parameter specified in the request payload for image generation. The system now properly honors the requested image dimensions (e.g., '1980x1080'), ensuring that generated images match the user's explicit size preference rather than defaulting to settings.
- 🗄️ **Resolved S3 Vector Upload Limitations**: Fixed an issue that prevented uploading more than 500 vectors to S3 Vector buckets due to API limitations, which resulted in a "ValidationException". S3 vector uploads are now batched in groups of 500, ensuring successful processing of larger datasets.
- 🛠️ **Fixed Tool Installation Error During Startup**: Resolved a "NoneType" error that occurred during tool installation at startup when 'tool.user' was unexpectedly null. The system now includes a check to ensure 'tool.user' exists before attempting to access its properties, preventing crashes and ensuring robust tool initialization.
- 🛠️ **Improved Azure OpenAI GPT-5 Parameter Handling**: Fixed an issue with Azure OpenAI SDK parameter handling to correctly support GPT-5 models. The 'max_tokens' parameter is now appropriately converted to 'max_completion_tokens' for GPT-5 models, ensuring consistent behavior and proper function execution similar to existing o-series models.
- 🐛 **Resolved Exception with Missing Group Permissions**: Fixed an exception that occurred in the access control logic when group permission objects were missing or null. The system now correctly handles cases where groups may not have explicit permission definitions, ensuring that 'None' checks prevent errors and maintain application stability when processing user permissions.
- 🛠️ **Improved OpenAI API Base URL Handling**: Fixed an issue where a trailing slash in the 'OPENAI_API_BASE_URL' configuration could lead to models not being detected or the endpoint failing. The system now automatically removes trailing slashes from the configured URL, ensuring robust and consistent connections to OpenAI-compatible APIs.
- 🖼️ **Resolved S3-Compatible Storage Upload Failures**: Fixed an issue where uploads to S3-compatible storage providers would fail with an "XAmzContentSHA256Mismatch" error. The system now correctly handles checksum calculations, ensuring reliable file and image uploads to S3-compatible services.
- 🌐 **Corrected 'Releases' Link**: Fixed an issue where the 'Releases' button in the user menu directed to an incorrect URL, now correctly linking to the Open WebUI GitHub releases page.
- 🛠️ **Resolved Model Sorting Errors with Null or Undefined Names**: Fixed multiple "TypeError" instances that occurred when attempting to sort model lists where model names were null or undefined. The sorting logic across various UI components (including Ollama model selection, leaderboard, and admin model settings) has been made more robust by gracefully handling absent model names, preventing crashes and ensuring consistent alphabetical sorting based on available name or ID.
- 🎨 **Resolved Banner Dismissal Issue with Iteration IDs**: Fixed a bug where dismissing banners could lead to unintended multiple banner dismissals or other incorrect behavior, especially when banners lacked unique iteration IDs. Unique IDs are now assigned during banner iteration, ensuring proper individual dismissal and consistent display behavior.

### Changed

- 🛂 **Environment Variable for Admin Access Control**: The environment variable "ENABLE_ADMIN_WORKSPACE_CONTENT_ACCESS" has been renamed to "BYPASS_ADMIN_ACCESS_CONTROL". This new name more accurately reflects its function as a control to allow administrators to bypass model access restrictions. Users are encouraged to update their configurations to use the new variable name; existing configurations using the old name will still be honored for backward compatibility.
- 🗂️ **Core Directory Path Resolution Updated**: The internal mechanism for resolving core application directory paths ("OPEN_WEBUI_DIR", "BACKEND_DIR", "BASE_DIR") has been updated to use canonical resolution via "Path().resolve()". This change improves path reliability but may require adjustments for any external scripts or configurations that previously relied on specific non-canonical path interpretations.
- 🗃️ **Database Performance Options**: New database performance options, "DATABASE_ENABLE_SQLITE_WAL" and "DATABASE_DEDUPLICATE_INTERVAL", are now available. If "DATABASE_ENABLE_SQLITE_WAL" is enabled, SQLite will operate in WAL mode, which may alter SQLite's file locking behavior. If "DATABASE_DEDUPLICATE_INTERVAL" is set to a non-zero value, the "user.last_active_at" timestamp will be updated less frequently, leading to slightly less real-time accuracy for this specific field but significantly reducing database write conflicts and improving overall performance. Both options are disabled by default.
- 🌐 **Renamed Web Search Concurrency Setting**: The environment variable "WEB_SEARCH_CONCURRENT_REQUESTS" has been renamed to "WEB_LOADER_CONCURRENT_REQUESTS". This change clarifies its scope, explicitly applying to the concurrency of the web loader component (which fetches content from search results) rather than the initial search engine query. Users relying on the old environment variable name for configuring web search concurrency must update their configurations to use "WEB_LOADER_CONCURRENT_REQUESTS".
=======
## [0.6.22n1] - 2025-09-10

### Added

- 🛡️ **PII masking:** Automatic masking of PII for file uploads in chats and knowledge collections.
- 🛠️ **Simpler Behaviour of masking Button:** When masking button in a chat is off, no PII detection is done and no highlights will appear.
- 🛡️ **Secure handling of masked RAG data:** Data from RAG is masked when part of a collection with activated PII masking (new option).

### Fixed

- 🎭 **Unmasking in lists** Resolved an issue where in formatted parts of model responses the unmasking didn't work.
>>>>>>> d4c7df65

## [0.6.22] - 2025-08-11

### Added

- 🔗 **OpenAI API '/v1' Endpoint Compatibility**: Enhanced API compatibility by supporting requests to paths like '/v1/models', '/v1/embeddings', and '/v1/chat/completions'. This allows Open WebUI to integrate more seamlessly with tools that expect OpenAI's '/v1' API structure.
- 🪄 **Toggle for Guided Response Regeneration Menu**: Introduced a new setting in 'Interface' settings, providing the ability to enable or disable the expanded guided response regeneration menu. This offers users more control over their chat workflow and interface preferences.
- ✨ **General UI/UX Enhancements**: Implemented various user interface and experience improvements, including more rounded corners for cards in the Knowledge, Prompts, and Tools sections, and minor layout adjustments within the chat Navbar for improved visual consistency.
- 🌐 **Localization & Internationalization Improvements**: Introduced support for the Kabyle (Taqbaylit) language, refined and expanded translations for Chinese, expanding the platform's linguistic coverage.

### Fixed

- 🐞 **OpenAI Error Message Propagation**: Resolved an issue where specific OpenAI API errors (e.g., 'Organization Not Verified') were obscured by generic 'JSONResponse' iterable errors. The system now correctly propagates detailed and actionable error messages from OpenAI to the user.
- 🌲 **Pinecone Insert Issue**: Fixed a bug that prevented proper insertion of items into Pinecone vector databases.
- 📦 **S3 Vector Issue**: Resolved a bug where s3vector functionality failed due to incorrect import paths.
- 🏠 **Landing Page Option Setting Not Working**: Fixed an issue where the landing page option in settings was not functioning as intended.

## [0.6.21] - 2025-08-10

### Added

- 👥 **User Groups in Edit Modal**: Added display of user groups information in the user edit modal, allowing administrators to view and manage group memberships directly when editing a user.

### Fixed

- 🐞 **Chat Completion 'model_id' Error**: Resolved a critical issue where chat completions failed with an "undefined model_id" error after upgrading to version 0.6.20, ensuring all models now function correctly and reliably.
- 🛠️ **Audit Log User Information Logging**: Fixed an issue where user information was not being correctly logged in the audit trail due to an unreflected function prototype change, ensuring complete logging for administrative oversight.
- 🛠️ **OpenTelemetry Configuration Consistency**: Fixed an issue where OpenTelemetry metric and log exporters' 'insecure' settings did not correctly default to the general OpenTelemetry 'insecure' flag, ensuring consistent security configurations across all OpenTelemetry exports.
- 📝 **Reply Input Content Display**: Fixed an issue where replying to a message incorrectly displayed '{{INPUT_CONTENT}}' instead of the actual message content, ensuring proper content display in replies.
- 🌐 **Localization & Internationalization Improvements**: Refined and expanded translations for Catalan, Korean, Spanish and Irish, ensuring a more fluent and native experience for global users.

## [0.6.20] - 2025-08-10

### Fixed

- 🛠️ **Quick Actions "Add" Behavior**: Fixed a bug where using the "Add" button in Quick Actions would add the resulting message as the very first message in the chat, instead of appending it to the latest message.

## [0.6.19] - 2025-08-09

### Added

- ✨ **Modernized Sidebar and Major UI Refinements**: The main navigation sidebar has been completely redesigned with a modern, cleaner aesthetic, featuring a sticky header and footer to keep key controls accessible. Core sidebar logic, like the pinned models list, was also refactored into dedicated components for better performance and maintainability.
- 🪄 **Guided Response Regeneration**: The "Regenerate" button has been transformed into a powerful new menu. You can now guide the AI's next attempt by suggesting changes in a text prompt, or use one-click options like "Try Again," "Add Details," or "More Concise" to instantly refine and reshape the response to better fit your needs.
- 🛠️ **Improved Tool Call Handling for GPT-OSS Models**: Implemented robust handling for tool calls specifically for GPT-OSS models, ensuring proper function execution and integration.
- 🛑 **Stop Button for Merge Responses**: Added a dedicated stop button to immediately halt the generation of merged AI responses, providing users with more control over ongoing outputs.
- 🔄 **Experimental SCIM 2.0 Support**: Implemented SCIM 2.0 (System for Cross-domain Identity Management) protocol support, enabling enterprise-grade automated user and group provisioning from identity providers like Okta, Azure AD, and Google Workspace for seamless user lifecycle management. Configuration is managed securely via environment variables.
- 🗂️ **Amazon S3 Vector Support**: You can now use Amazon S3 Vector as a high-performance vector database for your Retrieval-Augmented Generation (RAG) workflows. This provides a scalable, cloud-native storage option for users deeply integrated into the AWS ecosystem, simplifying infrastructure and enabling enterprise-scale knowledge management.
- 🗄️ **Oracle 23ai Vector Search Support**: Added support for Oracle 23ai's new vector search capabilities as a supported vector database, providing a robust and scalable option for managing large-scale documents and integrating vector search with existing business data at the database level.
- ⚡ **Qdrant Performance and Configuration Enhancements**: The Qdrant client has been significantly improved with faster data retrieval logic for 'get' and 'query' operations. New environment variables ('QDRANT_TIMEOUT', 'QDRANT_HNSW_M') provide administrators with finer control over query timeouts and HNSW index parameters, enabling better performance tuning for large-scale deployments.
- 🔐 **Encrypted SQLite Database with SQLCipher**: You can now encrypt your entire SQLite database at rest using SQLCipher. By setting the 'DATABASE_TYPE' to 'sqlite+sqlcipher' and providing a 'DATABASE_PASSWORD', all data is transparently encrypted, providing an essential security layer for protecting sensitive information in self-hosted deployments. Note that this requires additional system libraries and the 'sqlcipher3-wheels' Python package.
- 🚀 **Efficient Redis Connection Management**: Implemented a shared connection pool cache to reuse Redis connections, dramatically reducing the number of active clients. This prevents connection exhaustion errors, improves performance, and ensures greater stability in high-concurrency deployments and those using Redis Sentinel.
- ⚡ **Batched Response Streaming for High Performance**: Dramatically improve performance and stability during high-speed response streaming by batching multiple tokens together before sending them to the client. A new 'Stream Delta Chunk Size' advanced parameter can be set per-model or in user/chat settings, significantly reducing CPU load on the server, Redis, and client, and preventing connection issues in high-concurrency environments.
- ⚙️ **Global Batched Streaming Configuration**: Administrators can now set a system-wide default for response streaming using the new 'CHAT_RESPONSE_STREAM_DELTA_CHUNK_SIZE' environment variable. This allows for global performance tuning, while still letting per-model or per-chat settings override the default for more granular control.
- 🔎 **Advanced Chat Search with Status Filters**: Quickly find any conversation with powerful new search filters. You can now instantly narrow down your chats using prefixes like 'pinned:true', 'shared:true', and 'archived:true' directly in the search bar. An intelligent dropdown menu assists you by suggesting available filter options as you type, streamlining your workflow and making chat management more efficient than ever.
- 🛂 **Granular Chat Controls Permissions**: Administrators can now manage chat settings with greater detail. The main "Chat Controls" permission now acts as a master switch, while new granular toggles for "Valves", "System Prompts", and "Advanced Parameters" allow for more specific control over which sections are visible to users inside the panel.
- ✍️ **Formatting Toolbar for Chat Input**: Introduced a dedicated formatting toolbar for the rich text chat input field, providing users with more accessible options for text styling and editing, configurable via interface settings.
- 📑 **Tabbed View for Multi-Model Responses**: You can now enable a new tabbed interface to view responses from multiple models. Instead of side-scrolling cards, this compact view organizes each model's response into its own tab, making it easier to compare outputs and saving vertical space. This feature can be toggled on or off in Interface settings.
- ↕️ **Reorder Pinned Models via Drag-and-Drop**: You can now organize your pinned models in the sidebar by simply dragging and dropping them into your preferred order. This custom layout is saved automatically, giving you more flexible control over your workspace.
- 📌 **Quick Model Unpin Shortcut**: You can now quickly unpin a model by holding the Shift key and hovering over it to reveal an instant unpin button, streamlining your workspace customization.
- ⚡ **Improved Chat Input Performance**: The chat input is now significantly more responsive, especially when pasting or typing large amounts of text. This was achieved by implementing a debounce mechanism for the auto-save feature, which prevents UI lag and ensures a smooth, uninterrupted typing experience.
- ✍️ **Customizable Floating Quick Actions with Tool Support**: Take full control of your text interaction workflow with new customizable floating quick actions. In Settings, you can create, edit, or disable these actions and even integrate tools using the '{{TOOL:tool_id}}' syntax in your prompts, enabling powerful one-click automations on selected text. This is in addition to using placeholders like '{{CONTENT}}' and '{{INPUT_CONTENT}}' for custom text transformations.
- 🔒 **Admin Workspace Privacy Control**: Introduced the 'ENABLE_ADMIN_WORKSPACE_CONTENT_ACCESS' environment variable (defaults to 'True') allowing administrators to control their access privileges to workspace items (Knowledge, Models, Prompts, Tools). When disabled, administrators adhere to the same access control rules as regular users, enhancing data separation for multi-tenant deployments.
- 🗄️ **Comprehensive Model Configuration Management**: Administrators can now export the entire model configuration to a file and use a new declarative sync endpoint to manage models in bulk. This powerful feature enables seamless backups, migrations, and state replication across multiple instances.
- 📦 **Native Redis Cluster Mode Support**: Added full support for connecting to Redis in cluster mode, allowing for scalable and highly available Redis deployments beyond Sentinel-managed setups. New environment variables 'REDIS_CLUSTER' and 'WEBSOCKET_REDIS_CLUSTER' enable the use of 'redis.cluster.RedisCluster' clients.
- 📊 **Granular OpenTelemetry Metrics Configuration**: Introduced dedicated environment variables and enhanced configuration options for OpenTelemetry metrics, allowing for separate OTLP endpoints, basic authentication credentials, and protocol (HTTP/gRPC) specifically for metrics export, independent of trace settings. This provides greater flexibility for integrating with diverse observability stacks.
- 🪵 **Granular OpenTelemetry Logging Configuration**: Enhanced the OpenTelemetry logging integration by introducing dedicated environment variables for logs, allowing separate OTLP endpoints, basic authentication credentials, and protocol (HTTP/gRPC) specifically for log export, independent of general OTel settings. The application's default Python logger now leverages this configuration to automatically send logs to your OTel endpoint when enabled via 'ENABLE_OTEL_LOGS'.
- 📁 **Enhanced Folder Chat Management with Sorting and Time Blocks**: The chat list within folders now supports comprehensive sorting options by title and updated time, along with intelligent time-based grouping (e.g., "Today," "Yesterday") similar to the main chat view, making navigation and organization of project-specific conversations significantly easier.
- ⚙️ **Configurable Datalab Marker API & Advanced Processing Options**: Enhanced Datalab Marker API integration, allowing administrators to configure custom API base URLs for self-hosting and to specify comprehensive processing options via a new 'additional_config' JSON parameter. This replaces the deprecated language selection feature and provides granular control over document extraction, with streamlined API endpoint resolution for more robust self-hosted deployments.
- 🧑‍💼 **Export All Users to CSV**: Administrators can now export a complete list of all users to a CSV file directly from the Admin Panel's database settings. This provides a simple, one-click way to generate user data for auditing, reporting, or management purposes.
- 🛂 **Customizable OAuth 'sub' Claim**: Administrators can now use the 'OAUTH_SUB_CLAIM_OVERRIDE' environment variable to specify which claim from the identity provider should be used as the unique user identifier ('sub'). This provides greater flexibility and control for complex enterprise authentication setups where modifying the IDP's default claims is not possible.
- 👁️ **Password Visibility Toggle for Input Fields**: Password fields across the application (login, registration, user management, and account settings) now utilize a new 'SensitiveInput' component, providing a consistent toggle to reveal/hide passwords for improved usability and security.
- 🛂 **Optional "Confirm Password" on Sign-Up**: To help prevent password typos during account creation, administrators can now enable a "Confirm Password" field on the sign-up page. This feature is disabled by default and can be activated via an environment variable for enhanced user experience.
- 💬 **View Full Chat from User Feedback**: Administrators can now easily navigate to the full conversation associated with a user feedback entry directly from the feedback modal, streamlining the review and troubleshooting process.
- 🎚️ **Intuitive Hybrid Search BM25-Weight Slider**: The numerical input for the BM25-Weight parameter in Hybrid Search has been replaced with an interactive slider, offering a more intuitive way to adjust the balance between lexical and semantic search. A "Default/Custom" toggle and clearer labels enhance usability and understanding of this key parameter.
- ⚙️ **Enhanced Bulk Function Synchronization**: The API endpoint for synchronizing functions has been significantly improved to reliably handle bulk updates. This ensures that importing and managing large libraries of functions is more robust and error-free for administrators.
- 🖼️ **Option to Disable Image Compression in Channels**: Introduced a new setting under Interface options to allow users to force-disable image compression specifically for images posted in channels, ensuring higher resolution for critical visual content.
- 🔗 **Custom CORS Scheme Support**: Introduced a new environment variable 'CORS_ALLOW_CUSTOM_SCHEME' that allows administrators to define custom URL schemes (e.g., 'app://') for CORS origins, enabling greater flexibility for local development or desktop client integrations.
- ♿ **Translatable and Accessible Banners**: Enhanced banner elements with translatable badge text and proper ARIA attributes (aria-label, aria-hidden) for SVG icons, significantly improving accessibility and screen reader compatibility.
- ⚠️ **OAuth Configuration Warning for Missing OPENID_PROVIDER_URL**: Added a proactive startup warning that notifies administrators when OAuth providers (Google, Microsoft, or GitHub) are configured but the essential 'OPENID_PROVIDER_URL' environment variable is missing. This prevents silent OAuth logout failures and guides administrators to complete their setup correctly.
- ♿ **Major Accessibility Enhancements**: Key parts of the interface have been made significantly more accessible. The user profile menu is now fully navigable via keyboard, essential controls in the Playground now include proper ARIA labels for screen readers, and decorative images have been hidden from assistive technologies to reduce audio clutter. Menu buttons also feature enhanced accessibility with 'aria-label', 'aria-hidden' for SVGs, and 'aria-pressed' for toggle buttons.
- ⚙️ **General Backend Refactoring**: Implemented various backend improvements to enhance performance, stability, and security, ensuring a more resilient and reliable platform for all users, including refining logging output to be cleaner and more efficient by conditionally including 'extra_json' fields and improving consistent metadata handling in vector database operations, and laying preliminary scaffolding for future analytics features.
- 🌐 **Localization & Internationalization Improvements**: Refined and expanded translations for Catalan, Danish, Korean, Persian, Polish, Simplified Chinese, and Spanish, ensuring a more fluent and native experience for global users across all supported languages.

### Fixed

- 🛡️ **Hardened Channel Message Security**: Fixed a key permission flaw that allowed users with channel access to edit or delete messages belonging to others. The system now correctly enforces that users can only modify their own messages, protecting data integrity in shared channels.
- 🛡️ **Hardened OAuth Security by Removing JWT from URL**: Fixed a critical security vulnerability where the authentication token was exposed in the URL after a successful OAuth login. The token is now transferred via a browser cookie, preventing potential leaks through browser history or server logs and protecting user sessions.
- 🛡️ **Hardened Chat Completion API Security**: The chat completion API endpoint now includes an explicit ownership check, ensuring non-admin users cannot access chats that do not belong to them and preventing potential unauthorized access.
- 🛠️ **Resilient Model Loading**: Fixed an issue where a failure in loading the model list (e.g., from a misconfigured provider) would prevent the entire user interface, including the admin panel, from loading. The application now gracefully handles these errors, ensuring the UI remains accessible.
- 🔒 **Resolved FIPS Self-Test Failure**: Fixed a critical issue that prevented Open WebUI from running on FIPS-compliant systems, specifically resolving the "FATAL FIPS SELFTEST FAILURE" error related to OpenSSL and SentenceTransformers, restoring compatibility with secure environments.
- 📦 **Redis Cluster Connection Restored**: Fixed an issue where the backend was unable to connect to Redis in cluster mode, now ensuring seamless integration with scalable Redis cluster deployments.
- 📦 **PGVector Connection Stability**: Fixed an issue where read-only operations could leave database transactions idle, preventing potential connection errors and improving overall database stability and resource management.
- 🛠️ **OpenAPI Tool Integration for Array Parameters Fixed**: Resolved a critical bug where external tools using array parameters (e.g., for tags) would fail when used with OpenAI models. The system now correctly generates the required 'items' property in the function schema, restoring functionality and preventing '400 Bad Request' errors.
- 🛠️ **Tool Creation for Users Restored**: Fixed a bug in the code editor where status messages were incorrectly prepended to tool scripts, causing a syntax error upon saving. All authorized users can now reliably create and save new tools.
- 📁 **Folder Knowledge Processing Restored**: Fixed a bug where files uploaded to folder and model knowledge bases were not being extracted or analyzed for Retrieval-Augmented Generation (RAG) when the 'Max Upload Count' setting was empty, ensuring seamless document processing and knowledge augmentation.
- 🧠 **Custom Model Knowledge Base Updates Recognized**: Fixed a bug where custom models linked to to knowledge bases did not automatically recognize newly added files to those knowledge bases. Models now correctly incorporate the latest information from updated knowledge collections.
- 📦 **Comprehensive Redis Key Prefixing**: Corrected hardcoded prefixes to ensure the REDIS_KEY_PREFIX is now respected across all WebSocket and task management keys. This prevents data collisions in multi-instance deployments and improves compatibility with Redis cluster mode.
- ✨ **More Descriptive OpenAI Router Errors**: The OpenAI-compatible API router now propagates detailed upstream error messages instead of returning a generic 'Bad Request'. This provides clear, actionable feedback for developers and API users, making it significantly easier to debug and resolve issues with model requests.
- 🔐 **Hardened OIDC Signout Flow**: The OpenID Connect signout process now verifies that the 'OPENID_PROVIDER_URL' is configured before attempting to communicate with it, preventing potential errors and ensuring a more reliable logout experience.
- 🍓 **Raspberry Pi Compatibility Restored**: Pinned the pyarrow library to version 20.0.0, resolving an "Illegal Instruction" crash on ARM-based devices like the Raspberry Pi and ensuring stable operation on this hardware.
- 📁 **Folder System Prompt Variables Restored**: Fixed a bug where prompt variables (e.g., '{{CURRENT_DATETIME}}') were not being rendered in Folder-level System Prompts. This restores an important capability for creating dynamic, context-aware instructions for all chats within a project folder.
- 📝 **Note Access in Knowledge Retrieval Fixed**: Corrected a permission oversight in knowledge retrieval, ensuring users can always use their own notes as a source for RAG without needing explicit sharing permissions.
- 🤖 **Title Generation Compatibility for GPT-5 Models**: Added support for 'gpt-5' models in the payload handler, which correctly converts the deprecated 'max_tokens' parameter to 'max_completion_tokens'. This resolves title generation failures and ensures seamless operation with the latest generation of models.
- ⚙️ **Correct API 'finish_reason' in Streaming Responses**: Fixed an issue where intermediate 'reasoning_content' chunks in streaming API responses incorrectly reported a 'finish_reason' of 'stop'. The 'finish_reason' is now correctly set to 'null' for these chunks, ensuring compatibility with third-party applications that rely on this field.
- 📈 **Evaluation Pages Stability**: Resolved a crash on the Leaderboard and Feedbacks pages when processing legacy feedback entries that were missing a 'rating' field. The system now gracefully handles this older data, ensuring both pages load reliably for all users.
- 🤝 **Reliable Collaborative Session Cleanup**: Fixed an asynchronous bug in the real-time collaboration engine that prevented document sessions from being properly cleaned up after all users had left. This ensures greater stability and resource management for features like Collaborative Notes.
- 🧠 **Enhanced Memory Stability and Security**: Refactored memory update and delete operations to strictly enforce user ownership, preventing potential data integrity issues. Additionally, improved error handling for memory queries now provides clearer feedback when no memories exists.
- 🧑‍⚖️ **Restored Admin Access to User Feedback**: Fixed a permission issue that blocked administrators from viewing or editing user feedback they didn't create, ensuring they can properly manage all evaluations across the platform.
- 🔐 **PGVector Encryption Fix for Metadata**: Corrected a SQL syntax error in the experimental 'PGVECTOR_PGCRYPTO' feature that prevented encrypted metadata from being saved. Document uploads to encrypted PGVector collections now work as intended.
- 🔍 **Serply Web Search Integration Restored**: Fixed an issue where incorrect parameters were passed to the Serply web search engine, restoring its functionality for RAG and web search workflows.
- 🔍 **Resilient Web Search Processing**: Web search retrieval now gracefully handles search results that are missing a 'snippet', preventing crashes and ensuring that RAG workflows complete successfully even with incomplete data from search engines.
- 🖼️ **Table Pasting in Rich Text Input Displayed Correctly**: Fixed an issue where pasting table text into the rich text input would incorrectly display it as code. Tables are now properly rendered as expected, improving content formatting and user experience.
- ✍️ **Rich Text Input TypeError Resolution**: Addressed a potential 'TypeError: ue.getWordAtDocPos is not a function' in 'MessageInput.svelte' by refactoring how the 'getWordAtDocPos' function is accessed and referenced from 'RichTextInput.svelte', ensuring stable rich text input behavior, especially after production restarts.
- ✏️ **Manual Code Block Creation in Chat Restored**: Fixed an issue where typing three backticks and then pressing Shift+Enter would incorrectly remove the backticks when "Enter to Send" mode was active. This ensures users can reliably create multi-line code blocks manually.
- 🎨 **Consistent Dark Mode Background**: Fixed an issue where the application background could incorrectly flash or remain white during page loads and refreshes in dark mode, ensuring a seamless and consistent visual experience.
- 🎨 **'Her' Theme Rendering Fixed**: Corrected a bug that caused the "Her" theme to incorrectly render as a dark theme in some situations. The theme now reliably applies its intended light appearance across all sessions.
- 📜 **Corrected Markdown Table Line Break Rendering**: Fixed an issue where line breaks ('<br>') within Markdown tables were displayed as raw HTML instead of being rendered correctly. This ensures that tables with multi-line cell content are now displayed as intended.
- 🚦 **Corrected App Configuration for Pending Users**: Fixed an issue where users awaiting approval could incorrectly load the full application interface, leading to a confusing or broken UI. This ensures that only fully approved users receive the standard app 'config', resulting in a smoother and more reliable onboarding experience.
- 🔄 **Chat Cloning Now Includes Tags, Folder Status, and Pinned Status**: When cloning a chat or shared chat, its associated tags, folder organization, and pinned status are now correctly replicated, ensuring consistent chat management.
- ⚙️ **Enhanced Backend Reliability**: Resolved a potential crash in knowledge base retrieval when referencing a deleted note. Additionally, chat processing was refactored to ensure model information is saved more reliably, enhancing overall system stability.
- ⚙️ **Floating 'Ask/Explain' Modal Stability**: Fixed an issue that spammed the console with errors when navigating away while a model was generating a response in the floating 'Ask' or 'Explain' modals. In-flight requests are now properly cancelled, improving application stability.
- ⚡ **Optimized User Count Checks**: Improved performance for user count and existence checks across the application by replacing resource-intensive 'COUNT' queries with more efficient 'EXISTS' queries, reducing database load.
- 🔐 **Hardened OpenTelemetry Exporter Configuration**: The OTLP HTTP exporter no longer uses a potentially insecure explicit flag, improving security by relying on the connection URL's protocol (HTTP/HTTPS) to ensure transport safety.
- 📱 **Mobile User Menu Closing Behavior Fixed**: Resolved an issue where the user menu would remain open on mobile devices after selecting an option, ensuring the menu correctly closes and returns focus to the main interface for a smoother mobile experience.
- 📱 **OnBoarding Page Display Fixed on Mobile**: Resolved an issue where buttons on the OnBoarding page were not consistently visible on certain mobile browsers, ensuring a functional and complete user experience across devices.
- ↕️ **Improved Pinned Models Drag-and-Drop Behavior**: The drag-and-drop functionality for reordering pinned models is now explicitly disabled on mobile devices, ensuring better usability and preventing potential UI conflicts or unexpected behavior.
- 📱 **PWA Rotation Behavior Corrected**: The Progressive Web App now correctly respects the device's screen orientation lock, preventing unwanted rotation and ensuring a more native mobile experience.
- ✏️ **Improved Chat Title Editing Behavior**: Changes to a chat title are now reliably saved when the user clicks away or presses Enter, replacing a less intuitive behavior that could accidentally discard edits. This makes renaming chats a smoother and more predictable experience.
- ✏️ **Underscores Allowed in Prompt Commands**: Fixed the validation for prompt commands to correctly allow the use of underscores ('\_'), aligning with documentation examples and improving flexibility in naming custom prompts.
- 💡 **Title Generation Button Behavior Fixed**: Resolved an issue where clicking the "Generate Title" button while editing a chat or note title would incorrectly save the title before generation could start. The focus is now managed correctly, ensuring a smooth and predictable user experience.
- ✏️ **Consistent Chat Input Height**: Fixed a minor visual bug where the chat input field's height would change slightly when toggling the "Rich Text Input for Chat" setting, ensuring a more stable and consistent layout.
- 🙈 **Admin UI Toggle Stability**: Fixed a visual glitch in the Admin settings where toggle switches could briefly display an incorrect state on page load, ensuring the UI always accurately reflects the saved settings.
- 🙈 **Community Sharing Button Visibility**: The "Share to Community" button on the feedback page is now correctly hidden when the Enable Community Sharing feature is disabled in the admin settings, ensuring the UI respects the configured sharing policy.
- 🙈 **"Help Us Translate" Link Visibility**: The "Help us translate" link in settings is now correctly hidden in deployments with specific license configurations, ensuring a cleaner interface for enterprise users.
- 🔗 **Robust Tool Server URL Handling**: Fixed an issue where providing a full URL for a tool server's OpenAPI specification resulted in an invalid path. The system now correctly handles both absolute URLs and relative paths, improving configuration flexibility.
- 🔧 **Improved Azure URL Detection**: The logic for identifying Azure OpenAI endpoints has been made more robust, ensuring all valid Azure URLs are now correctly detected for a smoother connection setup.
- ⚙️ **Corrected Direct Connection Save Logic**: Fixed a bug in the Admin Connections settings page by removing a redundant save action for 'Direct Connections', leading to more reliable and predictable behavior when updating settings.
- 🔗 **Corrected "Discover" Links**: The "Discover" links for models, prompts, tools, and functions now point to their specific, relevant pages on openwebui.com, improving content discovery for users.
- ⏱️ **Refined Display of AI Thought Duration**: Adjusted the display logic for AI thought (reasoning) durations to more accurately show very short thought times as "less than a second," improving clarity in AI process feedback.
- 📜 **Markdown Line Break Rendering Refinement**: Improved handling of line breaks within Markdown rendering for better visual consistency.
- 🛠️ **Corrected OpenTelemetry Docker Compose Example**: The docker-compose.otel.yaml file has been fixed and enhanced by removing duplicates, adding necessary environment variables, and hardening security settings, ensuring a more reliable out-of-box observability setup.
- 🛠️ **Development Script CORS Fix**: Corrected the CORS origin URL in the local development script (dev.sh) by removing the trailing slash, ensuring a more reliable and consistent setup for developers.
- ⬆️ **OpenTelemetry Libraries Updated**: Upgraded all OpenTelemetry-related libraries to their latest versions, ensuring better performance, stability, and compatibility for observability.

### Changed

- ❗ **Docling Integration Upgraded to v1 API (Breaking Change)**: The integration with the Docling document processing engine has been updated to its new, stable '/v1' API. This is required for compatibility with Docling version 1.0.0 and newer. As a result, older versions of Docling are no longer supported. Users who rely on Docling for document ingestion **must upgrade** their docling-serve instance to ensure continued functionality.
- 🗣️ **Admin-First Whisper Language Priority**: The global WHISPER_LANGUAGE setting now acts as a strict override for audio transcriptions. If set, it will be used for all speech-to-text tasks, ignoring any language specified by the user on a per-request basis. This gives administrators more control over transcription consistency.
- ✂️ **Datalab Marker API Language Selection Removed**: The separate language selection option for the Datalab Marker API has been removed, as its functionality is now integrated and superseded by the more comprehensive 'additional_config' parameter. Users should transition to using 'additional_config' for relevant language and processing settings.
- 📄 **Documentation and Releases Links Visibility**: The "Documentation" and "Releases" links in the user menu are now visible only to admin users, streamlining the user interface for non-admin roles.

## [0.6.18n2] - 2025-07-25

### Added

- 🚀 **onboarding support**

## [0.6.18n1] - 2025-07-25

### Fixed

- 🔒 **improved PII highlighting formatted texts**: PII highlighting and unmasking now works also for multiple formatting in the model answers.

## [0.6.18] - 2025-07-19

### Fixed

- 🚑 **Users Not Loading in Groups**: Resolved an issue where user list was not displaying within user groups, restoring full visibility and management of group memberships for teams and admins.

## [0.6.17] - 2025-07-19

### Added

- 📂 **Dedicated Folder View with Chat List**: Clicking a folder now reveals a brand-new landing page showcasing a list of all chats within that folder, making navigation simpler and giving teams immediate visibility into project-specific conversations.
- 🆕 **Streamlined Folder Creation Modal**: Creating a new folder is now a seamless, unified experience with a dedicated modal that visually and functionally matches the edit folder flow, making workspace organization more intuitive and error-free for all users.
- 🗃️ **Direct File Uploads to Folder Knowledge**: You can now upload files straight to a folder’s knowledge—empowering you to enrich project spaces by adding resources and documents directly, without the need to pre-create knowledge bases beforehand.
- 🔎 **Chat Preview in Search**: When searching chats, instantly preview results in context without having to open them—making discovery, auditing, and recall dramatically quicker, especially in large, active teams.
- 🖼️ **Image Upload and Inline Insertion in Notes**: Notes now support inserting images directly among your text, letting you create rich, visually structured documentation, brainstorms, or reports in a more natural and engaging way—no more images just as attachments.
- 📱 **Enhanced Note Selection Editing and Q&A**: Select any portion of your notes to either edit just the highlighted part or ask focused questions about that content—streamlining workflows, boosting productivity, and making reviews or AI-powered enhancements more targeted.
- 📝 **Copy Notes as Rich Text**: Copy entire notes—including all formatting, images, and structure—directly as rich text for seamless pasting into emails, reports, or other tools, maintaining clarity and consistency outside the WebUI.
- ⚡ **Fade-In Streaming Text Experience**: Live-generated responses now elegantly fade in as the AI streams them, creating a more natural and visually engaging reading experience; easily toggled off in Interface settings if you prefer static displays.
- 🔄 **Settings for Follow-Up Prompts**: Fine-tune your follow-up prompt experience—with new controls, you can choose to keep them visible or have them inserted directly into the message input instead of auto-submitting, giving you more flexibility and control over your workflow.
- 🔗 **Prompt Variable Documentation Quick Link**: Access documentation for prompt variables in one click from the prompt editor modal—shortening the learning curve and making advanced prompt-building more accessible.
- 📈 **Active and Total User Metrics for Telemetry**: Gain valuable insights into usage patterns and platform engagement with new metrics tracking active and total users—enhancing auditability and planning for large organizations.
- 🏷️ **Traceability with Log Trace and Span IDs**: Each log entry now carries detailed trace and span IDs, making it much easier for admins to pinpoint and resolve issues across distributed systems or in complex troubleshooting.
- 👥 **User Group Add/Remove Endpoints**: Effortlessly add or remove users from groups with new, improved endpoints—giving admins and team leads faster, clearer control over collaboration and permissions.
- ⚙️ **Note Settings and Controls Streamlined**: The main “Settings” for notes are now simply called “Controls”, and note files now reside in a dedicated controls section, decluttering navigation and making it easier to find and configure note-related options.
- 🚀 **Faster Admin User Page Loads**: The user list endpoint for admins has been optimized to exclude heavy profile images, speeding up load times for large teams and reducing waiting during administrative tasks.
- 📡 **Chat ID Header Forwarding**: Ollama and OpenAI router requests now include the chat ID in request headers, enabling better request correlation and debugging capabilities across AI model integrations.
- 🧠 **Enhanced Reasoning Tag Processing**: Improved and expanded reasoning tag parsing to handle various tag formats more robustly, including standard XML-style tags and custom delimiters, ensuring better AI reasoning transparency and debugging capabilities.
- 🔐 **OAuth Token Endpoint Authentication Method**: Added configurable OAuth token endpoint authentication method support, providing enhanced flexibility and security options for enterprise OAuth integrations and identity provider compatibility.
- 🛡️ **Redis Sentinel High Availability Support**: Comprehensive Redis Sentinel failover implementation with automatic master discovery, intelligent retry logic for connection failures, and seamless operation during master node outages—eliminating single points of failure and ensuring continuous service availability in production deployments.
- 🌐 **Localization & Internationalization Improvements**: Refined and expanded translations for Simplified Chinese, Traditional Chinese, French, German, Korean, and Polish, ensuring a more fluent and native experience for global users across all supported languages.

### Fixed

- 🏷️ **Hybrid Search Functionality Restored**: Hybrid search now works seamlessly again—enabling more accurate, relevant, and comprehensive knowledge discovery across all RAG-powered workflows.
- 🚦 **Note Chat - Edit Button Disabled During AI Generation**: The edit button when chatting with a note is now disabled while the AI is responding—preventing accidental edits and ensuring workflow clarity during chat sessions.
- 🧹 **Cleaner Database Credentials**: Database connection no longer duplicates ‘@’ in credentials, preventing potential connection issues and ensuring smoother, more reliable integrations.
- 🧑‍💻 **File Deletion Now Removes Related Vector Data**: When files are deleted from storage, they are now purged from the vector database as well, ensuring clean data management and preventing clutter or stale search results.
- 📁 **Files Modal Translation Issues Fixed**: All modal dialog strings—including “Using Entire Document” and “Using Focused Retrieval”—are now fully translated for a more consistent and localized UI experience.
- 🚫 **Drag-and-Drop File Upload Disabled for Unsupported Models**: File upload by drag-and-drop is disabled when using models that do not support attachments—removing confusion and preventing workflow interruptions.
- 🔑 **Ollama Tool Calls Now Reliable**: Fixed issues with Ollama-based tool calls, ensuring uninterrupted AI augmentation and tool use for every chat.
- 📄 **MIME Type Help String Correction**: Cleaned up mimetype help text by removing extraneous characters, providing clearer guidance for file upload configurations.
- 📝 **Note Editor Permission Fix**: Removed unnecessary admin-only restriction from note chat functionality, allowing all authorized users to access note editing features as intended.
- 📋 **Chat Sources Handling Improved**: Fixed sources handling logic to prevent duplicate source assignments in chat messages, ensuring cleaner and more accurate source attribution during conversations.
- 😀 **Emoji Generation Error Handling**: Improved error handling in audio router and fixed metadata structure for emoji generation tasks, preventing crashes and ensuring more reliable emoji generation functionality.
- 🔒 **Folder System Prompt Permission Enforcement**: System prompt fields in folder edit modal are now properly hidden for users without system prompt permissions, ensuring consistent security policy enforcement across all folder management interfaces.
- 🌐 **WebSocket Redis Lock Timeout Type Conversion**: Fixed proper integer type conversion for WebSocket Redis lock timeout configuration with robust error handling, preventing potential configuration errors and ensuring stable WebSocket connections.
- 📦 **PostHog Dependency Added**: Added PostHog 5.4.0 library to resolve ChromaDB compatibility issues, ensuring stable vector database operations and preventing library version conflicts during deployment.

### Changed

- 👀 **Tiptap Editor Upgraded to v3**: The underlying rich text editor has been updated for future-proofing, though some supporting libraries remain on v2 for compatibility. For now, please install dependencies using 'npm install --force' to avoid installation errors.
- 🚫 **Removed Redundant or Unused Strings and Elements**: Miscellaneous unused, duplicate, or obsolete code and translations have been cleaned up to maintain a streamlined and high-performance experience.

## [0.6.16] - 2025-07-14

### Added

- 🗂️ **Folders as Projects**: Organize your workflow with folder-based projects—set folder-level system prompts and associate custom knowledge, bringing seamless, context-rich management to teams and users handling multiple initiatives or clients.
- 📁 **Instant Folder-Based Chat Creation**: Start a new chat directly from any folder; just click and your new conversation is automatically embedded in the right project context—no more manual dragging or setup, saving time and eliminating mistakes.
- 🧩 **Prompt Variables with Automatic Input Modal**: Prompts containing variables now display a clean, auto-generated input modal that **autofocuses on the first field** for instant value entry—just select the prompt and fill in exactly what’s needed, reducing friction and guesswork.
- 🔡 **Variable Input Typing in Prompts**: Define input types for prompt variables (e.g., text, textarea, number, select, color, date, map and more), giving everyone a clearer and more precise prompt-building experience for advanced automation or workflows.
- 🚀 **Base Model List Caching**: Cache your base model list to speed up model selection and reduce repeated API calls; toggle this in Admin Settings > Connections for responsive model management even in large or multi-provider setups.
- ⏱️ **Configurable Model List Cache TTL**: Take control over model list caching with the new MODEL_LIST_CACHE_TTL environment variable. Set a custom cache duration in seconds to balance performance and freshness, reducing API requests in stable environments or ensuring rapid updates when models change frequently.
- 🔖 **Reference Notes as Knowledge or in Chats**: Use any note as knowledge for a model or folder, or reference it directly from chat—integrate living documentation into your Retrieval Augmented Generation workflows or discussions, bridging knowledge and action.
- 📝 **Chat Directly with Notes (Experimental)**: Ask questions about any note, and directly edit or update notes from within a chat—unlock direct AI-powered brainstorming, summarization, and cleanup, like having your own collaborative AI canvas.
- 🤝 **Collaborative Notes with Multi-User Editing**: Share notes with others and collaborate live—multiple users can edit a note in real-time, boosting cooperative knowledge building and workflow documentation.
- 🛡️ **Collaborative Note Permissions**: Control who can view or edit each note with robust sharing permissions, ensuring privacy or collaboration per your organizational needs.
- 🔗 **Copy Link to Notes**: Quickly copy and share direct links to notes for easier knowledge transfer within your team or external collaborators.
- 📋 **Task List Support in Notes**: Add, organize, and manage checklists or tasks inside your notes—plan projects, track to-dos, and keep everything actionable in a single space.
- 🧠 **AI-Generated Note Titles**: Instantly generate relevant and concise titles for your notes using AI—keep your knowledge library organized without tedious manual editing.
- 🔄 **Full Undo/Redo Support in Notes**: Effortlessly undo or redo your latest note changes—never fear mistakes or accidental edits while collaborating or writing.
- 📝 **Enhanced Note Word/Character Counter**: Always know the size of your notes with built-in counters, making it easier to adhere to length guidelines for shared or published content.
- 🖊️ **Floating & Bubble Formatting Menus in Note Editor**: Access text formatting tools through both a floating menu and an intuitive bubble menu directly in the note editor—making rich text editing faster, more discoverable, and easier than ever.
- ✍️ **Rich Text Prompt Insertion**: A new setting allows prompts to be inserted directly into the chat box as fully-formatted rich text, preserving Markdown elements like headings, lists, and bold text for a more intuitive and visually consistent editing experience.
- 🌐 **Configurable Database URL**: WebUI now supports more flexible database configuration via new environment variables—making deployment and scaling simpler across various infrastructure setups.
- 🎛️ **Completely Frontend-Handled File Upload in Temporary Chats**: When using temporary chats, file extraction now occurs fully in your browser with zero files sent to the backend, further strengthening privacy and giving you instant feedback.
- 🔄 **Enhanced Banner and Chat Command Visibility**: Banner handling and command feedback in chat are now clearer and more contextually visible, making alerts, suggestions, and automation easier to spot and interact with for all users.
- 📱 **Mobile Experience Polished**: The "new chat" button is back in mobile, plus core navigation and input controls have been smoothed out for better usability on phones and tablets.
- 📄 **OpenDocument Text (.odt) Support**: Seamlessly upload and process .odt files from open-source office suites like LibreOffice and OpenOffice, expanding your ability to build knowledge from a wider range of document formats.
- 📑 **Enhanced Markdown Document Splitting**: Improve knowledge retrieval from Markdown files with a new header-aware splitting strategy. This method intelligently chunks documents based on their header structure, preserving the original context and hierarchy for more accurate and relevant RAG results.
- 📚 **Full Context Mode for Knowledge Bases**: When adding a knowledge base to a folder or custom model, you can now toggle full context mode for the entire knowledge base. This bypasses the usual chunking and retrieval process, making it perfect for leaner knowledge bases.
- 🕰️ **Configurable OAuth Timeout**: Enhance login reliability by setting a custom timeout (OAUTH_TIMEOUT) for all OAuth providers (Google, Microsoft, GitHub, OIDC), preventing authentication failures on slow or restricted networks.
- 🎨 **Accessibility & High-Contrast Theme Enhancements**: Major accessibility overhaul with significant updates to the high-contrast theme. Improved focus visibility, ARIA labels, and semantic HTML ensure core components like the chat interface and model selector are fully compliant and readable for visually impaired users.
- ↕️ **Resizable System Prompt Fields**: Conveniently resize system prompt input fields to comfortably view and edit lengthy or complex instructions, improving the user experience for advanced model configuration.
- 🔧 **Granular Update Check Control**: Gain finer control over outbound connections with the new ENABLE_VERSION_UPDATE_CHECK flag. This allows administrators to disable version update checks independently of the full OFFLINE_MODE, perfect for environments with restricted internet access that still need to download embedding models.
- 🗃️ **Configurable Qdrant Collection Prefix**: Enhance scalability by setting a custom QDRANT_COLLECTION_PREFIX. This allows multiple Open WebUI instances to share a single Qdrant cluster safely, ensuring complete data isolation between separate deployments without conflicts.
- ⚙️ **Improved Default Database Performance**: Enhanced out-of-the-box performance by setting smarter database connection pooling defaults, reducing API response times for users on non-SQLite databases without requiring manual configuration.
- 🔧 **Configurable Redis Key Prefix**: Added support for the REDIS_KEY_PREFIX environment variable, allowing multiple Open WebUI instances to share a Redis cluster with isolated key namespaces for improved multi-tenancy.
- ➡️ **Forward User Context to Reranker**: For advanced RAG integrations, user information (ID, name, email, role) can now be forwarded as HTTP headers to external reranking services, enabling personalized results or per-user access control.
- ⚙️ **PGVector Connection Pooling**: Enhance performance and stability for PGVector-based RAG by enabling and configuring the database connection pool. New environment variables allow fine-tuning of pool size, timeout, and overflow settings to handle high-concurrency workloads efficiently.
- ⚙️ **General Backend Refactoring**: Extensive refactoring delivers a faster, more reliable, and robust backend experience—improving chat speed, model management, and day-to-day reliability.
- 🌍 **Expanded & Improved Translations**: Enjoy a more accessible and intuitive experience thanks to comprehensive updates and enhancements for Chinese (Simplified and Traditional), German, French, Catalan, Irish, and Spanish translations throughout the interface.

### Fixed

- 🛠️ **Rich Text Input Stability and Performance**: Multiple improvements ensure faster, cleaner text editing and rendering with reduced glitches—especially supporting links, color picking, checkbox controls, and code blocks in notes and chats.
- 📷 **Seamless iPhone Image Uploads**: Effortlessly upload photos from iPhones and other devices using HEIC format—images are now correctly recognized and processed, eliminating compatibility issues.
- 🔄 **Audio MIME Type Registration**: Issues with audio file content types have been resolved, guaranteeing smoother, error-free uploads and playback for transcription or note attachments.
- 🖍️ **Input Commands Now Always Visible**: Input commands (like prompts or knowledge) dynamically adjust their height on small screens, ensuring nothing is cut off and every tool remains easily accessible.
- 🛑 **Tool Result Rendering**: Fixed display problems with tool results, providing fast, clear feedback when using external or internal tools.
- 🗂️ **Table Alignment in Markdown**: Markdown tables are now rendered and aligned as expected, keeping reports and documentation readable.
- 🖼️ **Thread Image Handling**: Fixed an issue where messages containing only images in threads weren’t displayed correctly.
- 🗝️ **Note Access Control Security**: Tightened access control logic for notes to guarantee that shared or collaborative notes respect all user permissions and privacy safeguards.
- 🧾 **Ollama API Compatibility**: Fixed model parameter naming in the API to ensure uninterrupted compatibility for all Ollama endpoints.
- 🛠️ **Detection for 'text/html' Files**: Files loaded with docling/tika are now reliably detected as the correct type, improving knowledge ingestion and document parsing.
- 🔐 **OAuth Login Stability**: Resolved a critical OAuth bug that caused login failures on subsequent attempts after logging out. The user session is now completely cleared on logout, ensuring reliable and secure authentication across all supported providers (Google, Microsoft, GitHub, OIDC).
- 🚪 **OAuth Logout and Redirect Reliability**: The OAuth logout process has been made more robust. Logout requests now correctly use proxy environment variables, ensuring they succeed in corporate networks. Additionally, the custom WEBUI_AUTH_SIGNOUT_REDIRECT_URL is now properly respected for all OAuth/OIDC configurations, ensuring a seamless sign-out experience.
- 📜 **Banner Newline Rendering**: Banners now correctly render newline characters, ensuring that multi-line announcements and messages are displayed with their intended formatting.
- ℹ️ **Consistent Model Description Rendering**: Model descriptions now render Markdown correctly in the main chat interface, matching the formatting seen in the model selection dropdown for a consistent user experience.
- 🔄 **Offline Mode Update Check Display**: Corrected a UI bug where the "Checking for Updates..." message would display indefinitely when the application was set to offline mode.
- 🛠️ **Tool Result Encoding**: Fixed a bug where tool calls returning non-ASCII characters would fail, ensuring robust handling of international text and special characters in tool outputs.

## [0.6.15n2] - 2025-7-17

### Added

- 🛡️ Masking toggle button.
- 📤 Unmasked chat export.
- ⌨️ Shortcut (Ctrl + Shift + L) for mask/unmask all

## [0.6.15_n1] - 2025-7-11

### Added

- 🎭 Admin Settings for PII masking API.
- 💬 PII masking in chats using Nenna API.
- ⌛️ Spinner for running masking requests.

## [0.6.15] - 2025-06-16

### Added

- 🖼️ **Global Image Compression Option**: Effortlessly set image compression globally so all image uploads and outputs are optimized, speeding up load times and saving bandwidth—perfect for teams dealing with large files or limited network resources.
- 🎤 **Custom Speech-to-Text Content-Type for Transcription**: Define custom content types for audio transcription, ensuring compatibility with diverse audio sources and unlocking smoother, more accurate transcriptions in advanced setups.
- 🗂️ **LDAP Group Synchronization (Experimental)**: Automatically sync user groups from your LDAP directory directly into Open WebUI for seamless enterprise access management—simplifies identity integration and governance across your organization.
- 📈 **OpenTelemetry Metrics via OTLP Exporter (Experimental)**: Gain enterprise-grade analytics and monitor your AI usage in real time with experimental OpenTelemetry Metrics support—connect to any OTLP-compatible backend for instant insights into performance, load, and user interactions.
- 🕰️ **See User Message Timestamps on Hover (Chat Bubble UI)**: Effortlessly check when any user message was sent by hovering over it in Chat Bubble mode—no more switching screens or digging through logs for context.
- 🗂️ **Leaderboard Sorting Options**: Sort the leaderboard directly in the UI for a clearer, more actionable view of top performers, models, or tools—making analysis and recognition quick and easy for teams.
- 🏆 **Evaluation Details Modal in Feedbacks and Leaderboard**: Dive deeper with new modals that display detailed evaluation information when reviewing feedbacks and leaderboard rankings—accelerates learning, progress tracking, and quality improvement.
- 🔄 **Support for Multiple Pages in External Document Loaders**: Effortlessly extract and work with content spanning multiple pages in external documents, giving you complete flexibility for in-depth research and document workflows.
- 🌐 **New Accessibility Enhancements Across the Interface**: Benefit from significant accessibility improvements—tab navigation, ARIA roles/labels, better high-contrast text/modes, accessible modals, and more—making Open WebUI more usable and equitable for everyone, including those using assistive technologies.
- ⚡ **Performance & Stability Upgrades Across Frontend and Backend**: Enjoy a smoother, more reliable experience with numerous behind-the-scenes optimizations and refactoring on both frontend and backend—resulting in faster load times, fewer errors, and even greater stability throughout your workflows.
- 🌏 **Updated and Expanded Localizations**: Enjoy improved, up-to-date translations for Finnish, German (now with model pinning features), Korean, Russian, Simplified Chinese, Spanish, and more—making every interaction smoother, clearer, and more intuitive for international users.

### Fixed

- 🦾 **Ollama Error Messages More Descriptive**: Receive clearer, more actionable error messages when something goes wrong with Ollama models—making troubleshooting and user support faster and more effective.
- 🌐 **Bypass Webloader Now Works as Expected**: Resolved an issue where the "bypass webloader" feature failed to function correctly, ensuring web search bypasses operate smoothly and reliably for lighter, faster query results.
- 🔍 **Prevent Redundant Documents in Citation List**: The expanded citation list no longer shows duplicate documents, offering a cleaner, easier-to-digest reference experience when reviewing sources in knowledge and research workflows.
- 🛡️ **Trusted Header Email Matching is Now Case-Insensitive**: Fixed a critical authentication issue where email case sensitivity could cause secure headers to mismatch, ensuring robust, seamless login and session management in all environments.
- ⚙️ **Direct Tool Server Input Accepts Empty Strings**: You can now submit direct tool server commands without unexpected errors when passing empty-string values, improving integration and automation efficiency.
- 📄 **Citation Page Number for Page 1 is Now Displayed**: Corrected an oversight where references for page 1 documents were missing the page number; citations are now always accurate and fully visible.
- 📒 **Notes Access Restored**: Fixed an issue where some users could not access their notes—everyone can now view and manage their notes reliably, ensuring seamless documentation and workflow continuity.
- 🛑 **OAuth Callback Double-Slash Issue Resolved**: Fixed rare cases where an extra slash in OAuth callbacks caused failed logins or redirects, making third-party login integrations more reliable.

### Changed

- 🔑 **Dedicated Permission for System Prompts**: System prompt access is now controlled by its own specific permission instead of being grouped with general chat controls, empowering admins with finer-grained management over who can view or modify system prompts for enhanced security and workflow customization.
- 🛠️ **YouTube Transcript API and python-pptx Updated**: Enjoy better performance, reliability, and broader compatibility thanks to underlying library upgrades—less friction with media-rich and presentation workflows.

### Removed

- 🗑️ **Console Logging Disabled in Production**: All 'console.log' and 'console.debug' statements are now disabled in production, guaranteeing improved security and cleaner browser logs for end users by removing extraneous technical output.

## [0.6.14] - 2025-06-10

### Added

- 🤖 **Automatic "Follow Up" Suggestions**: Open WebUI now intelligently generates actionable "Follow Up" suggestions automatically with each message you send, helping you stay productive and inspired without interrupting your flow; you can always disable this in Settings if you prefer a distraction-free experience.
- 🧩 **OpenAI-Compatible Embeddings Endpoint**: Introducing a fully OpenAI-style '/api/embeddings' endpoint—now you can plug in OpenAI-style embeddings workflows with zero hassle, making integrations with external tools and platforms seamless and familiar.
- ↗️ **Model Pinning for Quick Access**: Pin your favorite or most-used models to the sidebar for instant selection—no more scrolling through long model lists; your go-to models are always visible and ready for fast access.
- 📌 **Selector Model Item Menu**: Each model in the selector now features a menu where you can easily pin/unpin to the sidebar and copy a direct link—simplifying collaboration and staying organized in even the busiest environments.
- 🛑 **Reliable Stop for Ongoing Chats in Multi-Replica Setups**: Stopping or cancelling an in-progress chat now works reliably even in clustered deployments—ensuring every user can interrupt AI output at any time, no matter your scale.
- 🧠 **'Think' Parameter for Ollama Models**: Leverage new 'think' parameter support for Ollama—giving you advanced control over AI reasoning process and further tuning model behavior for your unique use cases.
- 💬 **Picture Description Modes for Docling**: Customize how images are described/extracted by Docling Loader for smarter, more detailed, and workflow-tailored image understanding in your document pipelines.
- 🛠 **Settings Modal Deep Linking**: Every tab in Settings now has its own route—making direct navigation and sharing of precise settings faster and more intuitive.
- 🎤 **Audio HTML Component Token**: Easily embed and play audio directly in your chats, improving voice-based workflows and making audio content instantly accessible and manageable from any conversation.
- 🔑 **Support for Secret Key File**: Now you can specify 'WEBUI_SECRET_KEY_FILE' for more secure and flexible key management—ideal for advanced deployments and tighter security standards.
- 💡 **Clarity When Cloning Prompts**: Cloned workspace prompts are clearly labelled with "(Clone)" and IDs have "-clone", keeping your prompt library organized and preventing accidental overwrites.
- 📝 **Dedicated User Role Edit Modal**: Updating user roles now reliably opens a dedicated edit user modal instead of cycling through roles—making it safer and more clear to manage team permissions.
- 🏞️ **Better Handling & Storage of Interpreter-Generated Images**: Code interpreter-generated images are now centrally stored and reliably loaded from the database or cloud storage, ensuring your artifacts are always available.
- 🚀 **Pinecone & Vector Search Optimizations**: Applied latest best practices from Pinecone for smarter timeouts, intelligent retry control, improved connection pooling, faster DNS, and concurrent batch handling—giving you more reliable, faster document search and RAG performance without manual tweaks.
- ⚙️ **Ollama Advanced Parameters Unified**: 'keep_alive' and 'format' options are now integrated into the advanced params section—edit everything from the model editor for flexible model control.
- 🛠️ **CUDA 12.6 Docker Image Support**: Deploy to NVIDIA GPUs with capability 7.0 and below (e.g., V100, GTX1080) via new cuda126 image—broadening your hardware options for scalable AI workloads.
- 🔒 **Experimental Table-Level PGVector Data Encryption**: Activate pgcrypto encryption support for pgvector to secure your vector search table contents, giving organizations enhanced compliance and data protection—perfect for enterprise or regulated environments.
- 👁 **Accessibility Upgrades Across Interface**: Chat buttons and close controls are now labelled and structured for optimal accessibility support, ensuring smoother operation with assistive technologies.
- 🎨 **High-Contrast Mode Expansions**: High-contrast accessibility mode now also applies to menu items, tabs, and search input fields, offering a more readable experience for all users.
- 🛠️ **Tooltip & Translation Clarity**: Improved translation and tooltip clarity, especially over radio buttons, making the UI more understandable for all users.
- 🔠 **Global Localization & Translation Improvements**: Hefty upgrades to Traditional Chinese, Simplified Chinese, Hebrew, Russian, Irish, German, and Danish translation packs—making the platform feel native and intuitive for even more users worldwide.
- ⚡ **General Backend Stability & Security Enhancements**: Refined numerous backend routines to minimize memory use, improve performance, and streamline integration with external APIs—making the entire platform more robust and secure for daily work.

### Fixed

- 🏷 **Feedback Score Display Improved**: Addressed overflow and visibility issues with feedback scores for more readable and accessible evaluations.
- 🗂 **Admin Settings Model Edits Apply Immediately**: Changes made in the Model Editor within Admin Settings now take effect instantly, eliminating confusion during model management.
- 🔄 **Assigned Tools Update Instantly on New Chats**: Models assigned with specific tools now consistently update and are available in every new chat—making tool workflows more predictable and robust.
- 🛠 **Document Settings Saved Only on User Action**: Document settings now save only when you press the Save button, reducing accidental changes and ensuring greater control.
- 🔊 **Voice Recording on Older iOS Devices Restored**: Voice input is now fully functional on older iOS devices, keeping voice workflows accessible to all users.
- 🔒 **Trusted Email Header Session Security**: User sessions now strictly verify the trusted email header matches the logged-in user's email, ensuring secure authentication and preventing accidental session switching.
- 🔒 **Consistent User Signout on Email Mismatch**: When the trusted email in the header changes, you will now be properly signed out and redirected, safeguarding your session's integrity.
- 🛠 **General Error & Content Validation Improvements**: Smarter error handling means clearer messages and fewer unnecessary retries—making batch uploads, document handling, and knowledge indexing more resilient.
- 🕵️ **Better Feedback on Chat Title Edits**: Error messages now show clearly if problems occur while editing chat titles.

## [0.6.13] - 2025-05-30

### Added

- 🟦 **Azure OpenAI Embedding Support**: You can now select Azure OpenAI endpoints for text embeddings, unlocking seamless integration with enterprise-scale Azure AI for powerful RAG and knowledge workflows—no more workarounds, connect and scale effortlessly.
- 🧩 **Smarter Custom Parameter Handling**: Instantly enjoy more flexible model setup—any JSON pasted into custom parameter fields is now parsed automatically, so you can define rich, nested parameters without tedious manual adjustment. This streamlines advanced configuration for all models and accelerates experimentation.
- ⚙️ **General Backend Refactoring**: Significant backend improvements deliver a cleaner codebase for better maintainability, faster performance, and even greater platform reliability—making all your workflows run more smoothly.
- 🌏 **Localization Upgrades**: Experience highly improved user interface translations and clarity in Simplified, Traditional Chinese, Korean, and Finnish, offering a more natural, accurate, and accessible experience for global users.

### Fixed

- 🛡️ **Robust Message Handling on Chat Load**: Fixed an issue where chat pages could fail to load if a referenced message was missing or undefined; now, chats always load smoothly and missing IDs no longer disrupt your workflow.
- 📝 **Correct Prompt Access Control**: Ensured that the prompt access controls register properly, restoring reliable permissioning and safeguarding your prompt workflows.
- 🛠 **Open WebUI-Specific Params No Longer Sent to Models**: Fixed a bug that sent internal WebUI parameters to APIs, ensuring only intended model options are transmitted—restoring predictable, error-free model operation.
- 🧠 **Refined Memory Error Handling**: Enhanced stability during memory-related operations, so even uncommon memory errors are gracefully managed without disrupting your session—resulting in a more reliable, worry-free experience.

## [0.6.12] - 2025-05-29

### Added

- 🧩 **Custom Advanced Model Parameters**: You can now add your own tailor-made advanced parameters to any model, empowering you to fine-tune behavior and unlock greater flexibility beyond just the built-in options—accelerate your experimentation.
- 🪧 **Datalab Marker API Content Extraction Support**: Seamlessly extract content from files and documents using the Datalab Marker API directly in your workflows, enabling more robust structured data extraction for RAG and document processing with just a simple engine switch in the UI.
- ⚡ **Parallelized Base Model Fetching**: Experience noticeably faster startup and model refresh times—base model data now loads in parallel, drastically shortening delays in busy or large-scale deployments.
- 🧠 **Efficient Function Loading and Caching**: Functions are now only reloaded if their content changes, preventing unnecessary duplicate loads, saving bandwidth, and boosting performance.
- 🌍 **Localization & Translation Enhancements**: Improved and expanded Simplified, Traditional Chinese, and Russian translations, providing smoother, more accurate, and context-aware experiences for global users.

### Fixed

- 💬 **Stable Message Input Box**: Fixed an issue where the message input box would shift unexpectedly (especially on mobile or with screen reader support), ensuring a smooth and reliable typing experience for every user.
- 🔊 **Reliable Read Aloud (Text-to-Speech)**: Read aloud now works seamlessly across messages, so users depending on TTS for accessibility or multitasking will experience uninterrupted and clear voice playback.
- 🖼 **Image Preview and Download Restored**: Fixed problems with image preview and downloads, ensuring frictionless creation, previewing, and downloading of images in your chats—no more interruptions in creative or documentation workflows.
- 📱 **Improved Mobile Styling for Workspace Capabilities**: Capabilities management is now readable and easy-to-use even on mobile devices, empowering admins and users to manage access quickly on the go.
- 🔁 **/api/v1/retrieval/query/collection Endpoint Reliability**: Queries to retrieval collections now return the expected results, bolstering the reliability of your knowledge workflows and citation-ready responses.

### Removed

- 🧹 **Duplicate CSS Elements**: Streamlined the UI by removing redundant CSS, reducing clutter and improving load times for a smoother visual experience.

## [0.6.11] - 2025-05-27

### Added

- 🟢 **Ollama Model Status Indicator in Model Selector**: Instantly see which Ollama models are currently loaded with a clear indicator in the model selector, helping you stay organized and optimize local model usage.
- 🗑️ **Unload Ollama Model Directly from Model Selector**: Easily release memory and resources by unloading any loaded Ollama model right in the model selector—streamline hardware management without switching pages.
- 🗣️ **User-Configurable Speech-to-Text Language Setting**: Improve transcription accuracy by letting individual users explicitly set their preferred STT language in their settings—ideal for multilingual teams and clear audio capture.
- ⚡ **Granular Audio Playback Speed Control**: Instead of just presets, you can now choose granular audio speed using a numeric input, giving you complete control over playback pace in transcriptions and media reviews.
- 📦 **GZip, Brotli, ZStd Compression Middleware**: Enjoy significantly faster page loads and reduced bandwidth usage with new server-side compression—giving users a snappier, more efficient experience.
- 🏷️ **Configurable Weight for BM25 in Hybrid Search**: Fine-tune search relevance by adjusting the weight for BM25 inside hybrid search from the UI, letting you tailor knowledge search results to your workflow.
- 🧪 **Bypass File Creation with CTRL + SHIFT + V**: When “Paste Large Text as File” is enabled, use CTRL + SHIFT + V to skip the file creation dialog and instantly upload text as a file—perfect for rapid document prep.
- 🌐 **Bypass Web Loader in Web Search**: Choose to bypass web content loading and use snippets directly in web search for faster, more reliable results when page loads are slow or blocked.
- 🚀 **Environment Variable: WEBUI_AUTH_TRUSTED_GROUPS_HEADER**: Now sync and manage user groups directly via trusted HTTP header, unlocking smoother single sign-on and identity integrations for organizations.
- 🏢 **Workspace Models Visibility Controls**: You can now hide workspace-level models from both the model selector and shared environments—keep your team focused and reduce clutter from rarely-used endpoints.
- 🛡️ **Copy Model Link**: You can now copy a direct link to any model—including those hidden from the selector—making sharing and onboarding others more seamless.
- 🔗 **Load Function Directly from URL**: Simplify custom function management—just paste any GitHub function URL into Open WebUI and import new functions in seconds.
- ⚙️ **Custom Name/Description for External Tool Servers**: Personalize and clarify external tool servers by assigning custom names and descriptions, making it easier to manage integrations in large-scale workspaces.
- 🌍 **Custom OpenAPI JSON URL Support for Tool Servers**: Supports specifying any custom OpenAPI JSON URL, unlocking more flexible integration with any backend for tool calls.
- 📊 **Source Field Now Displays in Non-Streaming Responses with Attachments**: When files or knowledge are attached, the "source" field now appears for all responses, even in non-streaming mode—enabling improved citation workflow.
- 🎛 **Pinned Chats**: Reduced payload size on pinned chat requests—leading to faster load times and less data usage, especially on busy warehouses.
- 🛠 **Import/Export Default Prompt Suggestions**: Enjoy one-click import/export of prompt suggestions, making it much easier to share, reuse, and manage best practices across teams or deployments.
- 🍰 **Banners Now Sortable from Admin Settings**: Quickly re-order or prioritize banners, letting you highlight the most critical info for your team.
- 🛠 **Advanced Chat Parameters—Clearer Ollama Support Labels**: Parameters and advanced settings now explicitly indicate if they are Ollama-specific, reducing confusion and improving setup accuracy.
- 🤏 **Scroll Bar Thumb Improved for Better Visibility**: Enhanced scrollbar styling makes navigation more accessible and visually intuitive.
- 🗄️ **Modal Redesign for Archived and User Chat Listings**: Clean, modern modal interface for browsing archived and user-specific chats makes locating conversations faster and more pleasant.
- 📝 **Add/Edit Memory Modal UX**: Memory modals are now larger and have resizable input fields, supporting easier editing of long or complex memory content.
- 🏆 **Translation & Localization Enhancements**: Major upgrades to Chinese (Simplified & Traditional), Korean, Russian, German, Danish, Finnish—not just fixing typos, but consistency, tone, and terminology for a more natural native-language experience.
- ⚡ **General Backend Stability & Security Enhancements**: Various backend refinements ensure a more resilient, reliable, and secure platform for smoother operation and peace of mind.

### Fixed

- 🖼️ **Image Generation with Allowed File Extensions Now Works Reliably**: Ensure seamless image generation even when strict file extension rules are set—no more blocked creative workflows due to technical hiccups.
- 🗂 **Remove Leading Dot for File Extension Check**: Fixed an issue where file validation failed because of a leading dot, making file uploads and knowledge management more robust.
- 🏷️ **Correct Local/External Model Classification**: The platform now accurately distinguishes between local and external models—preventing local models from showing up as external (and vice versa)—ensuring seamless setup, clarity, and management of your AI model endpoints.
- 📄 **External Document Loader Now Functions as Intended**: External document loaders are reliably invoked, ensuring smoother knowledge ingestion from external sources—expanding your RAG and knowledge workflows.
- 🎯 **Correct Handling of Toggle Filters**: Toggle filters are now robustly managed, preventing accidental auto-activation and ensuring user preferences are always respected.
- 🗃 **S3 Tagging Character Restrictions Fixed**: Tags for files in S3 now automatically meet Amazon’s allowed character set, avoiding upload errors and ensuring cross-cloud compatibility.
- 🛡️ **Authentication Now Uses Password Hash When Duplicate Emails Exist**: Ensures account security and prevents access issues if duplicate emails are present in your system.

### Changed

- 🧩 **Admin Settings: OAuth Redirects Now Use WEBUI_URL**: The OAuth redirect URL is now based on the explicitly set WEBUI_URL, ensuring single sign-on and identity provider integrations always send users to the correct frontend.

### Removed

- 💡 **Duplicate/Typo Component Removals**: Obsolete components have been cleaned up, reducing confusion and improving overall code quality for the team.
- 🚫 **Streaming Upsert in Pinecone Removed**: Removed streaming upsert references for better compatibility and future-proofing with latest Pinecone SDK updates.

## [0.6.10] - 2025-05-19

### Added

- 🧩 **Experimental Azure OpenAI Support**: Instantly connect to Azure OpenAI endpoints by simply pasting your Azure OpenAI URL into the model connections—bringing flexible, enterprise-grade AI integration directly to your workflow.
- 💧 **Watermark AI Responses**: Easily add a visible watermark to AI-generated responses for clear content provenance and compliance with EU AI regulations—perfect for regulated environments and transparent communication.
- 🔍 **Enhanced Search Experience with Dedicated Modal**: Enjoy a modern, powerful search UI in a dedicated modal (open with Ctrl/Cmd + K) accessible from anywhere—quickly find chats, models, or content and boost your productivity.
- 🔲 **"Toggle" Filter Type for Chat Input**: Add interactive toggle filters (e.g. Web Search, Image, Code Interpreter) right into the chat input—giving you one-click control to activate features and simplifying the chat configuration process.
- 🧰 **Granular Model Capabilities Editor**: Define detailed capabilities and feature access for each AI model directly from the model editor—enabling tailored behavior, modular control, and a more customized AI environment for every team or use case.
- 🌐 **Flexible Local and External Connection Support**: Now you can designate any AI connection—whether OpenAI, Ollama, or others—as local or external, enabling seamless setup for on-premise, self-hosted, or cloud configurations and giving you maximum control and flexibility.
- 🗂️ **Allowed File Extensions for RAG**: Gain full control over your Retrieval-Augmented Generation (RAG) workflows by specifying exactly which file extensions are permitted for upload, improving security and relevance of indexed documents.
- 🔊 **Enhanced Audio Transcription Logic**: Experience smoother, more reliable audio transcription—very long audio files are now automatically split and processed in segments, preventing errors and ensuring even challenging files are transcribed seamlessly, all part of a broader stability upgrade for robust media workflows.
- 🦾 **External Document Loader Support**: Enhance knowledge base building by integrating documents using external loaders from a wide range of data sources, expanding what your AI can read and process.
- 📝 **Preview Button for Code Artifacts**: Instantly jump from an HTML code block to its associated artifacts page with the click of a new preview button—speeding up review and streamlining analysis.
- 🦻 **Screen Reader Support for Response Messages**: All chat responses are now fully compatible with screen readers, making the platform more inclusive and accessible for everyone.
- 🧑‍💼 **Customizable Pending User Overlay**: You can now tailor the overlay title and content shown to pending users, ensuring onboarding messaging is perfectly aligned with your organization’s tone and requirements.
- 🔐 **Option to Disable LDAP Certificate Validation**: You can now disable LDAP certificate validation for maximum flexibility in diverse IT environments—making integrations and troubleshooting much easier.
- 🎯 **Workspace Search by Username or Email**: Easily search across workspace pages using any username or email address, streamlining user and resource management.
- 🎨 **High Contrast & Dark Mode Enhancements**: Further improved placeholder, input, suggestion, toast, and model selector contrasts—including a dedicated placeholder dark mode—for more comfortable viewing in all lighting conditions.
- 🛡️ **Refined Security for Pipelines & Model Uploads**: Strengthened safeguards against path traversal vulnerabilities during uploads—ensuring your platform’s document and model management remains secure.
- 🌏 **Major Localization Upgrades**: Comprehensive translation updates and improvements across Korean, Bulgarian, Catalan, Japanese, Italian, Traditional Chinese, and Spanish—including more accurate AI terminology for clarity; your experience is now more natural, inclusive, and professional everywhere.
- 🦾 **General Backend Stability & Security**: Multiple backend improvements (including file upload, command navigation, and logging refactorings) deliver increased resilience, better error handling, and a more robust platform for all users.

### Fixed

- ✅ **Evaluation Feedback Endpoint Reliability**: Addressed issues with feedback submission endpoints to ensure seamless user feedback collection on model responses.
- 🫰 **Model List State Fixes**: Resolved issues where model status toggles in the workspace page might inadvertently switch or confuse state, making the management of active/inactive models more dependable.
- ✍️ **Admin Signup Logic**: Admin self-signup experience and validation flow is smoother and more robust.
- 🔁 **Signout Redirect Flow Improved**: Logging out now redirects more reliably, reducing confusion and making session management seamless.

## [0.6.9] - 2025-05-10

### Added

- 📝 **Edit Attached Images/Files in Messages**: You can now easily edit your sent messages by removing attached files—streamlining document management, correcting mistakes on the fly, and keeping your chats clutter-free.
- 🚨 **Clear Alerts for Private Task Models**: When interacting with private task models, the UI now clearly alerts you—making it easier to understand resource availability and access, reducing confusion during workflow setup.

### Fixed

- 🛡️ **Confirm Dialog Focus Trap Reliability**: The focus now stays correctly within confirmation dialogs, ensuring keyboard navigation and accessibility is seamless and preventing accidental operations—especially helpful during critical or rapid workflows.
- 💬 **Temporary Chat Admin Controls & Session Cleanliness**: Admins are now able to properly enable temporary chat mode without errors, and previous session prompts or tool selections no longer carry over—delivering a fresh, predictable, and consistent temporary chat experience every time.
- 🤖 **External Reranker Integration Functionality Restored**: External reranker integrations now work correctly, allowing you to fully leverage advanced ranking services for sharper, more relevant search results in your RAG and knowledge base workflows.

## [0.6.8] - 2025-05-10

### Added

- 🏆 **External Reranker Support for Knowledge Base Search**: Supercharge your Retrieval-Augmented Generation (RAG) workflows with the new External Reranker integration; easily plug in advanced reranking services via the UI to deliver sharper and more relevant search results, accelerating research and insight discovery.
- 📤 **Unstylized PDF Export Option (Reduced File Size)**: When exporting chat transcripts or documents, you can now choose an unstylized PDF export for snappier downloads, minimal file size, and clean data archiving—perfect for large-scale storage or sharing.
- 📝 **Vazirmatn Font for Persian & Arabic**: Arabic and Persian users will now see their text beautifully rendered with the specialized Vazirmatn font for an improved localized reading experience.
- 🏷️ **SharePoint Tenant ID Support for OneDrive**: You can now specify a SharePoint tenant ID in OneDrive settings for seamless authentication and granular enterprise integration.
- 👤 **Refresh OAuth Profile Picture**: Your OAuth profile picture now updates in real-time, ensuring your presence and avatar always match your latest identity across integrated platforms.
- 🔧 **Milvus Configuration Improvements**: Configure index and metric types for Milvus directly within settings; take full control of your vector database for more accurate and robust AI search experiences.
- 🛡️ **S3 Tagging Toggle for Compatibility**: Optional S3 tagging via an environment toggle grants full compatibility with all storage backends—including those that don’t support tagging like Cloudflare R2—ensuring error-free attachment and document management.
- 👨‍🦯 **Icon Button Accessibility Improvements**: Key interactive icon-buttons now include aria-labels and ARIA descriptions, so screen readers provide precise guidance about what action each button performs for improved accessibility.
- ♿ **Enhanced Accessibility with Modal Focus Trap**: Modal dialogs and pop-ups now feature a focus trap and improved ARIA roles, ensuring seamless navigation and screen reader support—making the interface friendlier for everyone, including keyboard and assistive tech users.
- 🏃 **Improved Admin User List Loading Indicator**: The user list loading experience is now clearer and more responsive in the admin panel.
- 🧑‍🤝‍🧑 **Larger Admin User List Page Size**: Admins can now manage up to 30 users per page in the admin interface, drastically reducing pagination and making large user teams easier and faster to manage.
- 🌠 **Default Code Interpreter Prompt Clarified**: The built-in code interpreter prompt is now more explicit, preventing AI from wrapping code in Markdown blocks when not needed—ensuring properly formatted code runs as intended every time.
- 🧾 **Improved Default Title Generation Prompt Template**: Title generation now uses a robust template for reliable JSON output, improving chat organization and searchability.
- 🔗 **Support Jupyter Notebooks with Non-Root Base URLs**: Notebook-based code execution now supports non-root deployed Jupyter servers, granting full flexibility for hybrid or multi-user setups.
- 📰 **UI Scrollbar Always Visible for Overflow Tools**: When available tools overflow the display, the scrollbar is now always visible and there’s a handy "show all" toggle, making navigation of large toolsets snappier and more intuitive.
- 🛠️ **General Backend Refactoring for Stability**: Multiple under-the-hood improvements have been made across backend components, ensuring smoother performance, fewer errors, and a more reliable overall experience for all users.
- 🚀 **Optimized Web Search for Faster Results**: Web search speed and performance have been significantly enhanced, delivering answers and sources in record time to accelerate your research-heavy workflows.
- 💡 **More Supported Languages**: Expanded language support ensures an even wider range of users can enjoy an intuitive and natural interface in their native tongue.

### Fixed

- 🏃‍♂️ **Exhausting Workers in Nginx Reverse Proxy Due to Websocket Fix**: Websocket sessions are now fully compatible behind Nginx, eliminating worker exhaustion and restoring 24/7 reliability for real-time chats even in complex deployments.
- 🎤 **Audio Transcription Issue with OpenAI Resolved**: OpenAI-based audio transcription now handles WebM and newer formats without error, ensuring seamless voice-to-text workflows every time.
- 👉 **Message Input RTL Issue Fixed**: The chat message input now displays correctly for right-to-left languages, creating a flawless typing and reading experience for Arabic, Hebrew, and more.
- 🀄 **Katex: Proper Rendering of Chinese Characters Next to Math**: Math formulas now render perfectly even when directly adjacent to Chinese (CJK) characters, improving visual clarity for multilingual teams and cross-language documents.
- 🔂 **Duplicate Web Search URLs Eliminated**: Search results now reliably filter out URL duplicates, so your knowledge and search citations are always clean, trimmed, and easy to review.
- 📄 **Markdown Rendering Fixed in Knowledge Bases**: Markdown is now displayed correctly within knowledge bases, enabling better formatting and clarity of information-rich files.
- 🗂️ **LDAP Import/Loading Issue Resolved**: LDAP user imports process correctly, ensuring smooth onboarding and access without interruption.
- 🌎 **Pinecone Batch Operations and Async Safety**: All Pinecone operations (batch insert, upsert, delete) now run efficiently and safely in an async environment, boosting performance and preventing slowdowns in large-scale RAG jobs.

## [0.6.7] - 2025-05-07

### Added

- 🌐 **Custom Azure TTS API URL Support Added**: You can now define a custom Azure Text-to-Speech endpoint—enabling flexibility for enterprise deployments and regional compliance.
- ⚙️ **TOOL_SERVER_CONNECTIONS Environment Variable Suppor**: Easily configure and deploy tool servers via environment variables, streamlining setup and enabling faster enterprise provisioning.
- 👥 **Enhanced OAuth Group Handling as String or List**: OAuth group data can now be passed as either a list or a comma-separated string, improving compatibility with varied identity provider formats and reducing onboarding friction.

### Fixed

- 🧠 **Embedding with Ollama Proxy Endpoints Restored**: Fixed an issue where missing API config broke embedding for proxied Ollama models—ensuring consistent performance and compatibility.
- 🔐 **OIDC OAuth Login Issue Resolved**: Users can once again sign in seamlessly using OpenID Connect-based OAuth, eliminating login interruptions and improving reliability.
- 📝 **Notes Feature Access Fixed for Non-Admins**: Fixed an issue preventing non-admin users from accessing the Notes feature, restoring full cross-role collaboration capabilities.
- 🖼️ **Tika Loader Image Extraction Problem Resolved**: Ensured TikaLoader now processes 'extract_images' parameter correctly, restoring complete file extraction functionality in document workflows.
- 🎨 **Automatic1111 Image Model Setting Applied Properly**: Fixed an issue where switching to a specific image model via the UI wasn’t reflected in generation, re-enabling full visual creativity control.
- 🏷️ **Multiple XML Tags in Messages Now Parsed Correctly**: Fixed parsing issues when messages included multiple XML-style tags, ensuring clean and unbroken rendering of rich content in chats.
- 🖌️ **OpenAI Image Generation Issues Resolved**: Resolved broken image output when using OpenAI’s image generation, ensuring fully functional visual creation workflows.
- 🔎 **Tool Server Settings UI Privacy Restored**: Prevented restricted users from accessing tool server settings via search—restoring tight permissions control and safeguarding sensitive configurations.
- 🎧 **WebM Audio Transcription Now Supported**: Fixed an issue where WebM files failed during audio transcription—these formats are now fully supported, ensuring smoother voice note workflows and broader file compatibility.

## [0.6.6] - 2025-05-05

### Added

- 📝 **AI-Enhanced Notes (With Audio Transcription)**: Effortlessly create notes, attach meeting or voice audio, and let the AI instantly enhance, summarize, or refine your notes using audio transcriptions—making your documentation smarter, cleaner, and more insightful with minimal effort.
- 🔊 **Meeting Audio Recording & Import**: Seamlessly record audio from your meetings or capture screen audio and attach it to your notes—making it easier to revisit, annotate, and extract insights from important discussions.
- 📁 **Import Markdown Notes Effortlessly**: Bring your existing knowledge library into Open WebUI by importing your Markdown notes, so you can leverage all advanced note management and AI features right away.
- 👥 **Notes Permissions by User Group**: Fine-tune access and editing rights for notes based on user roles or groups, so you can delegate writing or restrict sensitive information as needed.
- ☁️ **OneDrive & SharePoint Integration**: Keep your content in sync by connecting notes and files directly with OneDrive or SharePoint—unlocking fast enterprise import/export and seamless collaboration with your existing workflows.
- 🗂️ **Paginated User List in Admin Panel**: Effortlessly manage and search through large teams via the new paginated user list—saving time and streamlining user administration in big organizations.
- 🕹️ **Granular Chat Share & Export Permissions**: Enjoy enhanced control over who can share or export chats, enabling tighter governance and privacy in team and enterprise settings.
- 🛑 **User Role Change Confirmation Dialog**: Reduce accidental privilege changes with a required confirmation step before updating user roles—improving security and preventing costly mistakes in team management.
- 🚨 **Audit Log for Failed Login Attempts**: Quickly detect unauthorized access attempts or troubleshoot user login problems with detailed logs of failed authentication right in the audit trail.
- 💡 **Dedicated 'Generate Title' Button for Chats**: Swiftly organize every conversation—tap the new button to let AI create relevant, clear titles for all your chats, saving time and reducing clutter.
- 💬 **Notification Sound Always-On Option**: Take control of your notifications by setting sound alerts to always play—helping you stay on top of important updates in busy environments.
- 🆔 **S3 File Tagging Support**: Uploaded files to S3 now include tags for better organization, searching, and integration with your file management policies.
- 🛡️ **OAuth Blocked Groups Support**: Gain more control over group-based access by explicitly blocking specified OAuth groups—ideal for complex identity or security requirements.
- 🚀 **Optimized Faster Web Search & Multi-Threaded Queries**: Enjoy dramatically faster web search and RAG (retrieval augmented generation) with revamped multi-threaded search—get richer, more accurate results in less time.
- 🔍 **All-Knowledge Parallel Search**: Searches across your entire knowledge base now happen in parallel even in non-hybrid mode, speeding up responses and improving knowledge accuracy for every question.
- 🌐 **New Firecrawl & Yacy Web Search Integrations**: Expand your world of information with two new advanced search engines—Firecrawl for deeper web insight and Yacy for decentralized, privacy-friendly search capabilities.
- 🧠 **Configurable Docling OCR Engine & Language**: Use environment variables to fine-tune Docling OCR engine and supported languages for smarter, more tailored document extraction and RAG workflows.
- 🗝️ **Enhanced Sentence Transformers Configuration**: Added new environment variables for easier set up and advanced customization of Sentence Transformers—ensuring best fit for your embedding needs.
- 🌲 **Pinecone Vector Database Integration**: Index, search, and manage knowledge at enterprise scale with full native support for Pinecone as your vector database—effortlessly handle even the biggest document sets.
- 🔄 **Automatic Requirements Installation for Tools & Functions**: Never worry about lost dependencies on restart—external function and tool requirements are now auto-installed at boot, ensuring tools always “just work.”
- 🔒 **Automatic Sign-Out on Token Expiry**: Security is smarter—users are now automatically logged out if their authentication token expires, protecting sensitive content and ensuring compliance without disruption.
- 🎬 **Automatic YouTube Embed Detection**: Paste YouTube links and see instant in-chat video embeds—no more manual embedding, making knowledge sharing and media consumption even easier for every team.
- 🔄 **Expanded Language & Locale Support**: Translations for Danish, French, Russian, Traditional Chinese, Simplified Chinese, Thai, Catalan, German, and Korean have been upgraded, offering smoother, more natural user experiences across the platform.

### Fixed

- 🔒 **Tighter HTML Token Security**: HTML rendering is now restricted to admin-uploaded tokens only, reducing any risk of XSS and keeping your data safe.
- 🔐 **Refined HTML Security and Token Handling**: Further hardened how HTML tokens and content are handled, guaranteeing even stronger resistance to security vulnerabilities and attacks.
- 🔏 **Correct Model Usage with Ollama Proxy Prefixes**: Enhanced model reference handling so proxied models in Ollama always download and run correctly—even when using custom prefixes.
- 📥 **Video File Upload Handling**: Prevented video files from being misclassified as text, fixing bugs with uploads and ensuring media files work as expected.
- 🔄 **No More Dependent WebSocket Sequential Delays**: Streamlined WebSocket operation to prevent delays and maintain snappy real-time collaboration, especially in multi-user environments.
- 🛠️ **More Robust Action Module Execution**: Multiple actions in a module now trigger as designed, increasing automation and scripting flexibility.
- 📧 **Notification Webhooks**: Ensured that notification webhooks are always sent for user events, even when the user isn’t currently active.
- 🗂️ **Smarter Knowledge Base Reindexing**: Knowledge reindexing continues even when corrupt or missing collections are encountered, keeping your search features running reliably.
- 🏷️ **User Import with Profile Images**: When importing users, their profile images now come along—making onboarding and collaboration visually clearer from day one.
- 💬 **OpenAI o-Series Universal Support**: All OpenAI o-series models are now seamlessly recognized and supported, unlocking more advanced capabilities and model choices for every workflow.

### Changed

- 📜 **Custom License Update & Contributor Agreement**: Open WebUI now operates under a custom license with Contributor License Agreement required by default—see https://docs.openwebui.com/license/ for details, ensuring sustainable open innovation for the community.
- 🔨 **CUDA Docker Images Updated to 12.8**: Upgraded CUDA image support for faster, more compatible model inference and futureproof GPU performance in your AI infrastructure.
- 🧱 **General Backend Refactoring for Reliability**: Continuous stability improvements streamline backend logic, reduce errors, and lay a stronger foundation for the next wave of feature releases—all under the hood for a more dependable WebUI.

## [0.6.5] - 2025-04-14

### Added

- 🛂 **Granular Voice Feature Permissions Per User Group**: Admins can now separately manage access to Speech-to-Text (record voice), Text-to-Speech (read aloud), and Tool Calls for each user group—giving teams tighter control over voice features and enhanced governance across roles.
- 🗣️ **Toggle Voice Activity Detection (VAD) for Whisper STT**: New environment variable lets you enable/disable VAD filtering with built-in Whisper speech-to-text, giving you flexibility to optimize for different audio quality and response accuracy levels.
- 📋 **Copy Formatted Response Mode**: You can now enable “Copy Formatted” in Settings > Interface to copy AI responses exactly as styled (with rich formatting, links, and structure preserved), making it faster and cleaner to paste into documents, emails, or reports.
- ⚙️ **Backend Stability and Performance Enhancements**: General backend refactoring improves system resilience, consistency, and overall reliability—offering smoother performance across workflows whether chatting, generating media, or using external tools.
- 🌎 **Translation Refinements Across Multiple Languages**: Updated translations deliver smoother language localization, clearer labels, and improved international usability throughout the UI—ensuring a better experience for non-English speakers.

### Fixed

- 🛠️ **LDAP Login Reliability Restored**: Resolved a critical issue where some LDAP setups failed due to attribute parsing—ensuring consistent, secure, and seamless user authentication across enterprise deployments.
- 🖼️ **Image Generation in Temporary Chats Now Works Properly**: Fixed a bug where image outputs weren’t generated during temporary chats—visual content can now be used reliably in all chat modes without interruptions.

## [0.6.4] - 2025-04-12

### Fixed

- 🛠️ **RAG_TEMPLATE Display Issue Resolved**: Fixed a formatting problem where the custom RAG_TEMPLATE wasn't correctly rendered in the interface—ensuring that custom retrieval prompts now appear exactly as intended for more reliable prompt engineering.

## [0.6.3] - 2025-04-12

### Added

- 🧪 **Auto-Artifact Detection Toggle**: Automatically detects artifacts in results—but now you can disable this behavior under advanced settings for full control.
- 🖼️ **Widescreen Mode for Shared Chats**: Shared link conversations now support widescreen layouts—perfect for presentations or easier review across wider displays.
- 🔁 **Reindex Knowledge Files on Demand**: Admins can now trigger reindexing of all knowledge files after changing embeddings—ensuring immediate alignment with new models for optimal RAG performance.
- 📄 **OpenAPI YAML Format Support**: External tools can now use YAML-format OpenAPI specs—making integration simpler for developers familiar with YAML-based configurations.
- 💬 **Message Content Copy Behavior**: Copy action now excludes 'details' tags—streamlining clipboard content when sharing or pasting summaries elsewhere.
- 🧭 **Sougou Web Search Integration**: New search engine option added—enhancing global relevance and diversity of search sources for multilingual users.
- 🧰 **Frontend Web Loader Engine Configuration**: Admins can now set preferred web loader engine for RAG workflows directly from the frontend—offering more control across setups.
- 👥 **Multi-Model Chat Permission Control**: Admins can manage access to multi-model chats per user group—allowing tighter governance in team environments.
- 🧱 **Persistent Configuration Can Be Disabled**: New environment variable lets advanced users and hosts turn off persistent configs—ideal for volatile or stateless deployments.
- 🧠 **Elixir Code Highlighting Support**: Elixir syntax is now beautifully rendered in code blocks—perfect for developers using this language in AI or automation projects.
- 🌐 **PWA External Manifest URL Support**: You can now define an external manifest.json—integrate Open WebUI seamlessly in managed or proxy-based PWA environments like Cloudflare Zero Trust.
- 🧪 **Azure AI Speech-to-Text Provider Integration**: Easily transcribe large audio files (up to 200MB) with high accuracy using Microsoft's Azure STT—fully configurable in Audio Settings.
- 🔏 **PKCE (Code Challenge Method) Support for OIDC**: Enhance your OIDC login security with Proof Key for Code Exchange—ideal for zero-trust and native client apps.
- ✨ **General UI/UX Enhancements**: Numerous refinements across layout, styling, and tool interactions—reducing visual noise and improving overall usability across key workflows.
- 🌍 **Translation Updates Across Multiple Languages**: Refined Catalan, Russian, Chinese (Simplified & Traditional), Hungarian, and Spanish translations for clearer navigation and instructions globally.

### Fixed

- 💥 **Chat Completion Error with Missing Models Resolved**: Fixed internal server error when referencing a model that doesn’t exist—ensuring graceful fallback and clear error guidance.
- 🔧 **Correct Knowledge Base Citations Restored**: Citations generated by RAG workflows now show accurate references—ensuring verifiability in outputs from sourced content.
- 🎙️ **Broken OGG/WebM Audio Upload Handling for OpenAI Fixed**: Uploading OGG or WebM files now converts properly to WAV before transcription—restoring accurate AI speech recognition workflows.
- 🔐 **Tool Server 'Session' Authentication Restored**: Previously broken session auth on external tool servers is now fully functional—ensuring secure and seamless access to connected tools.
- 🌐 **Folder-Based Chat Rename Now Updates Correctly**: Renaming chats in folders now reflects instantly everywhere—improving chat organization and clarity.
- 📜 **KaTeX Overflow Displays Fixed**: Math expressions now stay neatly within message bounds—preserving layout consistency even with long formulas.
- 🚫 **Stopping Ongoing Chat Fixed**: You can now return to an active (ongoing) chat and stop generation at any time—ensuring full control over sessions.
- 🔧 **TOOL_SERVERS / TOOL_SERVER_CONNECTIONS Indexing Issue Fixed**: Fixed a mismatch between tool lists and their access paths—restoring full function and preventing confusion in tool management.
- 🔐 **LDAP Login Handles Multiple Emails**: When LDAP returns multiple email attributes, the first valid one is now used—ensuring login success and account consistency.
- 🧩 **Model Visibility Toggle Fix**: Toggling model visibility now works even for untouched models—letting admins smoothly manage user access across base models.
- ⚙️ **Cross-Origin manifest.json Now Loads Properly**: Compatibility issues with Cloudflare Zero Trust (and others) resolved, allowing manifest.json to load behind authenticated proxies.

### Changed

- 🔒 **Default Access Scopes Set to Private for All Resources**: Models, tools, and knowledge are now private by default when created—ensuring better baseline security and visibility controls.
- 🧱 **General Backend Refactoring for Stability**: Numerous invisible improvements enhance backend scalability, security, and maintainability—powering upcoming features with a stronger foundation.
- 🧩 **Stable Dependency Upgrades**: Updated key platform libraries—Chromadb (0.6.3), pgvector (0.4.0), Azure Identity (1.21.0), and Youtube Transcript API (1.0.3)—for improved compatibility, functionality, and security.

## [0.6.2] - 2025-04-06

### Added

- 🌍 **Improved Global Language Support**: Expanded and refined translations across multiple languages to enhance clarity and consistency for international users.

### Fixed

- 🛠️ **Accurate Tool Descriptions from OpenAPI Servers**: External tools now use full endpoint descriptions instead of summaries when generating tool specifications—helping AI models understand tool purpose more precisely and choose the right tool more accurately in tool workflows.
- 🔧 **Precise Web Results Source Attribution**: Fixed a key issue where all web search results showed the same source ID—now each result gets its correct and distinct source, ensuring accurate citations and traceability.
- 🔍 **Clean Web Search Retrieval**: Web search now retains only results from URLs where real content was successfully fetched—improving accuracy and removing empty or broken links from citations.
- 🎵 **Audio File Upload Response Restored**: Resolved an issue where uploading audio files did not return valid responses, restoring smooth file handling for transcription and audio-based workflows.

### Changed

- 🧰 **General Backend Refactoring**: Multiple behind-the-scenes improvements streamline backend performance, reduce complexity, and ensure a more stable, maintainable system overall—making everything smoother without changing your workflow.

## [0.6.1] - 2025-04-05

### Added

- 🛠️ **Global Tool Servers Configuration**: Admins can now centrally configure global external tool servers from Admin Settings > Tools, allowing seamless sharing of tool integrations across all users without manual setup per user.
- 🔐 **Direct Tool Usage Permission for Users**: Introduced a new user-level permission toggle that grants non-admin users access to direct external tools, empowering broader team collaboration while maintaining control.
- 🧠 **Mistral OCR Content Extraction Support**: Added native support for Mistral OCR as a high-accuracy document loader, drastically improving text extraction from scanned documents in RAG workflows.
- 🖼️ **Tools Indicator UI Redesign**: Enhanced message input now smartly displays both built-in and external tools via a unified dropdown, making it simpler and more intuitive to activate tools during conversations.
- 📄 **RAG Prompt Improved and More Coherent**: Default RAG system prompt has been revised to be more clear and citation-focused—admins can leave the template field empty to use this new gold-standard prompt.
- 🧰 **Performance & Developer Improvements**: Major internal restructuring of several tool-related components, simplifying styling and merging external/internal handling logic, resulting in better maintainability and performance.
- 🌍 **Improved Translations**: Updated translations for Tibetan, Polish, Chinese (Simplified & Traditional), Arabic, Russian, Ukrainian, Dutch, Finnish, and French to improve clarity and consistency across the interface.

### Fixed

- 🔑 **External Tool Server API Key Bug Resolved**: Fixed a critical issue where authentication headers were not being sent when calling tools from external OpenAPI tool servers, ensuring full security and smooth tool operations.
- 🚫 **Conditional Export Button Visibility**: UI now gracefully hides export buttons when there's nothing to export in models, prompts, tools, or functions, improving visual clarity and reducing confusion.
- 🧪 **Hybrid Search Failure Recovery**: Resolved edge case in parallel hybrid search where empty or unindexed collections caused backend crashes—these are now cleanly skipped to ensure system stability.
- 📂 **Admin Folder Deletion Fix**: Addressed an issue where folders created in the admin workspace couldn't be deleted, restoring full organizational flexibility for admins.
- 🔐 **Improved Generic Error Feedback on Login**: Authentication errors now show simplified, non-revealing messages for privacy and improved UX, especially with federated logins.
- 📝 **Tool Message with Images Improved**: Enhanced how tool-generated messages with image outputs are shown in chat, making them more readable and consistent with the overall UI design.
- ⚙️ **Auto-Exclusion for Broken RAG Collections**: Auto-skips document collections that fail to fetch data or return "None", preventing silent errors and streamlining retrieval workflows.
- 📝 **Docling Text File Handling Fix**: Fixed file parsing inconsistency that broke docling-based RAG functionality for certain plain text files, ensuring wider file compatibility.

## [0.6.0] - 2025-03-31

### Added

- 🧩 **External Tool Server Support via OpenAPI**: Connect Open WebUI to any OpenAPI-compatible REST server instantly—offering immediate integration with thousands of developer tools, SDKs, and SaaS systems for powerful extensibility. Learn more: https://github.com/open-webui/openapi-servers
- 🛠️ **MCP Server Support via MCPO**: You can now convert and expose your internal MCP tools as interoperable OpenAPI HTTP servers within Open WebUI for seamless, plug-n-play AI toolchain creation. Learn more: https://github.com/open-webui/mcpo
- 📨 **/messages Chat API Endpoint Support**: For power users building external AI systems, new endpoints allow precise control of messages asynchronously—feed long-running external responses into Open WebUI chats without coupling with the frontend.
- 📝 **Client-Side PDF Generation**: PDF exports are now generated fully client-side for drastically improved output quality—perfect for saving conversations or documents.
- 💼 **Enforced Temporary Chats Mode**: Admins can now enforce temporary chat sessions by default to align with stringent data retention and compliance requirements.
- 🌍 **Public Resource Sharing Permission Controls**: Fine-grained user group permissions now allow enabling/disabling public sharing for models, knowledge, prompts, and tools—ideal for privacy, team control, and internal deployments.
- 📦 **Custom pip Options for Tools/Functions**: You can now specify custom pip installation options with "PIP_OPTIONS", "PIP_PACKAGE_INDEX_OPTIONS" environment variables—improving compatibility, support for private indexes, and better control over Python environments.
- 🔢 **Editable Message Counter**: You can now double-click the message count number and jump straight to editing the index—quickly navigate complex chats or regenerate specific messages precisely.
- 🧠 **Embedding Prefix Support Added**: Add custom prefixes to your embeddings for instruct-style tokens, enabling stronger model alignment and more consistent RAG performance.
- 🙈 **Ability to Hide Base Models**: Optionally hide base models from the UI, helping users streamline model visibility and limit access to only usable endpoints..
- 📚 **Docling Content Extraction Support**: Open WebUI now supports Docling as a content extraction engine, enabling smarter and more accurate parsing of complex file formats—ideal for advanced document understanding and Retrieval-Augmented Generation (RAG) workflows.
- 🗃️ **Redis Sentinel Support Added**: Enhance deployment redundancy with support for Redis Sentinel for highly available, failover-safe Redis-based caching or pub/sub.
- 📚 **JSON Schema Format for Ollama**: Added support for defining the format using JSON schema in Ollama-compatible models, improving flexibility and validation of model outputs.
- 🔍 **Chat Sidebar Search "Clear” Button**: Quickly clear search filters in chat sidebar using the new ✖️ button—streamline your chat navigation with one click.
- 🗂️ **Auto-Focus + Enter Submit for Folder Name**: When creating a new folder, the system automatically enters rename mode with name preselected—simplifying your org workflow.
- 🧱 **Markdown Alerts Rendering**: Blockquotes with syntax hinting (e.g. ⚠️, ℹ️, ✅) now render styled Markdown alert banners, making messages and documentation more visually structured.
- 🔁 **Hybrid Search Runs in Parallel Now**: Hybrid (BM25 + embedding) search components now run in parallel—dramatically reducing response times and speeding up document retrieval.
- 📋 **Cleaner UI for Tool Call Display**: Optimized the visual layout of called tools inside chat messages for better clarity and reduced visual clutter.
- 🧪 **Playwright Timeout Now Configurable**: Default timeout for Playwright processes is now shorter and adjustable via environment variables—making web scraping more robust and tunable to environments.
- 📈 **OpenTelemetry Support for Observability**: Open WebUI now integrates with OpenTelemetry, allowing you to connect with tools like Grafana, Jaeger, or Prometheus for detailed performance insights and real-time visibility—entirely opt-in and fully self-hosted. Even if enabled, no data is ever sent to us, ensuring your privacy and ownership over all telemetry data.
- 🛠 **General UI Enhancements & UX Polish**: Numerous refinements across sidebar, code blocks, modal interactions, button alignment, scrollbar visibility, and folder behavior improve overall fluidity and usability of the interface.
- 🧱 **General Backend Refactoring**: Numerous backend components have been refactored to improve stability, maintainability, and performance—ensuring a more consistent and reliable system across all features.
- 🌍 **Internationalization Language Support Updates**: Added Estonian and Galician languages, improved Spanish (fully revised), Traditional Chinese, Simplified Chinese, Turkish, Catalan, Ukrainian, and German for a more localized and inclusive interface.

### Fixed

- 🧑‍💻 **Firefox Input Height Bug**: Text input in Firefox now maintains proper height, ensuring message boxes look consistent and behave predictably.
- 🧾 **Tika Blank Line Bug**: PDFs processed with Apache Tika 3.1.0.0 no longer introduce excessive blank lines—improving RAG output quality and visual cleanliness.
- 🧪 **CSV Loader Encoding Issues**: CSV files with unknown encodings now automatically detect character sets, resolving import errors in non-UTF-8 datasets.
- ✅ **LDAP Auth Config Fix**: Path to certificate file is now optional for LDAP setups, fixing authentication trouble for users without preconfigured cert paths.
- 📥 **File Deletion in Bypass Mode**: Resolved issue where files couldn’t be deleted from knowledge when “bypass embedding” mode was enabled.
- 🧩 **Hybrid Search Result Sorting & Deduplication Fixed**: Fixed citation and sorting issues in RAG hybrid and reranker modes, ensuring retrieved documents are shown in correct order per score.
- 🧷 **Model Export/Import Broken for a Single Model**: Fixed bug where individual models couldn’t be exported or re-imported, restoring full portability.
- 📫 **Auth Redirect Fix**: Logged-in users are now routed properly without unnecessary login prompts when already authenticated.

### Changed

- 🧠 **Prompt Autocompletion Disabled By Default**: Autocomplete suggestions while typing are now disabled unless explicitly re-enabled in user preferences—reduces distractions while composing prompts for advanced users.
- 🧾 **Normalize Citation Numbering**: Source citations now properly begin from "1" instead of "0"—improving consistency and professional presentation in AI outputs.
- 📚 **Improved Error Handling from Pipelines**: Pipelines now show the actual returned error message from failed tasks rather than generic "Connection closed"—making debugging far more user-friendly.

### Removed

- 🧾 **ENABLE_AUDIT_LOGS Setting Removed**: Deprecated setting “ENABLE_AUDIT_LOGS” has been fully removed—now controlled via “AUDIT_LOG_LEVEL” instead.

## [0.5.20] - 2025-03-05

### Added

- **⚡ Toggle Code Execution On/Off**: You can now enable or disable code execution, providing more control over security, ensuring a safer and more customizable experience.

### Fixed

- **📜 Pinyin Keyboard Enter Key Now Works Properly**: Resolved an issue where the Enter key for Pinyin keyboards was not functioning as expected, ensuring seamless input for Chinese users.
- **🖼️ Web Manifest Loading Issue Fixed**: Addressed inconsistencies with 'site.webmanifest', guaranteeing proper loading and representation of the app across different browsers and devices.
- **📦 Non-Root Container Issue Resolved**: Fixed a critical issue where the UI failed to load correctly in non-root containers, ensuring reliable deployment in various environments.

## [0.5.19] - 2025-03-04

### Added

- **📊 Logit Bias Parameter Support**: Fine-tune conversation dynamics by adjusting the Logit Bias parameter directly in chat settings, giving you more control over model responses.
- **⌨️ Customizable Enter Behavior**: You can now configure Enter to send messages only when combined with Ctrl (Ctrl+Enter) via Settings > Interface, preventing accidental message sends.
- **📝 Collapsible Code Blocks**: Easily collapse long code blocks to declutter your chat, making it easier to focus on important details.
- **🏷️ Tag Selector in Model Selector**: Quickly find and categorize models with the new tag filtering system in the Model Selector, streamlining model discovery.
- **📈 Experimental Elasticsearch Vector DB Support**: Now supports Elasticsearch as a vector database, offering more flexibility for data retrieval in Retrieval-Augmented Generation (RAG) workflows.
- **⚙️ General Reliability Enhancements**: Various stability improvements across the WebUI, ensuring a smoother, more consistent experience.
- **🌍 Updated Translations**: Refined multilingual support for better localization and accuracy across various languages.

### Fixed

- **🔄 "Stream" Hook Activation**: Fixed an issue where the "Stream" hook only worked when globally enabled, ensuring reliable real-time filtering.
- **📧 LDAP Email Case Sensitivity**: Resolved an issue where LDAP login failed due to email case sensitivity mismatches, improving authentication reliability.
- **💬 WebSocket Chat Event Registration**: Fixed a bug preventing chat event listeners from being registered upon sign-in, ensuring real-time updates work properly.

## [0.5.18] - 2025-02-27

### Fixed

- **🌐 Open WebUI Now Works Over LAN in Insecure Context**: Resolved an issue preventing Open WebUI from functioning when accessed over a local network in an insecure context, ensuring seamless connectivity.
- **🔄 UI Now Reflects Deleted Connections Instantly**: Fixed an issue where deleting a connection did not update the UI in real time, ensuring accurate system state visibility.
- **🛠️ Models Now Display Correctly with ENABLE_FORWARD_USER_INFO_HEADERS**: Addressed a bug where models were not visible when ENABLE_FORWARD_USER_INFO_HEADERS was set, restoring proper model listing.

## [0.5.17] - 2025-02-27

### Added

- **🚀 Instant Document Upload with Bypass Embedding & Retrieval**: Admins can now enable "Bypass Embedding & Retrieval" in Admin Settings > Documents, significantly speeding up document uploads and ensuring full document context is retained without chunking.
- **🔎 "Stream" Hook for Real-Time Filtering**: The new "stream" hook allows dynamic real-time message filtering. Learn more in our documentation (https://docs.openwebui.com/features/plugin/functions/filter).
- **☁️ OneDrive Integration**: Early support for OneDrive storage integration has been introduced, expanding file import options.
- **📈 Enhanced Logging with Loguru**: Backend logging has been improved with Loguru, making debugging and issue tracking far more efficient.
- **⚙️ General Stability Enhancements**: Backend and frontend refactoring improves performance, ensuring a smoother and more reliable user experience.
- **🌍 Updated Translations**: Refined multilingual support for better localization and accuracy across various languages.

### Fixed

- **🔄 Reliable Model Imports from the Community Platform**: Resolved import failures, allowing seamless integration of community-shared models without errors.
- **📊 OpenAI Usage Statistics Restored**: Fixed an issue where OpenAI usage metrics were not displaying correctly, ensuring accurate tracking of usage data.
- **🗂️ Deduplication for Retrieved Documents**: Documents retrieved during searches are now intelligently deduplicated, meaning no more redundant results—helping to keep information concise and relevant.

### Changed

- **📝 "Full Context Mode" Renamed for Clarity**: The "Full Context Mode" toggle in Web Search settings is now labeled "Bypass Embedding & Retrieval" for consistency across the UI.

## [0.5.16] - 2025-02-20

### Fixed

- **🔍 Web Search Retrieval Restored**: Resolved a critical issue that broke web search retrieval by reverting deduplication changes, ensuring complete and accurate search results once again.

## [0.5.15] - 2025-02-20

### Added

- **📄 Full Context Mode for Local Document Search (RAG)**: Toggle full context mode from Admin Settings > Documents to inject entire document content into context, improving accuracy for models with large context windows—ideal for deep context understanding.
- **🌍 Smarter Web Search with Agentic Workflows**: Web searches now intelligently gather and refine multiple relevant terms, similar to RAG handling, delivering significantly better search results for more accurate information retrieval.
- **🔎 Experimental Playwright Support for Web Loader**: Web content retrieval is taken to the next level with Playwright-powered scraping for enhanced accuracy in extracted web data.
- **☁️ Experimental Azure Storage Provider**: Early-stage support for Azure Storage allows more cloud storage flexibility directly within Open WebUI.
- **📊 Improved Jupyter Code Execution with Plots**: Interactive coding now properly displays inline plots, making data visualization more seamless inside chat interactions.
- **⏳ Adjustable Execution Timeout for Jupyter Interpreter**: Customize execution timeout (default: 60s) for Jupyter-based code execution, allowing longer or more constrained execution based on your needs.
- **▶️ "Running..." Indicator for Jupyter Code Execution**: A visual indicator now appears while code execution is in progress, providing real-time status updates on ongoing computations.
- **⚙️ General Backend & Frontend Stability Enhancements**: Extensive refactoring improves reliability, performance, and overall user experience for a more seamless Open WebUI.
- **🌍 Translation Updates**: Various international translation refinements ensure better localization and a more natural user interface experience.

### Fixed

- **📱 Mobile Hover Issue Resolved**: Users can now edit responses smoothly on mobile without interference, fixing a longstanding hover issue.
- **🔄 Temporary Chat Message Duplication Fixed**: Eliminated buggy behavior where messages were being unnecessarily repeated in temporary chat mode, ensuring a smooth and consistent conversation flow.

## [0.5.14] - 2025-02-17

### Fixed

- **🔧 Critical Import Error Resolved**: Fixed a circular import issue preventing 'override_static' from being correctly imported in 'open_webui.config', ensuring smooth system initialization and stability.

## [0.5.13] - 2025-02-17

### Added

- **🌐 Full Context Mode for Web Search**: Enable highly accurate web searches by utilizing full context mode—ideal for models with large context windows, ensuring more precise and insightful results.
- **⚡ Optimized Asynchronous Web Search**: Web searches now load significantly faster with optimized async support, providing users with quicker, more efficient information retrieval.
- **🔄 Auto Text Direction for RTL Languages**: Automatic text alignment based on language input, ensuring seamless conversation flow for Arabic, Hebrew, and other right-to-left scripts.
- **🚀 Jupyter Notebook Support for Code Execution**: The "Run" button in code blocks can now use Jupyter for execution, offering a powerful, dynamic coding experience directly in the chat.
- **🗑️ Message Delete Confirmation Dialog**: Prevent accidental deletions with a new confirmation prompt before removing messages, adding an additional layer of security to your chat history.
- **📥 Download Button for SVG Diagrams**: SVG diagrams generated within chat can now be downloaded instantly, making it easier to save and share complex visual data.
- **✨ General UI/UX Improvements and Backend Stability**: A refined interface with smoother interactions, improved layouts, and backend stability enhancements for a more reliable, polished experience.

### Fixed

- **🛠️ Temporary Chat Message Continue Button Fixed**: The "Continue Response" button for temporary chats now works as expected, ensuring an uninterrupted conversation flow.

### Changed

- **📝 Prompt Variable Update**: Deprecated square bracket '[]' indicators for prompt variables; now requires double curly brackets '{{}}' for consistency and clarity.
- **🔧 Stability Enhancements**: Error handling improved in chat history, ensuring smoother operations when reviewing previous messages.

## [0.5.12] - 2025-02-13

### Added

- **🛠️ Multiple Tool Calls Support for Native Function Mode**: Functions now can call multiple tools within a single response, unlocking better automation and workflow flexibility when using native function calling.

### Fixed

- **📝 Playground Text Completion Restored**: Addressed an issue where text completion in the Playground was not functioning.
- **🔗 Direct Connections Now Work for Regular Users**: Fixed a bug where users with the 'user' role couldn't establish direct API connections, enabling seamless model usage for all user tiers.
- **⚡ Landing Page Input No Longer Lags with Long Text**: Improved input responsiveness on the landing page, ensuring fast and smooth typing experiences even when entering long messages.
- **🔧 Parameter in Functions Fixed**: Fixed an issue where the reserved parameters wasn’t recognized within functions, restoring full functionality for advanced task-based automation.

## [0.5.11] - 2025-02-13

### Added

- **🎤 Kokoro-JS TTS Support**: A new on-device, high-quality text-to-speech engine has been integrated, vastly improving voice generation quality—everything runs directly in your browser.
- **🐍 Jupyter Notebook Support in Code Interpreter**: Now, you can configure Code Interpreter to run Python code not only via Pyodide but also through Jupyter, offering a more robust coding environment for AI-driven computations and analysis.
- **🔗 Direct API Connections for Private & Local Inference**: You can now connect Open WebUI to your private or localhost API inference endpoints. CORS must be enabled, but this unlocks direct, on-device AI infrastructure support.
- **🔍 Advanced Domain Filtering for Web Search**: You can now specify which domains should be included or excluded from web searches, refining results for more relevant information retrieval.
- **🚀 Improved Image Generation Metadata Handling**: Generated images now retain metadata for better organization and future retrieval.
- **📂 S3 Key Prefix Support**: Fine-grained control over S3 storage file structuring with configurable key prefixes.
- **📸 Support for Image-Only Messages**: Send messages containing only images, facilitating more visual-centric interactions.
- **🌍 Updated Translations**: German, Spanish, Traditional Chinese, and Catalan translations updated for better multilingual support.

### Fixed

- **🔧 OAuth Debug Logs & Username Claim Fixes**: Debug logs have been added for OAuth role and group management, with fixes ensuring proper OAuth username retrieval and claim handling.
- **📌 Citations Formatting & Toggle Fixes**: Inline citation toggles now function correctly, and citations with more than three sources are now fully visible when expanded.
- **📸 ComfyUI Maximum Seed Value Constraint Fixed**: The maximum allowed seed value for ComfyUI has been corrected, preventing unintended behavior.
- **🔑 Connection Settings Stability**: Addressed connection settings issues that were causing instability when saving configurations.
- **📂 GGUF Model Upload Stability**: Fixed upload inconsistencies for GGUF models, ensuring reliable local model handling.
- **🔧 Web Search Configuration Bug**: Fixed issues where web search filters and settings weren't correctly applied.
- **💾 User Settings Persistence Fix**: Ensured user-specific settings are correctly saved and applied across sessions.
- **🔄 OpenID Username Retrieval Enhancement**: Usernames are now correctly picked up and assigned for OpenID Connect (OIDC) logins.

## [0.5.10] - 2025-02-05

### Fixed

- **⚙️ System Prompts Now Properly Templated via API**: Resolved an issue where system prompts were not being correctly processed when used through the API, ensuring template variables now function as expected.
- **📝 '<thinking>' Tag Display Issue Fixed**: Fixed a bug where the 'thinking' tag was disrupting content rendering, ensuring clean and accurate text display.
- **💻 Code Interpreter Stability with Custom Functions**: Addressed failures when using the Code Interpreter with certain custom functions like Anthropic, ensuring smoother execution and better compatibility.

## [0.5.9] - 2025-02-05

### Fixed

- **💡 "Think" Tag Display Issue**: Resolved a bug where the "Think" tag was not functioning correctly, ensuring proper visualization of the model's reasoning process before delivering responses.

## [0.5.8] - 2025-02-05

### Added

- **🖥️ Code Interpreter**: Models can now execute code in real time to refine their answers dynamically, running securely within a sandboxed browser environment using Pyodide. Perfect for calculations, data analysis, and AI-assisted coding tasks!
- **💬 Redesigned Chat Input UI**: Enjoy a sleeker and more intuitive message input with improved feature selection, making it easier than ever to toggle tools, enable search, and interact with AI seamlessly.
- **🛠️ Native Tool Calling Support (Experimental)**: Supported models can now call tools natively, reducing query latency and improving contextual responses. More enhancements coming soon!
- **🔗 Exa Search Engine Integration**: A new search provider has been added, allowing users to retrieve up-to-date and relevant information without leaving the chat interface.
- **🌍 Localized Dates & Times**: Date and time formats now match your system locale, ensuring a more natural, region-specific experience.
- **📎 User Headers for External Embedding APIs**: API calls to external embedding services now include user-related headers.
- **🌍 "Always On" Web Search Toggle**: A new option under Settings > Interface allows users to enable Web Search by default—transform Open WebUI into your go-to search engine, ensuring AI-powered results with every query.
- **🚀 General Performance & Stability**: Significant improvements across the platform for a faster, more reliable experience.
- **🖼️ UI/UX Enhancements**: Numerous design refinements improving readability, responsiveness, and accessibility.
- **🌍 Improved Translations**: Chinese, Korean, French, Ukrainian and Serbian translations have been updated with refined terminologies for better clarity.

### Fixed

- **🔄 OAuth Name Field Fallback**: Resolves OAuth login failures by using the email field as a fallback when a name is missing.
- **🔑 Google Drive Credentials Restriction**: Ensures only authenticated users can access Google Drive credentials for enhanced security.
- **🌐 DuckDuckGo Search Rate Limit Handling**: Fixes issues where users would encounter 202 errors due to rate limits when using DuckDuckGo for web search.
- **📁 File Upload Permission Indicator**: Users are now notified when they lack permission to upload files, improving clarity on system restrictions.
- **🔧 Max Tokens Issue**: Fixes cases where 'max_tokens' were not applied correctly, ensuring proper model behavior.
- **🔍 Validation for RAG Web Search URLs**: Filters out invalid or unsupported URLs when using web-based retrieval augmentation.
- **🖋️ Title Generation Bug**: Fixes inconsistencies in title generation, ensuring proper chat organization.

### Removed

- **⚡ Deprecated Non-Web Worker Pyodide Execution**: Moves entirely to browser sandboxing for better performance and security.

## [0.5.7] - 2025-01-23

### Added

- **🌍 Enhanced Internationalization (i18n)**: Refined and expanded translations for greater global accessibility and a smoother experience for international users.

### Fixed

- **🔗 Connection Model ID Resolution**: Resolved an issue preventing model IDs from registering in connections.
- **💡 Prefix ID for Ollama Connections**: Fixed a bug where prefix IDs in Ollama connections were non-functional.
- **🔧 Ollama Model Enable/Disable Functionality**: Addressed the issue of enable/disable toggles not working for Ollama base models.
- **🔒 RBAC Permissions for Tools and Models**: Corrected incorrect Role-Based Access Control (RBAC) permissions for tools and models, ensuring that users now only access features according to their assigned privileges, enhancing security and role clarity.

## [0.5.6] - 2025-01-22

### Added

- **🧠 Effortful Reasoning Control for OpenAI Models**: Introduced the reasoning_effort parameter in chat controls for supported OpenAI models, enabling users to fine-tune how much cognitive effort a model dedicates to its responses, offering greater customization for complex queries and reasoning tasks.

### Fixed

- **🔄 Chat Controls Loading UI Bug**: Resolved an issue where collapsible chat controls appeared as "loading," ensuring a smoother and more intuitive user experience for managing chat settings.

### Changed

- **🔧 Updated Ollama Model Creation**: Revamped the Ollama model creation method to align with their new JSON payload format, ensuring seamless compatibility and more efficient model setup workflows.

## [0.5.5] - 2025-01-22

### Added

- **🤔 Native 'Think' Tag Support**: Introduced the new 'think' tag support that visually displays how long the model is thinking, omitting the reasoning content itself until the next turn. Ideal for creating a more streamlined and focused interaction experience.
- **🖼️ Toggle Image Generation On/Off**: In the chat input menu, you can now easily toggle image generation before initiating chats, providing greater control and flexibility to suit your needs.
- **🔒 Chat Controls Permissions**: Admins can now disable chat controls access for users, offering tighter management and customization over user interactions.
- **🔍 Web Search & Image Generation Permissions**: Easily disable web search and image generation for specific users, improving workflow governance and security for certain environments.
- **🗂️ S3 and GCS Storage Provider Support**: Scaled deployments now benefit from expanded storage options with Amazon S3 and Google Cloud Storage seamlessly integrated as providers.
- **🎨 Enhanced Model Management**: Reintroduced the ability to download and delete models directly in the admin models settings page to minimize user confusion and aid efficient model management.
- **🔗 Improved Connection Handling**: Enhanced backend to smoothly handle multiple identical base URLs, allowing more flexible multi-instance configurations with fewer hiccups.
- **✨ General UI/UX Refinements**: Numerous tweaks across the WebUI make navigation and usability even more user-friendly and intuitive.
- **🌍 Translation Enhancements**: Various translation updates ensure smoother and more polished interactions for international users.

### Fixed

- **⚡ MPS Functionality for Mac Users**: Fixed MPS support, ensuring smooth performance and compatibility for Mac users leveraging MPS.
- **📡 Ollama Connection Management**: Resolved the issue where deleting all Ollama connections prevented adding new ones.

### Changed

- **⚙️ General Stability Refac**: Backend refactoring delivers a more stable, robust platform.
- **🖥️ Desktop App Preparations**: Ongoing work to support the upcoming Open WebUI desktop app. Follow our progress and updates here: https://github.com/open-webui/desktop

## [0.5.4] - 2025-01-05

### Added

- **🔄 Clone Shared Chats**: Effortlessly clone shared chats to save time and streamline collaboration, perfect for reusing insightful discussions or custom setups.
- **📣 Native Notifications for Channel Messages**: Stay informed with integrated desktop notifications for channel messages, ensuring you never miss important updates while multitasking.
- **🔥 Torch MPS Support**: MPS support for Mac users when Open WebUI is installed directly, offering better performance and compatibility for AI workloads.
- **🌍 Enhanced Translations**: Small improvements to various translations, ensuring a smoother global user experience.

### Fixed

- **🖼️ Image-Only Messages in Channels**: You can now send images without accompanying text or content in channels.
- **❌ Proper Exception Handling**: Enhanced error feedback by ensuring exceptions are raised clearly, reducing confusion and promoting smoother debugging.
- **🔍 RAG Query Generation Restored**: Fixed query generation issues for Retrieval-Augmented Generation, improving retrieval accuracy and ensuring seamless functionality.
- **📩 MOA Response Functionality Fixed**: Addressed an error with the MOA response generation feature.
- **💬 Channel Thread Loading with 50+ Messages**: Resolved an issue where channel threads stalled when exceeding 50 messages, ensuring smooth navigation in active discussions.
- **🔑 API Endpoint Restrictions Resolution**: Fixed a critical bug where the 'API_KEY_ALLOWED_ENDPOINTS' setting was not functioning as intended, ensuring API access is limited to specified endpoints for enhanced security.
- **🛠️ Action Functions Restored**: Corrected an issue preventing action functions from working, restoring their utility for customized automations and workflows.
- **📂 Temporary Chat JSON Export Fix**: Resolved a bug blocking temporary chats from being exported in JSON format, ensuring seamless data portability.

### Changed

- **🎛️ Sidebar UI Tweaks**: Chat folders, including pinned folders, now display below the Chats section for better organization; the "New Folder" button has been relocated to the Chats section for a more intuitive workflow.
- **🏗️ Real-Time Save Disabled by Default**: The 'ENABLE_REALTIME_CHAT_SAVE' setting is now off by default, boosting response speed for users who prioritize performance in high-paced workflows or less critical scenarios.
- **🎤 Audio Input Echo Cancellation**: Audio input now features echo cancellation enabled by default, reducing audio feedback for improved clarity during conversations or voice-based interactions.
- **🔧 General Reliability Improvements**: Numerous under-the-hood enhancements have been made to improve platform stability, boost overall performance, and ensure a more seamless, dependable experience across workflows.

## [0.5.3] - 2024-12-31

### Added

- **💬 Channel Reactions with Built-In Emoji Picker**: Easily express yourself in channel threads and messages with reactions, featuring an intuitive built-in emoji picker for seamless selection.
- **🧵 Threads for Channels**: Organize discussions within channels by creating threads, improving clarity and fostering focused conversations.
- **🔄 Reset Button for SVG Pan/Zoom**: Added a handy reset button to SVG Pan/Zoom, allowing users to quickly return diagrams or visuals to their default state without hassle.
- **⚡ Realtime Chat Save Environment Variable**: Introduced the ENABLE_REALTIME_CHAT_SAVE environment variable. Choose between faster responses by disabling realtime chat saving or ensuring chunk-by-chunk data persistency for critical operations.
- **🌍 Translation Enhancements**: Updated and refined translations across multiple languages, providing a smoother experience for international users.
- **📚 Improved Documentation**: Expanded documentation on functions, including clearer guidance on function plugins and detailed instructions for migrating to v0.5. This ensures users can adapt and harness new updates more effectively. (https://docs.openwebui.com/features/plugin/)

### Fixed

- **🛠️ Ollama Parameters Respected**: Resolved an issue where input parameters for Ollama were being ignored, ensuring precise and consistent model behavior.
- **🔧 Function Plugin Outlet Hook Reliability**: Fixed a bug causing issues with 'event_emitter' and outlet hooks in filter function plugins, guaranteeing smoother operation within custom extensions.
- **🖋️ Weird Custom Status Descriptions**: Adjusted the formatting and functionality for custom user statuses, ensuring they display correctly and intuitively.
- **🔗 Restored API Functionality**: Fixed a critical issue where APIs were not operational for certain configurations, ensuring uninterrupted access.
- **⏳ Custom Pipe Function Completion**: Resolved an issue where chats using specific custom pipe function plugins weren’t finishing properly, restoring consistent chat workflows.
- **✅ General Stability Enhancements**: Implemented various under-the-hood improvements to boost overall reliability, ensuring smoother and more consistent performance across the WebUI.

## [0.5.2] - 2024-12-26

### Added

- **🖊️ Typing Indicators in Channels**: Know exactly who’s typing in real-time within your channels, enhancing collaboration and keeping everyone engaged.
- **👤 User Status Indicators**: Quickly view a user’s status by clicking their profile image in channels for better coordination and availability insights.
- **🔒 Configurable API Key Authentication Restrictions**: Flexibly configure endpoint restrictions for API key authentication, now off by default for a smoother setup in trusted environments.

### Fixed

- **🔧 Playground Functionality Restored**: Resolved a critical issue where the playground wasn’t working, ensuring seamless experimentation and troubleshooting workflows.
- **📊 Corrected Ollama Usage Statistics**: Fixed a calculation error in Ollama’s usage statistics, providing more accurate tracking and insights for better resource management.
- **🔗 Pipelines Outlet Hook Registration**: Addressed an issue where outlet hooks for pipelines weren’t registered, restoring functionality and consistency in pipeline workflows.
- **🎨 Image Generation Error**: Resolved a persistent issue causing errors with 'get_automatic1111_api_auth()' to ensure smooth image generation workflows.
- **🎙️ Text-to-Speech Error**: Fixed the missing argument in Eleven Labs’ 'get_available_voices()', restoring full text-to-speech capabilities for uninterrupted voice interactions.
- **🖋️ Title Generation Issue**: Fixed a bug where title generation was not working in certain cases, ensuring consistent and reliable chat organization.

## [0.5.1] - 2024-12-25

### Added

- **🔕 Notification Sound Toggle**: Added a new setting under Settings > Interface to disable notification sounds, giving you greater control over your workspace environment and focus.

### Fixed

- **🔄 Non-Streaming Response Visibility**: Resolved an issue where non-streaming responses were not displayed, ensuring all responses are now reliably shown in your conversations.
- **🖋️ Title Generation with OpenAI APIs**: Fixed a bug preventing title generation when using OpenAI APIs, restoring the ability to automatically generate chat titles for smoother organization.
- **👥 Admin Panel User List**: Addressed the issue where only 50 users were visible in the admin panel. You can now manage and view all users without restrictions.
- **🖼️ Image Generation Error**: Fixed the issue causing 'get_automatic1111_api_auth()' errors in image generation, ensuring seamless creative workflows.
- **⚙️ Pipeline Settings Loading Issue**: Resolved a problem where pipeline settings were stuck at the loading screen, restoring full configurability in the admin panel.

## [0.5.0] - 2024-12-25

### Added

- **💬 True Asynchronous Chat Support**: Create chats, navigate away, and return anytime with responses ready. Ideal for reasoning models and multi-agent workflows, enhancing multitasking like never before.
- **🔔 Chat Completion Notifications**: Never miss a completed response. Receive instant in-UI notifications when a chat finishes in a non-active tab, keeping you updated while you work elsewhere.
- **🌐 Notification Webhook Integration**: Get alerts via webhooks even when your tab is closed! Configure your webhook URL in Settings > Account and receive timely updates for long-running chats or external integration needs.
- **📚 Channels (Beta)**: Explore Discord/Slack-style chat rooms designed for real-time collaboration between users and AIs. Build bots for channels and unlock asynchronous communication for proactive multi-agent workflows. Opt-in via Admin Settings > General. A Comprehensive Bot SDK tutorial (https://github.com/open-webui/bot) is incoming, so stay tuned!
- **🖼️ Client-Side Image Compression**: Now compress images before upload (Settings > Interface), saving bandwidth and improving performance seamlessly.
- **🛠️ OAuth Management for User Groups**: Enable group-level management via OAuth integration for enhanced control and scalability in collaborative environments.
- **✅ Structured Output for Ollama**: Pass structured data output directly to Ollama, unlocking new possibilities for streamlined automation and precise data handling.
- **📜 Offline Swagger Documentation**: Developer-friendly Swagger API docs are now available offline, ensuring full accessibility wherever you are.
- **📸 Quick Screen Capture Button**: Effortlessly capture your screen with a single click from the message input menu.
- **🌍 i18n Updates**: Improved and refined translations across several languages, including Ukrainian, German, Brazilian Portuguese, Catalan, and more, ensuring a seamless global user experience.

### Fixed

- **📋 Table Export to CSV**: Resolved issues with CSV export where headers were missing or errors occurred due to values with commas, ensuring smooth and reliable data handling.
- **🔓 BYPASS_MODEL_ACCESS_CONTROL**: Fixed an issue where users could see models but couldn’t use them with 'BYPASS_MODEL_ACCESS_CONTROL=True', restoring proper functionality for environments leveraging this setting.

### Changed

- **💡 API Key Authentication Restriction**: Narrowed API key auth permissions to '/api/models' and '/api/chat/completions' for enhanced security and better API governance.
- **⚙️ Backend Overhaul for Performance**: Major backend restructuring; a heads-up that some "Functions" using internal variables may face compatibility issues. Moving forward, websocket support is mandatory to ensure Open WebUI operates seamlessly.

### Removed

- **⚠️ Legacy Functionality Clean-Up**: Deprecated outdated backend systems that were non-essential or overlapped with newer implementations, allowing for a leaner, more efficient platform.

## [0.4.8] - 2024-12-07

### Added

- **🔓 Bypass Model Access Control**: Introduced the 'BYPASS_MODEL_ACCESS_CONTROL' environment variable. Easily bypass model access controls for user roles when access control isn't required, simplifying workflows for trusted environments.
- **📝 Markdown in Banners**: Now supports markdown for banners, enabling richer, more visually engaging announcements.
- **🌐 Internationalization Updates**: Enhanced translations across multiple languages, further improving accessibility and global user experience.
- **🎨 Styling Enhancements**: General UI style refinements for a cleaner and more polished interface.
- **📋 Rich Text Reliability**: Improved the reliability and stability of rich text input across chats for smoother interactions.

### Fixed

- **💡 Tailwind Build Issue**: Resolved a breaking bug caused by Tailwind, ensuring smoother builds and overall system reliability.
- **📚 Knowledge Collection Query Fix**: Addressed API endpoint issues with querying knowledge collections, ensuring accurate and reliable information retrieval.

## [0.4.7] - 2024-12-01

### Added

- **✨ Prompt Input Auto-Completion**: Type a prompt and let AI intelligently suggest and complete your inputs. Simply press 'Tab' or swipe right on mobile to confirm. Available only with Rich Text Input (default setting). Disable via Admin Settings for full control.
- **🌍 Improved Translations**: Enhanced localization for multiple languages, ensuring a more polished and accessible experience for international users.

### Fixed

- **🛠️ Tools Export Issue**: Resolved a critical issue where exporting tools wasn’t functioning, restoring seamless export capabilities.
- **🔗 Model ID Registration**: Fixed an issue where model IDs weren’t registering correctly in the model editor, ensuring reliable model setup and tracking.
- **🖋️ Textarea Auto-Expansion**: Corrected a bug where textareas didn’t expand automatically on certain browsers, improving usability for multi-line inputs.
- **🔧 Ollama Embed Endpoint**: Addressed the /ollama/embed endpoint malfunction, ensuring consistent performance and functionality.

### Changed

- **🎨 Knowledge Base Styling**: Refined knowledge base visuals for a cleaner, more modern look, laying the groundwork for further enhancements in upcoming releases.

## [0.4.6] - 2024-11-26

### Added

- **🌍 Enhanced Translations**: Various language translations improved to make the WebUI more accessible and user-friendly worldwide.

### Fixed

- **✏️ Textarea Shifting Bug**: Resolved the issue where the textarea shifted unexpectedly, ensuring a smoother typing experience.
- **⚙️ Model Configuration Modal**: Fixed the issue where the models configuration modal introduced in 0.4.5 wasn’t working for some users.
- **🔍 Legacy Query Support**: Restored functionality for custom query generation in RAG when using legacy prompts, ensuring both default and custom templates now work seamlessly.
- **⚡ Improved General Reliability**: Various minor fixes improve platform stability and ensure a smoother overall experience across workflows.

## [0.4.5] - 2024-11-26

### Added

- **🎨 Model Order/Defaults Reintroduced**: Brought back the ability to set model order and default models, now configurable via Admin Settings > Models > Configure (Gear Icon).

### Fixed

- **🔍 Query Generation Issue**: Resolved an error in web search query generation, enhancing search accuracy and ensuring smoother search workflows.
- **📏 Textarea Auto Height Bug**: Fixed a layout issue where textarea input height was shifting unpredictably, particularly when editing system prompts.
- **🔑 Ollama Authentication**: Corrected an issue with Ollama’s authorization headers, guaranteeing reliable authentication across all endpoints.
- **⚙️ Missing Min_P Save**: Resolved an issue where the 'min_p' parameter was not being saved in configurations.
- **🛠️ Tools Description**: Fixed a key issue that omitted tool descriptions in tools payload.

## [0.4.4] - 2024-11-22

### Added

- **🌐 Translation Updates**: Refreshed Catalan, Brazilian Portuguese, German, and Ukrainian translations, further enhancing the platform's accessibility and improving the experience for international users.

### Fixed

- **📱 Mobile Controls Visibility**: Resolved an issue where the controls button was not displaying on the new chats page for mobile users, ensuring smoother navigation and functionality on smaller screens.
- **📷 LDAP Profile Image Issue**: Fixed an LDAP integration bug related to profile images, ensuring seamless authentication and a reliable login experience for users.
- **⏳ RAG Query Generation Issue**: Addressed a significant problem where RAG query generation occurred unnecessarily without attached files, drastically improving speed and reducing delays during chat completions.

### Changed

- **⚙️ Legacy Event Emitter Support**: Reintroduced compatibility with legacy "citation" types for event emitters in tools and functions, providing smoother workflows and broader tool support for users.

## [0.4.3] - 2024-11-21

### Added

- **📚 Inline Citations for RAG Results**: Get seamless inline citations for Retrieval-Augmented Generation (RAG) responses using the default RAG prompt. Note: This feature only supports newly uploaded files, improving traceability and providing source clarity.
- **🎨 Better Rich Text Input Support**: Enjoy smoother and more reliable rich text formatting for chats, enhancing communication quality.
- **⚡ Faster Model Retrieval**: Implemented caching optimizations for faster model loading, providing a noticeable speed boost across workflows. Further improvements are on the way!

### Fixed

- **🔗 Pipelines Feature Restored**: Resolved a critical issue that previously prevented Pipelines from functioning, ensuring seamless workflows.
- **✏️ Missing Suffix Field in Ollama Form**: Added the missing "suffix" field to the Ollama generate form, enhancing customization options.

### Changed

- **🗂️ Renamed "Citations" to "Sources"**: Improved clarity and consistency by renaming the "citations" field to "sources" in messages.

## [0.4.2] - 2024-11-20

### Fixed

- **📁 Knowledge Files Visibility Issue**: Resolved the bug preventing individual files in knowledge collections from displaying when referenced with '#'.
- **🔗 OpenAI Endpoint Prefix**: Fixed the issue where certain OpenAI connections that deviate from the official API spec weren’t working correctly with prefixes.
- **⚔️ Arena Model Access Control**: Corrected an issue where arena model access control settings were not being saved.
- **🔧 Usage Capability Selector**: Fixed the broken usage capabilities selector in the model editor.

## [0.4.1] - 2024-11-19

### Added

- **📊 Enhanced Feedback System**: Introduced a detailed 1-10 rating scale for feedback alongside thumbs up/down, preparing for more precise model fine-tuning and improving feedback quality.
- **ℹ️ Tool Descriptions on Hover**: Easily access tool descriptions by hovering over the message input, providing a smoother workflow with more context when utilizing tools.

### Fixed

- **🗑️ Graceful Handling of Deleted Users**: Resolved an issue where deleted users caused workspace items (models, knowledge, prompts, tools) to fail, ensuring reliable workspace loading.
- **🔑 API Key Creation**: Fixed an issue preventing users from creating new API keys, restoring secure and seamless API management.
- **🔗 HTTPS Proxy Fix**: Corrected HTTPS proxy issues affecting the '/api/v1/models/' endpoint, ensuring smoother, uninterrupted model management.

## [0.4.0] - 2024-11-19

### Added

- **👥 User Groups**: You can now create and manage user groups, making user organization seamless.
- **🔐 Group-Based Access Control**: Set granular access to models, knowledge, prompts, and tools based on user groups, allowing for more controlled and secure environments.
- **🛠️ Group-Based User Permissions**: Easily manage workspace permissions. Grant users the ability to upload files, delete, edit, or create temporary chats, as well as define their ability to create models, knowledge, prompts, and tools.
- **🔑 LDAP Support**: Newly introduced LDAP authentication adds robust security and scalability to user management.
- **🌐 Enhanced OpenAI-Compatible Connections**: Added prefix ID support to avoid model ID clashes, with explicit model ID support for APIs lacking '/models' endpoint support, ensuring smooth operation with custom setups.
- **🔐 Ollama API Key Support**: Now manage credentials for Ollama when set behind proxies, including the option to utilize prefix ID for proper distinction across multiple Ollama instances.
- **🔄 Connection Enable/Disable Toggle**: Easily enable or disable individual OpenAI and Ollama connections as needed.
- **🎨 Redesigned Model Workspace**: Freshly redesigned to improve usability for managing models across users and groups.
- **🎨 Redesigned Prompt Workspace**: A fresh UI to conveniently organize and manage prompts.
- **🧩 Sorted Functions Workspace**: Functions are now automatically categorized by type (Action, Filter, Pipe), streamlining management.
- **💻 Redesigned Collaborative Workspace**: Enhanced support for multiple users contributing to models, knowledge, prompts, or tools, improving collaboration.
- **🔧 Auto-Selected Tools in Model Editor**: Tools enabled through the model editor are now automatically selected, whereas previously it only gave users the option to enable the tool, reducing manual steps and enhancing efficiency.
- **🔔 Web Search & Tools Indicator**: A clear indication now shows when web search or tools are active, reducing confusion.
- **🔑 Toggle API Key Auth**: Tighten security by easily enabling or disabling API key authentication option for Open WebUI.
- **🗂️ Agentic Retrieval**: Improve RAG accuracy via smart pre-processing of chat history to determine the best queries before retrieval.
- **📁 Large Text as File Option**: Optionally convert large pasted text into a file upload, keeping the chat interface cleaner.
- **🗂️ Toggle Citations for Models**: Ability to disable citations has been introduced in the model editor.
- **🔍 User Settings Search**: Quickly search for settings fields, improving ease of use and navigation.
- **🗣️ Experimental SpeechT5 TTS**: Local SpeechT5 support added for improved text-to-speech capabilities.
- **🔄 Unified Reset for Models**: A one-click option has been introduced to reset and remove all models from the Admin Settings.
- **🛠️ Initial Setup Wizard**: The setup process now explicitly informs users that they are creating an admin account during the first-time setup, ensuring clarity. Previously, users encountered the login page right away without this distinction.
- **🌐 Enhanced Translations**: Several language translations, including Ukrainian, Norwegian, and Brazilian Portuguese, were refined for better localization.

### Fixed

- **🎥 YouTube Video Attachments**: Fixed issues preventing proper loading and attachment of YouTube videos as files.
- **🔄 Shared Chat Update**: Corrected issues where shared chats were not updating, improving collaboration consistency.
- **🔍 DuckDuckGo Rate Limit Fix**: Addressed issues with DuckDuckGo search integration, enhancing search stability and performance when operating within rate limits.
- **🧾 Citations Relevance Fix**: Adjusted the relevance percentage calculation for citations, so that Open WebUI properly reflect the accuracy of a retrieved document in RAG, ensuring users get clearer insights into sources.
- **🔑 Jina Search API Key Requirement**: Added the option to input an API key for Jina Search, ensuring smooth functionality as keys are now mandatory.

### Changed

- **🛠️ Functions Moved to Admin Panel**: As Functions operate as advanced plugins, they are now accessible from the Admin Panel instead of the workspace.
- **🛠️ Manage Ollama Connections**: The "Models" section in Admin Settings has been relocated to Admin Settings > "Connections" > Ollama Connections. You can now manage Ollama instances via a dedicated "Manage Ollama" modal from "Connections", streamlining the setup and configuration of Ollama models.
- **📊 Base Models in Admin Settings**: Admins can now find all base models, both connections or functions, in the "Models" Admin setting. Global model accessibility can be enabled or disabled here. Models are private by default, requiring explicit permission assignment for user access.
- **📌 Sticky Model Selection for New Chats**: The model chosen from a previous chat now persists when creating a new chat. If you click "New Chat" again from the new chat page, it will revert to your default model.
- **🎨 Design Refactoring**: Overall design refinements across the platform have been made, providing a more cohesive and polished user experience.

### Removed

- **📂 Model List Reordering**: Temporarily removed and will be reintroduced in upcoming user group settings improvements.
- **⚙️ Default Model Setting**: Removed the ability to set a default model for users, will be reintroduced with user group settings in the future.

## [0.3.35] - 2024-10-26

### Added

- **🌐 Translation Update**: Added translation labels in the SearchInput and CreateCollection components and updated Brazilian Portuguese translation (pt-BR)
- **📁 Robust File Handling**: Enhanced file input handling for chat. If the content extraction fails or is empty, users will now receive a clear warning, preventing silent failures and ensuring you always know what's happening with your uploads.
- **🌍 New Language Support**: Introduced Hungarian translations and updated French translations, expanding the platform's language accessibility for a more global user base.

### Fixed

- **📚 Knowledge Base Loading Issue**: Resolved a critical bug where the Knowledge Base was not loading, ensuring smooth access to your stored documents and improving information retrieval in RAG-enhanced workflows.
- **🛠️ Tool Parameters Issue**: Fixed an error where tools were not functioning correctly when required parameters were missing, ensuring reliable tool performance and more efficient task completions.
- **🔗 Merged Response Loss in Multi-Model Chats**: Addressed an issue where responses in multi-model chat workflows were being deleted after follow-up queries, improving consistency and ensuring smoother interactions across models.

## [0.3.34] - 2024-10-26

### Added

- **🔧 Feedback Export Enhancements**: Feedback history data can now be exported to JSON, allowing for seamless integration in RLHF processing and further analysis.
- **🗂️ Embedding Model Lazy Loading**: Search functionality for leaderboard reranking is now more efficient, as embedding models are lazy-loaded only when needed, optimizing performance.
- **🎨 Rich Text Input Toggle**: Users can now switch back to legacy textarea input for chat if they prefer simpler text input, though rich text is still the default until deprecation.
- **🛠️ Improved Tool Calling Mechanism**: Enhanced method for parsing and calling tools, improving the reliability and robustness of tool function calls.
- **🌐 Globalization Enhancements**: Updates to internationalization (i18n) support, further refining multi-language compatibility and accuracy.

### Fixed

- **🖥️ Folder Rename Fix for Firefox**: Addressed a persistent issue where users could not rename folders by pressing enter in Firefox, now ensuring seamless folder management across browsers.
- **🔠 Tiktoken Model Text Splitter Issue**: Resolved an issue where the tiktoken text splitter wasn’t working in Docker installations, restoring full functionality for tokenized text editing.
- **💼 S3 File Upload Issue**: Fixed a problem affecting S3 file uploads, ensuring smooth operations for those who store files on cloud storage.
- **🔒 Strict-Transport-Security Crash**: Resolved a crash when setting the Strict-Transport-Security (HSTS) header, improving stability and security enhancements.
- **🚫 OIDC Boolean Access Fix**: Addressed an issue with boolean values not being accessed correctly during OIDC logins, ensuring login reliability.
- **⚙️ Rich Text Paste Behavior**: Refined paste behavior in rich text input to make it smoother and more intuitive when pasting various content types.
- **🔨 Model Exclusion for Arena Fix**: Corrected the filter function that was not properly excluding models from the arena, improving model management.
- **🏷️ "Tags Generation Prompt" Fix**: Addressed an issue preventing custom "tags generation prompts" from registering properly, ensuring custom prompt work seamlessly.

## [0.3.33] - 2024-10-24

### Added

- **🏆 Evaluation Leaderboard**: Easily track your performance through a new leaderboard system where your ratings contribute to a real-time ranking based on the Elo system. Sibling responses (regenerations, many model chats) are required for your ratings to count in the leaderboard. Additionally, you can opt-in to share your feedback history and be part of the community-wide leaderboard. Expect further improvements as we refine the algorithm—help us build the best community leaderboard!
- **⚔️ Arena Model Evaluation**: Enable blind A/B testing of models directly from Admin Settings > Evaluation for a true side-by-side comparison. Ideal for pinpointing the best model for your needs.
- **🎯 Topic-Based Leaderboard**: Discover more accurate rankings with experimental topic-based reranking, which adjusts leaderboard standings based on tag similarity in feedback. Get more relevant insights based on specific topics!
- **📁 Folders Support for Chats**: Organize your chats better by grouping them into folders. Drag and drop chats between folders and export them seamlessly for easy sharing or analysis.
- **📤 Easy Chat Import via Drag & Drop**: Save time by simply dragging and dropping chat exports (JSON) directly onto the sidebar to import them into your workspace—streamlined, efficient, and intuitive!
- **📚 Enhanced Knowledge Collection**: Now, you can reference individual files from a knowledge collection—ideal for more precise Retrieval-Augmented Generations (RAG) queries and document analysis.
- **🏷️ Enhanced Tagging System**: Tags now take up less space! Utilize the new 'tag:' query system to manage, search, and organize your conversations more effectively without cluttering the interface.
- **🧠 Auto-Tagging for Chats**: Your conversations are now automatically tagged for improved organization, mirroring the efficiency of auto-generated titles.
- **🔍 Backend Chat Query System**: Chat filtering has become more efficient, now handled through the backend\*\* instead of your browser, improving search performance and accuracy.
- **🎮 Revamped Playground**: Experience a refreshed and optimized Playground for smoother testing, tweaks, and experimentation of your models and tools.
- **🧩 Token-Based Text Splitter**: Introducing token-based text splitting (tiktoken), giving you more precise control over how text is processed. Previously, only character-based splitting was available.
- **🔢 Ollama Batch Embeddings**: Leverage new batch embedding support for improved efficiency and performance with Ollama embedding models.
- **🔍 Enhanced Add Text Content Modal**: Enjoy a cleaner, more intuitive workflow for adding and curating knowledge content with an upgraded input modal from our Knowledge workspace.
- **🖋️ Rich Text Input for Chats**: Make your chat inputs more dynamic with support for rich text formatting. Your conversations just got a lot more polished and professional.
- **⚡ Faster Whisper Model Configurability**: Customize your local faster whisper model directly from the WebUI.
- **☁️ Experimental S3 Support**: Enable stateless WebUI instances with S3 support, greatly enhancing scalability and balancing heavy workloads.
- **🔕 Disable Update Toast**: Now you can streamline your workspace even further—choose to disable update notifications for a more focused experience.
- **🌟 RAG Citation Relevance Percentage**: Easily assess citation accuracy with the addition of relevance percentages in RAG results.
- **⚙️ Mermaid Copy Button**: Mermaid diagrams now come with a handy copy button, simplifying the extraction and use of diagram contents directly in your workflow.
- **🎨 UI Redesign**: Major interface redesign that will make navigation smoother, keep your focus where it matters, and ensure a modern look.

### Fixed

- **🎙️ Voice Note Mic Stopping Issue**: Fixed the issue where the microphone stayed active after ending a voice note recording, ensuring your audio workflow runs smoothly.

### Removed

- **👋 Goodbye Sidebar Tags**: Sidebar tag clutter is gone. We’ve shifted tag buttons to more effective query-based tag filtering for a sleeker, more agile interface.

## [0.3.32] - 2024-10-06

### Added

- **🔢 Workspace Enhancements**: Added a display count for models, prompts, tools, and functions in the workspace, providing a clear overview and easier management.

### Fixed

- **🖥️ Web and YouTube Attachment Fix**: Resolved an issue where attaching web links and YouTube videos was malfunctioning, ensuring seamless integration and display within chats.
- **📞 Call Mode Activation on Landing Page**: Fixed a bug where call mode was not operational from the landing page.

### Changed

- **🔄 URL Parameter Refinement**: Updated the 'tool_ids' URL parameter to 'tools' or 'tool-ids' for more intuitive and consistent user experience.
- **🎨 Floating Buttons Styling Update**: Refactored the styling of floating buttons to intelligently adjust to the left side when there isn't enough room on the right, improving interface usability and aesthetic.
- **🔧 Enhanced Accessibility for Floating Buttons**: Implemented the ability to close floating buttons with the 'Esc' key, making workflow smoother and more efficient for users navigating via keyboard.
- **🖇️ Updated Information URL**: Information URLs now direct users to a general release page rather than a version-specific URL, ensuring access to the latest and relevant details all in one place.
- **📦 Library Dependencies Update**: Upgraded dependencies to ensure compatibility and performance optimization for pip installs.

## [0.3.31] - 2024-10-06

### Added

- **📚 Knowledge Feature**: Reimagined documents feature, now more performant with a better UI for enhanced organization; includes streamlined API integration for Retrieval-Augmented Generation (RAG). Detailed documentation forthcoming: https://docs.openwebui.com/
- **🌐 New Landing Page**: Freshly designed landing page; toggle between the new UI and the classic chat UI from Settings > Interface for a personalized experience.
- **📁 Full Document Retrieval Mode**: Toggle between full document retrieval or traditional snippets by clicking on the file item. This mode enhances document capabilities and supports comprehensive tasks like summarization by utilizing the entire content instead of RAG.
- **📄 Extracted File Content Display**: View extracted content directly by clicking on the file item, simplifying file analysis.
- **🎨 Artifacts Feature**: Render web content and SVGs directly in the interface, supporting quick iterations and live changes.
- **🖊️ Editable Code Blocks**: Supercharged code blocks now allow live editing directly in the LLM response, with live reloads supported by artifacts.
- **🔧 Code Block Enhancements**: Introduced a floating copy button in code blocks to facilitate easier code copying without scrolling.
- **🔍 SVG Pan/Zoom**: Enhanced interaction with SVG images, including Mermaid diagrams, via new pan and zoom capabilities.
- **🔍 Text Select Quick Actions**: New floating buttons appear when text is highlighted in LLM responses, offering deeper interactions like "Ask a Question" or "Explain".
- **🗃️ Database Pool Configuration**: Enhanced database handling to support scalable user growth.
- **🔊 Experimental Audio Compression**: Compress audio files to navigate around the 25MB limit for OpenAI's speech-to-text processing.
- **🔍 Query Embedding**: Adjusted embedding behavior to enhance system performance by not repeating query embedding.
- **💾 Lazy Load Optimizations**: Implemented lazy loading of large dependencies to minimize initial memory usage, boosting performance.
- **🍏 Apple Touch Icon Support**: Optimizes the display of icons for web bookmarks on Apple mobile devices.
- **🔽 Expandable Content Markdown Support**: Introducing 'details', 'summary' tag support for creating expandable content sections in markdown, facilitating cleaner, organized documentation and interactive content display.

### Fixed

- **🔘 Action Button Issue**: Resolved a bug where action buttons were not functioning, enhancing UI reliability.
- **🔄 Multi-Model Chat Loop**: Fixed an infinite loop issue in multi-model chat environments, ensuring smoother chat operations.
- **📄 Chat PDF/TXT Export Issue**: Resolved problems with exporting chat logs to PDF and TXT formats.
- **🔊 Call to Text-to-Speech Issues**: Rectified problems with text-to-speech functions to improve audio interactions.

### Changed

- **⚙️ Endpoint Renaming**: Renamed 'rag' endpoints to 'retrieval' for clearer function description.
- **🎨 Styling and Interface Updates**: Multiple refinements across the platform to enhance visual appeal and user interaction.

### Removed

- **🗑️ Deprecated 'DOCS_DIR'**: Removed the outdated 'docs_dir' variable in favor of more direct file management solutions, with direct file directory syncing and API uploads for a more integrated experience.

## [0.3.30] - 2024-09-26

### Fixed

- **🍞 Update Available Toast Dismissal**: Enhanced user experience by ensuring that once the update available notification is dismissed, it won't reappear for 24 hours.
- **📋 Ollama /embed Form Data**: Adjusted the integration inaccuracies in the /embed form data to ensure it perfectly matches with Ollama's specifications.
- **🔧 O1 Max Completion Tokens Issue**: Resolved compatibility issues with OpenAI's o1 models max_completion_tokens param to ensure smooth operation.
- **🔄 Pip Install Database Issue**: Fixed a critical issue where database changes during pip installations were reverting and not saving chat logs, now ensuring data persistence and reliability in chat operations.
- **🏷️ Chat Rename Tab Update**: Fixed the functionality to change the web browser's tab title simultaneously when a chat is renamed, keeping tab titles consistent.

## [0.3.29] - 2023-09-25

### Fixed

- **🔧 KaTeX Rendering Improvement**: Resolved specific corner cases in KaTeX rendering to enhance the display of complex mathematical notation.
- **📞 'Call' URL Parameter Fix**: Corrected functionality for 'call' URL search parameter ensuring reliable activation of voice calls through URL triggers.
- **🔄 Configuration Reset Fix**: Fixed the RESET_CONFIG_ON_START to ensure settings revert to default correctly upon each startup, improving reliability in configuration management.
- **🌍 Filter Outlet Hook Fix**: Addressed issues in the filter outlet hook, ensuring all filter functions operate as intended.

## [0.3.28] - 2024-09-24

### Fixed

- **🔍 Web Search Functionality**: Corrected an issue where the web search option was not functioning properly.

## [0.3.27] - 2024-09-24

### Fixed

- **🔄 Periodic Cleanup Error Resolved**: Fixed a critical RuntimeError related to the 'periodic_usage_pool_cleanup' coroutine, ensuring smooth and efficient performance post-pip install, correcting a persisting issue from version 0.3.26.
- **📊 Enhanced LaTeX Rendering**: Improved rendering for LaTeX content, enhancing clarity and visual presentation in documents and mathematical models.

## [0.3.26] - 2024-09-24

### Fixed

- **🔄 Event Loop Error Resolution**: Addressed a critical error where a missing running event loop caused 'periodic_usage_pool_cleanup' to fail with pip installs. This fix ensures smoother and more reliable updates and installations, enhancing overall system stability.

## [0.3.25] - 2024-09-24

### Fixed

- **🖼️ Image Generation Functionality**: Resolved an issue where image generation was not functioning, restoring full capability for visual content creation.
- **⚖️ Rate Response Corrections**: Addressed a problem where rate responses were not working, ensuring reliable feedback mechanisms are operational.

## [0.3.24] - 2024-09-24

### Added

- **🚀 Rendering Optimization**: Significantly improved message rendering performance, enhancing user experience and webui responsiveness.
- **💖 Favorite Response Feature in Chat Overview**: Users can now mark responses as favorite directly from the chat overview, enhancing ease of retrieval and organization of preferred responses.
- **💬 Create Message Pairs with Shortcut**: Implemented creation of new message pairs using Cmd/Ctrl+Shift+Enter, making conversation editing faster and more intuitive.
- **🌍 Expanded User Prompt Variables**: Added weekday, timezone, and language information variables to user prompts to match system prompt variables.
- **🎵 Enhanced Audio Support**: Now includes support for 'audio/x-m4a' files, broadening compatibility with audio content within the platform.
- **🔏 Model URL Search Parameter**: Added an ability to select a model directly via URL parameters, streamlining navigation and model access.
- **📄 Enhanced PDF Citations**: PDF citations now open at the associated page, streamlining reference checks and document handling.
- **🔧Use of Redis in Sockets**: Enhanced socket implementation to fully support Redis, enabling effective stateless instances suitable for scalable load balancing.
- **🌍 Stream Individual Model Responses**: Allows specific models to have individualized streaming settings, enhancing performance and customization.
- **🕒 Display Model Hash and Last Modified Timestamp for Ollama Models**: Provides critical model details directly in the Models workspace for enhanced tracking.
- **❗ Update Info Notification for Admins**: Ensures administrators receive immediate updates upon login, keeping them informed of the latest changes and system statuses.

### Fixed

- **🗑️ Temporary File Handling On Windows**: Fixed an issue causing errors when accessing a temporary file being used by another process, Tools & Functions should now work as intended.
- **🔓 Authentication Toggle Issue**: Resolved the malfunction where setting 'WEBUI_AUTH=False' did not appropriately disable authentication, ensuring that user experience and system security settings function as configured.
- **🔧 Save As Copy Issue for Many Model Chats**: Resolved an error preventing users from save messages as copies in many model chats.
- **🔒 Sidebar Closure on Mobile**: Resolved an issue where the mobile sidebar remained open after menu engagement, improving user interface responsivity and comfort.
- **🛡️ Tooltip XSS Vulnerability**: Resolved a cross-site scripting (XSS) issue within tooltips, ensuring enhanced security and data integrity during user interactions.

### Changed

- **↩️ Deprecated Interface Stream Response Settings**: Moved to advanced parameters to streamline interface settings and enhance user clarity.
- **⚙️ Renamed 'speedRate' to 'playbackRate'**: Standardizes terminology, improving usability and understanding in media settings.

## [0.3.23] - 2024-09-21

### Added

- **🚀 WebSocket Redis Support**: Enhanced load balancing capabilities for multiple instance setups, promoting better performance and reliability in WebUI.
- **🔧 Adjustable Chat Controls**: Introduced width-adjustable chat controls, enabling a personalized and more comfortable user interface.
- **🌎 i18n Updates**: Improved and updated the Chinese translations.

### Fixed

- **🌐 Task Model Unloading Issue**: Modified task handling to use the Ollama /api/chat endpoint instead of OpenAI compatible endpoint, ensuring models stay loaded and ready with custom parameters, thus minimizing delays in task execution.
- **📝 Title Generation Fix for OpenAI Compatible APIs**: Resolved an issue preventing the generation of titles, enhancing consistency and reliability when using multiple API providers.
- **🗃️ RAG Duplicate Collection Issue**: Fixed a bug causing repeated processing of the same uploaded file. Now utilizes indexed files to prevent unnecessary duplications, optimizing resource usage.
- **🖼️ Image Generation Enhancement**: Refactored OpenAI image generation endpoint to be asynchronous, preventing the WebUI from becoming unresponsive during processing, thus enhancing user experience.
- **🔓 Downgrade Authlib**: Reverted Authlib to version 1.3.1 to address and resolve issues concerning OAuth functionality.

### Changed

- **🔍 Improved Message Interaction**: Enhanced the message node interface to allow for easier focus redirection with a simple click, streamlining user interaction.
- **✨ Styling Refactor**: Updated WebUI styling for a cleaner, more modern look, enhancing user experience across the platform.

## [0.3.22] - 2024-09-19

### Added

- **⭐ Chat Overview**: Introducing a node-based interactive messages diagram for improved visualization of conversation flows.
- **🔗 Multiple Vector DB Support**: Now supports multiple vector databases, including the newly added Milvus support. Community contributions for additional database support are highly encouraged!
- **📡 Experimental Non-Stream Chat Completion**: Experimental feature allowing the use of OpenAI o1 models, which do not support streaming, ensuring more versatile model deployment.
- **🔍 Experimental Colbert-AI Reranker Integration**: Added support for "jinaai/jina-colbert-v2" as a reranker, enhancing search relevance and accuracy. Note: it may not function at all on low-spec computers.
- **🕸️ ENABLE_WEBSOCKET_SUPPORT**: Added environment variable for instances to ignore websocket upgrades, stabilizing connections on platforms with websocket issues.
- **🔊 Azure Speech Service Integration**: Added support for Azure Speech services for Text-to-Speech (TTS).
- **🎚️ Customizable Playback Speed**: Playback speed control is now available in Call mode settings, allowing users to adjust audio playback speed to their preferences.
- **🧠 Enhanced Error Messaging**: System now displays helpful error messages directly to users during chat completion issues.
- **📂 Save Model as Transparent PNG**: Model profile images are now saved as PNGs, supporting transparency and improving visual integration.
- **📱 iPhone Compatibility Adjustments**: Added padding to accommodate the iPhone navigation bar, improving UI display on these devices.
- **🔗 Secure Response Headers**: Implemented security response headers, bolstering web application security.
- **🔧 Enhanced AUTOMATIC1111 Settings**: Users can now configure 'CFG Scale', 'Sampler', and 'Scheduler' parameters directly in the admin settings, enhancing workflow flexibility without source code modifications.
- **🌍 i18n Updates**: Enhanced translations for Chinese, Ukrainian, Russian, and French, fostering a better localized experience.

### Fixed

- **🛠️ Chat Message Deletion**: Resolved issues with chat message deletion, ensuring a smoother user interaction and system stability.
- **🔢 Ordered List Numbering**: Fixed the incorrect ordering in lists.

### Changed

- **🎨 Transparent Icon Handling**: Allowed model icons to be displayed on transparent backgrounds, improving UI aesthetics.
- **📝 Improved RAG Template**: Enhanced Retrieval-Augmented Generation template, optimizing context handling and error checking for more precise operation.

## [0.3.21] - 2024-09-08

### Added

- **📊 Document Count Display**: Now displays the total number of documents directly within the dashboard.
- **🚀 Ollama Embed API Endpoint**: Enabled /api/embed endpoint proxy support.

### Fixed

- **🐳 Docker Launch Issue**: Resolved the problem preventing Open-WebUI from launching correctly when using Docker.

### Changed

- **🔍 Enhanced Search Prompts**: Improved the search query generation prompts for better accuracy and user interaction, enhancing the overall search experience.

## [0.3.20] - 2024-09-07

### Added

- **🌐 Translation Update**: Updated Catalan translations to improve user experience for Catalan speakers.

### Fixed

- **📄 PDF Download**: Resolved a configuration issue with fonts directory, ensuring PDFs are now downloaded with the correct formatting.
- **🛠️ Installation of Tools & Functions Requirements**: Fixed a bug where necessary requirements for tools and functions were not properly installing.
- **🔗 Inline Image Link Rendering**: Enabled rendering of images directly from links in chat.
- **📞 Post-Call User Interface Cleanup**: Adjusted UI behavior to automatically close chat controls after a voice call ends, reducing screen clutter.
- **🎙️ Microphone Deactivation Post-Call**: Addressed an issue where the microphone remained active after calls.
- **✍️ Markdown Spacing Correction**: Corrected spacing in Markdown rendering, ensuring text appears neatly and as expected.
- **🔄 Message Re-rendering**: Fixed an issue causing all response messages to re-render with each new message, now improving chat performance.

### Changed

- **🌐 Refined Web Search Integration**: Deprecated the Search Query Generation Prompt threshold; introduced a toggle button for "Enable Web Search Query Generation" allowing users to opt-in to using web search more judiciously.
- **📝 Default Prompt Templates Update**: Emptied environment variable templates for search and title generation now default to the Open WebUI default prompt templates, simplifying configuration efforts.

## [0.3.19] - 2024-09-05

### Added

- **🌐 Translation Update**: Improved Chinese translations.

### Fixed

- **📂 DATA_DIR Overriding**: Fixed an issue to avoid overriding DATA_DIR, preventing errors when directories are set identically, ensuring smoother operation and data management.
- **🛠️ Frontmatter Extraction**: Fixed the extraction process for frontmatter in tools and functions.

### Changed

- **🎨 UI Styling**: Refined the user interface styling for enhanced visual coherence and user experience.

## [0.3.18] - 2024-09-04

### Added

- **🛠️ Direct Database Execution for Tools & Functions**: Enhanced the execution of Python files for tools and functions, now directly loading from the database for a more streamlined backend process.

### Fixed

- **🔄 Automatic Rewrite of Import Statements in Tools & Functions**: Tool and function scripts that import 'utils', 'apps', 'main', 'config' will now automatically rename these with 'open_webui.', ensuring compatibility and consistency across different modules.
- **🎨 Styling Adjustments**: Minor fixes in the visual styling to improve user experience and interface consistency.

## [0.3.17] - 2024-09-04

### Added

- **🔄 Import/Export Configuration**: Users can now import and export webui configurations from admin settings > Database, simplifying setup replication across systems.
- **🌍 Web Search via URL Parameter**: Added support for activating web search directly through URL by setting 'web-search=true'.
- **🌐 SearchApi Integration**: Added support for SearchApi as an alternative web search provider, enhancing search capabilities within the platform.
- **🔍 Literal Type Support in Tools**: Tools now support the Literal type.
- **🌍 Updated Translations**: Improved translations for Chinese, Ukrainian, and Catalan.

### Fixed

- **🔧 Pip Install Issue**: Resolved the issue where pip install failed due to missing 'alembic.ini', ensuring smoother installation processes.
- **🌃 Automatic Theme Update**: Fixed an issue where the color theme did not update dynamically with system changes.
- **🛠️ User Agent in ComfyUI**: Added default headers in ComfyUI to fix access issues, improving reliability in network communications.
- **🔄 Missing Chat Completion Response Headers**: Ensured proper return of proxied response headers during chat completion, improving API reliability.
- **🔗 Websocket Connection Prioritization**: Modified socket.io configuration to prefer websockets and more reliably fallback to polling, enhancing connection stability.
- **🎭 Accessibility Enhancements**: Added missing ARIA labels for buttons, improving accessibility for visually impaired users.
- **⚖️ Advanced Parameter**: Fixed an issue ensuring that advanced parameters are correctly applied in all scenarios, ensuring consistent behavior of user-defined settings.

### Changed

- **🔁 Namespace Reorganization**: Reorganized all Python files under the 'open_webui' namespace to streamline the project structure and improve maintainability. Tools and functions importing from 'utils' should now use 'open_webui.utils'.
- **🚧 Dependency Updates**: Updated several backend dependencies like 'aiohttp', 'authlib', 'duckduckgo-search', 'flask-cors', and 'langchain' to their latest versions, enhancing performance and security.

## [0.3.16] - 2024-08-27

### Added

- **🚀 Config DB Migration**: Migrated configuration handling from config.json to the database, enabling high-availability setups and load balancing across multiple Open WebUI instances.
- **🔗 Call Mode Activation via URL**: Added a 'call=true' URL search parameter enabling direct shortcuts to activate call mode, enhancing user interaction on mobile devices.
- **✨ TTS Content Control**: Added functionality to control how message content is segmented for Text-to-Speech (TTS) generation requests, allowing for more flexible speech output options.
- **😄 Show Knowledge Search Status**: Enhanced model usage transparency by displaying status when working with knowledge-augmented models, helping users understand the system's state during queries.
- **👆 Click-to-Copy for Codespan**: Enhanced interactive experience in the WebUI by allowing users to click to copy content from code spans directly.
- **🚫 API User Blocking via Model Filter**: Introduced the ability to block API users based on customized model filters, enhancing security and control over API access.
- **🎬 Call Overlay Styling**: Adjusted call overlay styling on large screens to not cover the entire interface, but only the chat control area, for a more unobtrusive interaction experience.

### Fixed

- **🔧 LaTeX Rendering Issue**: Addressed an issue that affected the correct rendering of LaTeX.
- **📁 File Leak Prevention**: Resolved the issue of uploaded files mistakenly being accessible across user chats.
- **🔧 Pipe Functions with '**files**' Param**: Fixed issues with '**files**' parameter not functioning correctly in pipe functions.
- **📝 Markdown Processing for RAG**: Fixed issues with processing Markdown in files.
- **🚫 Duplicate System Prompts**: Fixed bugs causing system prompts to duplicate.

### Changed

- **🔋 Wakelock Permission**: Optimized the activation of wakelock to only engage during call mode, conserving device resources and improving battery performance during idle periods.
- **🔍 Content-Type for Ollama Chats**: Added 'application/x-ndjson' content-type to '/api/chat' endpoint responses to match raw Ollama responses.
- **✋ Disable Signups Conditionally**: Implemented conditional logic to disable sign-ups when 'ENABLE_LOGIN_FORM' is set to false.

## [0.3.15] - 2024-08-21

### Added

- **🔗 Temporary Chat Activation**: Integrated a new URL parameter 'temporary-chat=true' to enable temporary chat sessions directly through the URL.
- **🌄 ComfyUI Seed Node Support**: Introduced seed node support in ComfyUI for image generation, allowing users to specify node IDs for randomized seed assignment.

### Fixed

- **🛠️ Tools and Functions**: Resolved a critical issue where Tools and Functions were not properly functioning, restoring full capability and reliability to these essential features.
- **🔘 Chat Action Button in Many Model Chat**: Fixed the malfunctioning of chat action buttons in many model chat environments, ensuring a smoother and more responsive user interaction.
- **⏪ Many Model Chat Compatibility**: Restored backward compatibility for many model chats.

## [0.3.14] - 2024-08-21

### Added

- **🛠️ Custom ComfyUI Workflow**: Deprecating several older environment variables, this enhancement introduces a new, customizable workflow for a more tailored user experience.
- **🔀 Merge Responses in Many Model Chat**: Enhances the dialogue by merging responses from multiple models into a single, coherent reply, improving the interaction quality in many model chats.
- **✅ Multiple Instances of Same Model in Chats**: Enhanced many model chat to support adding multiple instances of the same model.
- **🔧 Quick Actions in Model Workspace**: Enhanced Shift key quick actions for hiding/unhiding and deleting models, facilitating a smoother workflow.
- **🗨️ Markdown Rendering in User Messages**: User messages are now rendered in Markdown, enhancing readability and interaction.
- **💬 Temporary Chat Feature**: Introduced a temporary chat feature, deprecating the old chat history setting to enhance user interaction flexibility.
- **🖋️ User Message Editing**: Enhanced the user chat editing feature to allow saving changes without sending, providing more flexibility in message management.
- **🛡️ Security Enhancements**: Various security improvements implemented across the platform to ensure safer user experiences.
- **🌍 Updated Translations**: Enhanced translations for Chinese, Ukrainian, and Bahasa Malaysia, improving localization and user comprehension.

### Fixed

- **📑 Mermaid Rendering Issue**: Addressed issues with Mermaid chart rendering to ensure clean and clear visual data representation.
- **🎭 PWA Icon Maskability**: Fixed the Progressive Web App icon to be maskable, ensuring proper display on various device home screens.
- **🔀 Cloned Model Chat Freezing Issue**: Fixed a bug where cloning many model chats would cause freezing, enhancing stability and responsiveness.
- **🔍 Generic Error Handling and Refinements**: Various minor fixes and refinements to address previously untracked issues, ensuring smoother operations.

### Changed

- **🖼️ Image Generation Refactor**: Overhauled image generation processes for improved efficiency and quality.
- **🔨 Refactor Tool and Function Calling**: Refactored tool and function calling mechanisms for improved clarity and maintainability.
- **🌐 Backend Library Updates**: Updated critical backend libraries including SQLAlchemy, uvicorn[standard], faster-whisper, bcrypt, and boto3 for enhanced performance and security.

### Removed

- **🚫 Deprecated ComfyUI Environment Variables**: Removed several outdated environment variables related to ComfyUI settings, simplifying configuration management.

## [0.3.13] - 2024-08-14

### Added

- **🎨 Enhanced Markdown Rendering**: Significant improvements in rendering markdown, ensuring smooth and reliable display of LaTeX and Mermaid charts, enhancing user experience with more robust visual content.
- **🔄 Auto-Install Tools & Functions Python Dependencies**: For 'Tools' and 'Functions', Open WebUI now automatically install extra python requirements specified in the frontmatter, streamlining setup processes and customization.
- **🌀 OAuth Email Claim Customization**: Introduced an 'OAUTH_EMAIL_CLAIM' variable to allow customization of the default "email" claim within OAuth configurations, providing greater flexibility in authentication processes.
- **📶 Websocket Reconnection**: Enhanced reliability with the capability to automatically reconnect when a websocket is closed, ensuring consistent and stable communication.
- **🤳 Haptic Feedback on Support Devices**: Android devices now support haptic feedback for an immersive tactile experience during certain interactions.

### Fixed

- **🛠️ ComfyUI Performance Improvement**: Addressed an issue causing FastAPI to stall when ComfyUI image generation was active; now runs in a separate thread to prevent UI unresponsiveness.
- **🔀 Session Handling**: Fixed an issue mandating session_id on client-side to ensure smoother session management and transitions.
- **🖋️ Minor Bug Fixes and Format Corrections**: Various minor fixes including typo corrections, backend formatting improvements, and test amendments enhancing overall system stability and performance.

### Changed

- **🚀 Migration to SvelteKit 2**: Upgraded the underlying framework to SvelteKit version 2, offering enhanced speed, better code structure, and improved deployment capabilities.
- **🧹 General Cleanup and Refactoring**: Performed broad cleanup and refactoring across the platform, improving code efficiency and maintaining high standards of code health.
- **🚧 Integration Testing Improvements**: Modified how Cypress integration tests detect chat messages and updated sharing tests for better reliability and accuracy.
- **📁 Standardized '.safetensors' File Extension**: Renamed the '.sft' file extension to '.safetensors' for ComfyUI workflows, standardizing file formats across the platform.

### Removed

- **🗑️ Deprecated Frontend Functions**: Removed frontend functions that were migrated to backend to declutter the codebase and reduce redundancy.

## [0.3.12] - 2024-08-07

### Added

- **🔄 Sidebar Infinite Scroll**: Added an infinite scroll feature in the sidebar for more efficient chat navigation, reducing load times and enhancing user experience.
- **🚀 Enhanced Markdown Rendering**: Support for rendering all code blocks and making images clickable for preview; codespan styling is also enhanced to improve readability and user interaction.
- **🔒 Admin Shared Chat Visibility**: Admins no longer have default visibility over shared chats when ENABLE_ADMIN_CHAT_ACCESS is set to false, tightening security and privacy settings for users.
- **🌍 Language Updates**: Added Malay (Bahasa Malaysia) translation and updated Catalan and Traditional Chinese translations to improve accessibility for more users.

### Fixed

- **📊 Markdown Rendering Issues**: Resolved issues with markdown rendering to ensure consistent and correct display across components.
- **🛠️ Styling Issues**: Multiple fixes applied to styling throughout the application, improving the overall visual experience and interface consistency.
- **🗃️ Modal Handling**: Fixed an issue where modals were not closing correctly in various model chat scenarios, enhancing usability and interface reliability.
- **📄 Missing OpenAI Usage Information**: Resolved issues where usage statistics for OpenAI services were not being correctly displayed, ensuring users have access to crucial data for managing and monitoring their API consumption.
- **🔧 Non-Streaming Support for Functions Plugin**: Fixed a functionality issue with the Functions plugin where non-streaming operations were not functioning as intended, restoring full capabilities for async and sync integration within the platform.
- **🔄 Environment Variable Type Correction (COMFYUI_FLUX_FP8_CLIP)**: Corrected the data type of the 'COMFYUI_FLUX_FP8_CLIP' environment variable from string to boolean, ensuring environment settings apply correctly and enhance configuration management.

### Changed

- **🔧 Backend Dependency Updates**: Updated several backend dependencies such as boto3, pypdf, python-pptx, validators, and black, ensuring up-to-date security and performance optimizations.

## [0.3.11] - 2024-08-02

### Added

- **📊 Model Information Display**: Added visuals for model selection, including images next to model names for more intuitive navigation.
- **🗣 ElevenLabs Voice Adaptations**: Voice enhancements including support for ElevenLabs voice ID by name for personalized vocal interactions.
- **⌨️ Arrow Keys Model Selection**: Users can now use arrow keys for quicker model selection, enhancing accessibility.
- **🔍 Fuzzy Search in Model Selector**: Enhanced model selector with fuzzy search to locate models swiftly, including descriptions.
- **🕹️ ComfyUI Flux Image Generation**: Added support for the new Flux image gen model; introduces environment controls like weight precision and CLIP model options in Settings.
- **💾 Display File Size for Uploads**: Enhanced file interface now displays file size, preparing for upcoming upload restrictions.
- **🎚️ Advanced Params "Min P"**: Added 'Min P' parameter in the advanced settings for customized model precision control.
- **🔒 Enhanced OAuth**: Introduced custom redirect URI support for OAuth behind reverse proxies, enabling safer authentication processes.
- **🖥 Enhanced Latex Rendering**: Adjustments made to latex rendering processes, now accurately detecting and presenting latex inputs from text.
- **🌐 Internationalization**: Enhanced with new Romanian and updated Vietnamese and Ukrainian translations, helping broaden accessibility for international users.

### Fixed

- **🔧 Tags Handling in Document Upload**: Tags are now properly sent to the upload document handler, resolving issues with missing metadata.
- **🖥️ Sensitive Input Fields**: Corrected browser misinterpretation of secure input fields, preventing misclassification as password fields.
- **📂 Static Path Resolution in PDF Generation**: Fixed static paths that adjust dynamically to prevent issues across various environments.

### Changed

- **🎨 UI/UX Styling Enhancements**: Multiple minor styling updates for a cleaner and more intuitive user interface.
- **🚧 Refactoring Various Components**: Numerous refactoring changes across styling, file handling, and function simplifications for clarity and performance.
- **🎛️ User Valves Management**: Moved user valves from settings to direct chat controls for more user-friendly access during interactions.

### Removed

- **⚙️ Health Check Logging**: Removed verbose logging from the health checking processes to declutter logs and improve backend performance.

## [0.3.10] - 2024-07-17

### Fixed

- **🔄 Improved File Upload**: Addressed the issue where file uploads lacked animation.
- **💬 Chat Continuity**: Fixed a problem where existing chats were not functioning properly in some instances.
- **🗂️ Chat File Reset**: Resolved the issue of chat files not resetting for new conversations, now ensuring a clean slate for each chat session.
- **📁 Document Workspace Uploads**: Corrected the handling of document uploads in the workspace using the Files API.

## [0.3.9] - 2024-07-17

### Added

- **📁 Files Chat Controls**: We've reverted to the old file handling behavior where uploaded files are always included. You can now manage files directly within the chat controls section, giving you the ability to remove files as needed.
- **🔧 "Action" Function Support**: Introducing a new "Action" function to write custom buttons to the message toolbar. This feature enables more interactive messaging, with documentation coming soon.
- **📜 Citations Handling**: For newly uploaded files in documents workspace, citations will now display the actual filename. Additionally, you can click on these filenames to open the file in a new tab for easier access.
- **🛠️ Event Emitter and Call Updates**: Enhanced 'event_emitter' to allow message replacement and 'event_call' to support text input for Tools and Functions. Detailed documentation will be provided shortly.
- **🎨 Styling Refactor**: Various styling updates for a cleaner and more cohesive user interface.
- **🌐 Enhanced Translations**: Improved translations for Catalan, Ukrainian, and Brazilian Portuguese.

### Fixed

- **🔧 Chat Controls Priority**: Resolved an issue where Chat Controls values were being overridden by model information parameters. The priority is now Chat Controls, followed by Global Settings, then Model Settings.
- **🪲 Debug Logs**: Fixed an issue where debug logs were not being logged properly.
- **🔑 Automatic1111 Auth Key**: The auth key for Automatic1111 is no longer required.
- **📝 Title Generation**: Ensured that the title generation runs only once, even when multiple models are in a chat.
- **✅ Boolean Values in Params**: Added support for boolean values in parameters.
- **🖼️ Files Overlay Styling**: Fixed the styling issue with the files overlay.

### Changed

- **⬆️ Dependency Updates**
  - Upgraded 'pydantic' from version 2.7.1 to 2.8.2.
  - Upgraded 'sqlalchemy' from version 2.0.30 to 2.0.31.
  - Upgraded 'unstructured' from version 0.14.9 to 0.14.10.
  - Upgraded 'chromadb' from version 0.5.3 to 0.5.4.

## [0.3.8] - 2024-07-09

### Added

- **💬 Chat Controls**: Easily adjust parameters for each chat session, offering more precise control over your interactions.
- **📌 Pinned Chats**: Support for pinned chats, allowing you to keep important conversations easily accessible.
- **📄 Apache Tika Integration**: Added support for using Apache Tika as a document loader, enhancing document processing capabilities.
- **🛠️ Custom Environment for OpenID Claims**: Allows setting custom claims for OpenID, providing more flexibility in user authentication.
- **🔧 Enhanced Tools & Functions API**: Introduced 'event_emitter' and 'event_call', now you can also add citations for better documentation and tracking. Detailed documentation will be provided on our documentation website.
- **↔️ Sideways Scrolling in Settings**: Settings tabs container now supports horizontal scrolling for easier navigation.
- **🌑 Darker OLED Theme**: Includes a new, darker OLED theme and improved styling for the light theme, enhancing visual appeal.
- **🌐 Language Updates**: Updated translations for Indonesian, German, French, and Catalan languages, expanding accessibility.

### Fixed

- **⏰ OpenAI Streaming Timeout**: Resolved issues with OpenAI streaming response using the 'AIOHTTP_CLIENT_TIMEOUT' setting, ensuring reliable performance.
- **💡 User Valves**: Fixed malfunctioning user valves, ensuring proper functionality.
- **🔄 Collapsible Components**: Addressed issues with collapsible components not working, restoring expected behavior.

### Changed

- **🗃️ Database Backend**: Switched from Peewee to SQLAlchemy for improved concurrency support, enhancing database performance.
- **⬆️ ChromaDB Update**: Upgraded to version 0.5.3. Ensure your remote ChromaDB instance matches this version.
- **🔤 Primary Font Styling**: Updated primary font to Archivo for better visual consistency.
- **🔄 Font Change for Windows**: Replaced Arimo with Inter font for Windows users, improving readability.
- **🚀 Lazy Loading**: Implemented lazy loading for 'faster_whisper' and 'sentence_transformers' to reduce startup memory usage.
- **📋 Task Generation Payload**: Task generations now include only the "task" field in the body instead of "title".

## [0.3.7] - 2024-06-29

### Added

- **🌐 Enhanced Internationalization (i18n)**: Newly introduced Indonesian translation, and updated translations for Turkish, Chinese, and Catalan languages to improve user accessibility.

### Fixed

- **🕵️‍♂️ Browser Language Detection**: Corrected the issue where the application was not properly detecting and adapting to the browser's language settings.
- **🔐 OIDC Admin Role Assignment**: Fixed a bug where the admin role was not being assigned to the first user who signed up via OpenID Connect (OIDC).
- **💬 Chat/Completions Endpoint**: Resolved an issue where the chat/completions endpoint was non-functional when the stream option was set to False.
- **🚫 'WEBUI_AUTH' Configuration**: Addressed the problem where setting 'WEBUI_AUTH' to False was not being applied correctly.

### Changed

- **📦 Dependency Update**: Upgraded 'authlib' from version 1.3.0 to 1.3.1 to ensure better security and performance enhancements.

## [0.3.6] - 2024-06-27

### Added

- **✨ "Functions" Feature**: You can now utilize "Functions" like filters (middleware) and pipe (model) functions directly within the WebUI. While largely compatible with Pipelines, these native functions can be executed easily within Open WebUI. Example use cases for filter functions include usage monitoring, real-time translation, moderation, and automemory. For pipe functions, the scope ranges from Cohere and Anthropic integration directly within Open WebUI, enabling "Valves" for per-user OpenAI API key usage, and much more. If you encounter issues, SAFE_MODE has been introduced.
- **📁 Files API**: Compatible with OpenAI, this feature allows for custom Retrieval-Augmented Generation (RAG) in conjunction with the Filter Function. More examples will be shared on our community platform and official documentation website.
- **🛠️ Tool Enhancements**: Tools now support citations and "Valves". Documentation will be available shortly.
- **🔗 Iframe Support via Files API**: Enables rendering HTML directly into your chat interface using functions and tools. Use cases include playing games like DOOM and Snake, displaying a weather applet, and implementing Anthropic "artifacts"-like features. Stay tuned for updates on our community platform and documentation.
- **🔒 Experimental OAuth Support**: New experimental OAuth support. Check our documentation for more details.
- **🖼️ Custom Background Support**: Set a custom background from Settings > Interface to personalize your experience.
- **🔑 AUTOMATIC1111_API_AUTH Support**: Enhanced security for the AUTOMATIC1111 API.
- **🎨 Code Highlight Optimization**: Improved code highlighting features.
- **🎙️ Voice Interruption Feature**: Reintroduced and now toggleable from Settings > Interface.
- **💤 Wakelock API**: Now in use to prevent screen dimming during important tasks.
- **🔐 API Key Privacy**: All API keys are now hidden by default for better security.
- **🔍 New Web Search Provider**: Added jina_search as a new option.
- **🌐 Enhanced Internationalization (i18n)**: Improved Korean translation and updated Chinese and Ukrainian translations.

### Fixed

- **🔧 Conversation Mode Issue**: Fixed the issue where Conversation Mode remained active after being removed from settings.
- **📏 Scroll Button Obstruction**: Resolved the issue where the scrollToBottom button container obstructed clicks on buttons beneath it.

### Changed

- **⏲️ AIOHTTP_CLIENT_TIMEOUT**: Now set to 'None' by default for improved configuration flexibility.
- **📞 Voice Call Enhancements**: Improved by skipping code blocks and expressions during calls.
- **🚫 Error Message Handling**: Disabled the continuation of operations with error messages.
- **🗂️ Playground Relocation**: Moved the Playground from the workspace to the user menu for better user experience.

## [0.3.5] - 2024-06-16

### Added

- **📞 Enhanced Voice Call**: Text-to-speech (TTS) callback now operates in real-time for each sentence, reducing latency by not waiting for full completion.
- **👆 Tap to Interrupt**: During a call, you can now stop the assistant from speaking by simply tapping, instead of using voice. This resolves the issue of the speaker's voice being mistakenly registered as input.
- **😊 Emoji Call**: Toggle this feature on from the Settings > Interface, allowing LLMs to express emotions using emojis during voice calls for a more dynamic interaction.
- **🖱️ Quick Archive/Delete**: Use the Shift key + mouseover on the chat list to swiftly archive or delete items.
- **📝 Markdown Support in Model Descriptions**: You can now format model descriptions with markdown, enabling bold text, links, etc.
- **🧠 Editable Memories**: Adds the capability to modify memories.
- **📋 Admin Panel Sorting**: Introduces the ability to sort users/chats within the admin panel.
- **🌑 Dark Mode for Quick Selectors**: Dark mode now available for chat quick selectors (prompts, models, documents).
- **🔧 Advanced Parameters**: Adds 'num_keep' and 'num_batch' to advanced parameters for customization.
- **📅 Dynamic System Prompts**: New variables '{{CURRENT_DATETIME}}', '{{CURRENT_TIME}}', '{{USER_LOCATION}}' added for system prompts. Ensure '{{USER_LOCATION}}' is toggled on from Settings > Interface.
- **🌐 Tavily Web Search**: Includes Tavily as a web search provider option.
- **🖊️ Federated Auth Usernames**: Ability to set user names for federated authentication.
- **🔗 Auto Clean URLs**: When adding connection URLs, trailing slashes are now automatically removed.
- **🌐 Enhanced Translations**: Improved Chinese and Swedish translations.

### Fixed

- **⏳ AIOHTTP_CLIENT_TIMEOUT**: Introduced a new environment variable 'AIOHTTP_CLIENT_TIMEOUT' for requests to Ollama lasting longer than 5 minutes. Default is 300 seconds; set to blank ('') for no timeout.
- **❌ Message Delete Freeze**: Resolved an issue where message deletion would sometimes cause the web UI to freeze.

## [0.3.4] - 2024-06-12

### Fixed

- **🔒 Mixed Content with HTTPS Issue**: Resolved a problem where mixed content (HTTP and HTTPS) was causing security warnings and blocking resources on HTTPS sites.
- **🔍 Web Search Issue**: Addressed the problem where web search functionality was not working correctly. The 'ENABLE_RAG_LOCAL_WEB_FETCH' option has been reintroduced to restore proper web searching capabilities.
- **💾 RAG Template Not Being Saved**: Fixed an issue where the RAG template was not being saved correctly, ensuring your custom templates are now preserved as expected.

## [0.3.3] - 2024-06-12

### Added

- **🛠️ Native Python Function Calling**: Introducing native Python function calling within Open WebUI. We’ve also included a built-in code editor to seamlessly develop and integrate function code within the 'Tools' workspace. With this, you can significantly enhance your LLM’s capabilities by creating custom RAG pipelines, web search tools, and even agent-like features such as sending Discord messages.
- **🌐 DuckDuckGo Integration**: Added DuckDuckGo as a web search provider, giving you more search options.
- **🌏 Enhanced Translations**: Improved translations for Vietnamese and Chinese languages, making the interface more accessible.

### Fixed

- **🔗 Web Search URL Error Handling**: Fixed the issue where a single URL error would disrupt the data loading process in Web Search mode. Now, such errors will be handled gracefully to ensure uninterrupted data loading.
- **🖥️ Frontend Responsiveness**: Resolved the problem where the frontend would stop responding if the backend encounters an error while downloading a model. Improved error handling to maintain frontend stability.
- **🔧 Dependency Issues in pip**: Fixed issues related to pip installations, ensuring all dependencies are correctly managed to prevent installation errors.

## [0.3.2] - 2024-06-10

### Added

- **🔍 Web Search Query Status**: The web search query will now persist in the results section to aid in easier debugging and tracking of search queries.
- **🌐 New Web Search Provider**: We have added Serply as a new option for web search providers, giving you more choices for your search needs.
- **🌏 Improved Translations**: We've enhanced translations for Chinese and Portuguese.

### Fixed

- **🎤 Audio File Upload Issue**: The bug that prevented audio files from being uploaded in chat input has been fixed, ensuring smooth communication.
- **💬 Message Input Handling**: Improved the handling of message inputs by instantly clearing images and text after sending, along with immediate visual indications when a response message is loading, enhancing user feedback.
- **⚙️ Parameter Registration and Validation**: Fixed the issue where parameters were not registering in certain cases and addressed the problem where users were unable to save due to invalid input errors.

## [0.3.1] - 2024-06-09

### Fixed

- **💬 Chat Functionality**: Resolved the issue where chat functionality was not working for specific models.

## [0.3.0] - 2024-06-09

### Added

- **📚 Knowledge Support for Models**: Attach documents directly to models from the models workspace, enhancing the information available to each model.
- **🎙️ Hands-Free Voice Call Feature**: Initiate voice calls without needing to use your hands, making interactions more seamless.
- **📹 Video Call Feature**: Enable video calls with supported vision models like Llava and GPT-4o, adding a visual dimension to your communications.
- **🎛️ Enhanced UI for Voice Recording**: Improved user interface for the voice recording feature, making it more intuitive and user-friendly.
- **🌐 External STT Support**: Now support for external Speech-To-Text services, providing more flexibility in choosing your STT provider.
- **⚙️ Unified Settings**: Consolidated settings including document settings under a new admin settings section for easier management.
- **🌑 Dark Mode Splash Screen**: A new splash screen for dark mode, ensuring a consistent and visually appealing experience for dark mode users.
- **📥 Upload Pipeline**: Directly upload pipelines from the admin settings > pipelines section, streamlining the pipeline management process.
- **🌍 Improved Language Support**: Enhanced support for Chinese and Ukrainian languages, better catering to a global user base.

### Fixed

- **🛠️ Playground Issue**: Fixed the playground not functioning properly, ensuring a smoother user experience.
- **🔥 Temperature Parameter Issue**: Corrected the issue where the temperature value '0' was not being passed correctly.
- **📝 Prompt Input Clearing**: Resolved prompt input textarea not being cleared right away, ensuring a clean slate for new inputs.
- **✨ Various UI Styling Issues**: Fixed numerous user interface styling problems for a more cohesive look.
- **👥 Active Users Display**: Fixed active users showing active sessions instead of actual users, now reflecting accurate user activity.
- **🌐 Community Platform Compatibility**: The Community Platform is back online and fully compatible with Open WebUI.

### Changed

- **📝 RAG Implementation**: Updated the RAG (Retrieval-Augmented Generation) implementation to use a system prompt for context, instead of overriding the user's prompt.
- **🔄 Settings Relocation**: Moved Models, Connections, Audio, and Images settings to the admin settings for better organization.
- **✍️ Improved Title Generation**: Enhanced the default prompt for title generation, yielding better results.
- **🔧 Backend Task Management**: Tasks like title generation and search query generation are now managed on the backend side and controlled only by the admin.
- **🔍 Editable Search Query Prompt**: You can now edit the search query generation prompt, offering more control over how queries are generated.
- **📏 Prompt Length Threshold**: Set the prompt length threshold for search query generation from the admin settings, giving more customization options.
- **📣 Settings Consolidation**: Merged the Banners admin setting with the Interface admin setting for a more streamlined settings area.

## [0.2.5] - 2024-06-05

### Added

- **👥 Active Users Indicator**: Now you can see how many people are currently active and what they are running. This helps you gauge when performance might slow down due to a high number of users.
- **🗂️ Create Ollama Modelfile**: The option to create a modelfile for Ollama has been reintroduced in the Settings > Models section, making it easier to manage your models.
- **⚙️ Default Model Setting**: Added an option to set the default model from Settings > Interface. This feature is now easily accessible, especially convenient for mobile users as it was previously hidden.
- **🌐 Enhanced Translations**: We've improved the Chinese translations and added support for Turkmen and Norwegian languages to make the interface more accessible globally.

### Fixed

- **📱 Mobile View Improvements**: The UI now uses dvh (dynamic viewport height) instead of vh (viewport height), providing a better and more responsive experience for mobile users.

## [0.2.4] - 2024-06-03

### Added

- **👤 Improved Account Pending Page**: The account pending page now displays admin details by default to avoid confusion. You can disable this feature in the admin settings if needed.
- **🌐 HTTP Proxy Support**: We have enabled the use of the 'http_proxy' environment variable in OpenAI and Ollama API calls, making it easier to configure network settings.
- **❓ Quick Access to Documentation**: You can now easily access Open WebUI documents via a question mark button located at the bottom right corner of the screen (available on larger screens like PCs).
- **🌍 Enhanced Translation**: Improvements have been made to translations.

### Fixed

- **🔍 SearxNG Web Search**: Fixed the issue where the SearxNG web search functionality was not working properly.

## [0.2.3] - 2024-06-03

### Added

- **📁 Export Chat as JSON**: You can now export individual chats as JSON files from the navbar menu by navigating to 'Download > Export Chat'. This makes sharing specific conversations easier.
- **✏️ Edit Titles with Double Click**: Double-click on titles to rename them quickly and efficiently.
- **🧩 Batch Multiple Embeddings**: Introduced 'RAG_EMBEDDING_OPENAI_BATCH_SIZE' to process multiple embeddings in a batch, enhancing performance for large datasets.
- **🌍 Improved Translations**: Enhanced the translation quality across various languages for a better user experience.

### Fixed

- **🛠️ Modelfile Migration Script**: Fixed an issue where the modelfile migration script would fail if an invalid modelfile was encountered.
- **💬 Zhuyin Input Method on Mac**: Resolved an issue where using the Zhuyin input method in the Web UI on a Mac caused text to send immediately upon pressing the enter key, leading to incorrect input.
- **🔊 Local TTS Voice Selection**: Fixed the issue where the selected local Text-to-Speech (TTS) voice was not being displayed in settings.

## [0.2.2] - 2024-06-02

### Added

- **🌊 Mermaid Rendering Support**: We've included support for Mermaid rendering. This allows you to create beautiful diagrams and flowcharts directly within Open WebUI.
- **🔄 New Environment Variable 'RESET_CONFIG_ON_START'**: Introducing a new environment variable: 'RESET_CONFIG_ON_START'. Set this variable to reset your configuration settings upon starting the application, making it easier to revert to default settings.

### Fixed

- **🔧 Pipelines Filter Issue**: We've addressed an issue with the pipelines where filters were not functioning as expected.

## [0.2.1] - 2024-06-02

### Added

- **🖱️ Single Model Export Button**: Easily export models with just one click using the new single model export button.
- **🖥️ Advanced Parameters Support**: Added support for 'num_thread', 'use_mmap', and 'use_mlock' parameters for Ollama.
- **🌐 Improved Vietnamese Translation**: Enhanced Vietnamese language support for a better user experience for our Vietnamese-speaking community.

### Fixed

- **🔧 OpenAI URL API Save Issue**: Corrected a problem preventing the saving of OpenAI URL API settings.
- **🚫 Display Issue with Disabled Ollama API**: Fixed the display bug causing models to appear in settings when the Ollama API was disabled.

### Changed

- **💡 Versioning Update**: As a reminder from our previous update, version 0.2.y will focus primarily on bug fixes, while major updates will be designated as 0.x from now on for better version tracking.

## [0.2.0] - 2024-06-01

### Added

- **🔧 Pipelines Support**: Open WebUI now includes a plugin framework for enhanced customization and functionality (https://github.com/open-webui/pipelines). Easily add custom logic and integrate Python libraries, from AI agents to home automation APIs.
- **🔗 Function Calling via Pipelines**: Integrate function calling seamlessly through Pipelines.
- **⚖️ User Rate Limiting via Pipelines**: Implement user-specific rate limits to manage API usage efficiently.
- **📊 Usage Monitoring with Langfuse**: Track and analyze usage statistics with Langfuse integration through Pipelines.
- **🕒 Conversation Turn Limits**: Set limits on conversation turns to manage interactions better through Pipelines.
- **🛡️ Toxic Message Filtering**: Automatically filter out toxic messages to maintain a safe environment using Pipelines.
- **🔍 Web Search Support**: Introducing built-in web search capabilities via RAG API, allowing users to search using SearXNG, Google Programmatic Search Engine, Brave Search, serpstack, and serper. Activate it effortlessly by adding necessary variables from Document settings > Web Params.
- **🗂️ Models Workspace**: Create and manage model presets for both Ollama/OpenAI API. Note: The old Modelfiles workspace is deprecated.
- **🛠️ Model Builder Feature**: Build and edit all models with persistent builder mode.
- **🏷️ Model Tagging Support**: Organize models with tagging features in the models workspace.
- **📋 Model Ordering Support**: Effortlessly organize models by dragging and dropping them into the desired positions within the models workspace.
- **📈 OpenAI Generation Stats**: Access detailed generation statistics for OpenAI models.
- **📅 System Prompt Variables**: New variables added: '{{CURRENT_DATE}}' and '{{USER_NAME}}' for dynamic prompts.
- **📢 Global Banner Support**: Manage global banners from admin settings > banners.
- **🗃️ Enhanced Archived Chats Modal**: Search and export archived chats easily.
- **📂 Archive All Button**: Quickly archive all chats from settings > chats.
- **🌐 Improved Translations**: Added and improved translations for French, Croatian, Cebuano, and Vietnamese.

### Fixed

- **🔍 Archived Chats Visibility**: Resolved issue with archived chats not showing in the admin panel.
- **💬 Message Styling**: Fixed styling issues affecting message appearance.
- **🔗 Shared Chat Responses**: Corrected the issue where shared chat response messages were not readonly.
- **🖥️ UI Enhancement**: Fixed the scrollbar overlapping issue with the message box in the user interface.

### Changed

- **💾 User Settings Storage**: User settings are now saved on the backend, ensuring consistency across all devices.
- **📡 Unified API Requests**: The API request for getting models is now unified to '/api/models' for easier usage.
- **🔄 Versioning Update**: Our versioning will now follow the format 0.x for major updates and 0.x.y for patches.
- **📦 Export All Chats (All Users)**: Moved this functionality to the Admin Panel settings for better organization and accessibility.

### Removed

- **🚫 Bundled LiteLLM Support Deprecated**: Migrate your LiteLLM config.yaml to a self-hosted LiteLLM instance. LiteLLM can still be added via OpenAI Connections. Download the LiteLLM config.yaml from admin settings > database > export LiteLLM config.yaml.

## [0.1.125] - 2024-05-19

### Added

- **🔄 Updated UI**: Chat interface revamped with chat bubbles. Easily switch back to the old style via settings > interface > chat bubble UI.
- **📂 Enhanced Sidebar UI**: Model files, documents, prompts, and playground merged into Workspace for streamlined access.
- **🚀 Improved Many Model Interaction**: All responses now displayed simultaneously for a smoother experience.
- **🐍 Python Code Execution**: Execute Python code locally in the browser with libraries like 'requests', 'beautifulsoup4', 'numpy', 'pandas', 'seaborn', 'matplotlib', 'scikit-learn', 'scipy', 'regex'.
- **🧠 Experimental Memory Feature**: Manually input personal information you want LLMs to remember via settings > personalization > memory.
- **💾 Persistent Settings**: Settings now saved as config.json for convenience.
- **🩺 Health Check Endpoint**: Added for Docker deployment.
- **↕️ RTL Support**: Toggle chat direction via settings > interface > chat direction.
- **🖥️ PowerPoint Support**: RAG pipeline now supports PowerPoint documents.
- **🌐 Language Updates**: Ukrainian, Turkish, Arabic, Chinese, Serbian, Vietnamese updated; Punjabi added.

### Changed

- **👤 Shared Chat Update**: Shared chat now includes creator user information.

## [0.1.124] - 2024-05-08

### Added

- **🖼️ Improved Chat Sidebar**: Now conveniently displays time ranges and organizes chats by today, yesterday, and more.
- **📜 Citations in RAG Feature**: Easily track the context fed to the LLM with added citations in the RAG feature.
- **🔒 Auth Disable Option**: Introducing the ability to disable authentication. Set 'WEBUI_AUTH' to False to disable authentication. Note: Only applicable for fresh installations without existing users.
- **📹 Enhanced YouTube RAG Pipeline**: Now supports non-English videos for an enriched experience.
- **🔊 Specify OpenAI TTS Models**: Customize your TTS experience by specifying OpenAI TTS models.
- **🔧 Additional Environment Variables**: Discover more environment variables in our comprehensive documentation at Open WebUI Documentation (https://docs.openwebui.com).
- **🌐 Language Support**: Arabic, Finnish, and Hindi added; Improved support for German, Vietnamese, and Chinese.

### Fixed

- **🛠️ Model Selector Styling**: Addressed styling issues for improved user experience.
- **⚠️ Warning Messages**: Resolved backend warning messages.

### Changed

- **📝 Title Generation**: Limited output to 50 tokens.
- **📦 Helm Charts**: Removed Helm charts, now available in a separate repository (https://github.com/open-webui/helm-charts).

## [0.1.123] - 2024-05-02

### Added

- **🎨 New Landing Page Design**: Refreshed design for a more modern look and optimized use of screen space.
- **📹 Youtube RAG Pipeline**: Introduces dedicated RAG pipeline for Youtube videos, enabling interaction with video transcriptions directly.
- **🔧 Enhanced Admin Panel**: Streamlined user management with options to add users directly or in bulk via CSV import.
- **👥 '@' Model Integration**: Easily switch to specific models during conversations; old collaborative chat feature phased out.
- **🌐 Language Enhancements**: Swedish translation added, plus improvements to German, Spanish, and the addition of Doge translation.

### Fixed

- **🗑️ Delete Chat Shortcut**: Addressed issue where shortcut wasn't functioning.
- **🖼️ Modal Closing Bug**: Resolved unexpected closure of modal when dragging from within.
- **✏️ Edit Button Styling**: Fixed styling inconsistency with edit buttons.
- **🌐 Image Generation Compatibility Issue**: Rectified image generation compatibility issue with third-party APIs.
- **📱 iOS PWA Icon Fix**: Corrected iOS PWA home screen icon shape.
- **🔍 Scroll Gesture Bug**: Adjusted gesture sensitivity to prevent accidental activation when scrolling through code on mobile; now requires scrolling from the leftmost side to open the sidebar.

### Changed

- **🔄 Unlimited Context Length**: Advanced settings now allow unlimited max context length (previously limited to 16000).
- **👑 Super Admin Assignment**: The first signup is automatically assigned a super admin role, unchangeable by other admins.
- **🛡️ Admin User Restrictions**: User action buttons from the admin panel are now disabled for users with admin roles.
- **🔝 Default Model Selector**: Set as default model option now exclusively available on the landing page.

## [0.1.122] - 2024-04-27

### Added

- **🌟 Enhanced RAG Pipeline**: Now with hybrid searching via 'BM25', reranking powered by 'CrossEncoder', and configurable relevance score thresholds.
- **🛢️ External Database Support**: Seamlessly connect to custom SQLite or Postgres databases using the 'DATABASE_URL' environment variable.
- **🌐 Remote ChromaDB Support**: Introducing the capability to connect to remote ChromaDB servers.
- **👨‍💼 Improved Admin Panel**: Admins can now conveniently check users' chat lists and last active status directly from the admin panel.
- **🎨 Splash Screen**: Introducing a loading splash screen for a smoother user experience.
- **🌍 Language Support Expansion**: Added support for Bangla (bn-BD), along with enhancements to Chinese, Spanish, and Ukrainian translations.
- **💻 Improved LaTeX Rendering Performance**: Enjoy faster rendering times for LaTeX equations.
- **🔧 More Environment Variables**: Explore additional environment variables in our documentation (https://docs.openwebui.com), including the 'ENABLE_LITELLM' option to manage memory usage.

### Fixed

- **🔧 Ollama Compatibility**: Resolved errors occurring when Ollama server version isn't an integer, such as SHA builds or RCs.
- **🐛 Various OpenAI API Issues**: Addressed several issues related to the OpenAI API.
- **🛑 Stop Sequence Issue**: Fixed the problem where the stop sequence with a backslash '\' was not functioning.
- **🔤 Font Fallback**: Corrected font fallback issue.

### Changed

- **⌨️ Prompt Input Behavior on Mobile**: Enter key prompt submission disabled on mobile devices for improved user experience.

## [0.1.121] - 2024-04-24

### Fixed

- **🔧 Translation Issues**: Addressed various translation discrepancies.
- **🔒 LiteLLM Security Fix**: Updated LiteLLM version to resolve a security vulnerability.
- **🖥️ HTML Tag Display**: Rectified the issue where the '< br >' tag wasn't displaying correctly.
- **🔗 WebSocket Connection**: Resolved the failure of WebSocket connection under HTTPS security for ComfyUI server.
- **📜 FileReader Optimization**: Implemented FileReader initialization per image in multi-file drag & drop to ensure reusability.
- **🏷️ Tag Display**: Corrected tag display inconsistencies.
- **📦 Archived Chat Styling**: Fixed styling issues in archived chat.
- **🔖 Safari Copy Button Bug**: Addressed the bug where the copy button failed to copy links in Safari.

## [0.1.120] - 2024-04-20

### Added

- **📦 Archive Chat Feature**: Easily archive chats with a new sidebar button, and access archived chats via the profile button > archived chats.
- **🔊 Configurable Text-to-Speech Endpoint**: Customize your Text-to-Speech experience with configurable OpenAI endpoints.
- **🛠️ Improved Error Handling**: Enhanced error message handling for connection failures.
- **⌨️ Enhanced Shortcut**: When editing messages, use ctrl/cmd+enter to save and submit, and esc to close.
- **🌐 Language Support**: Added support for Georgian and enhanced translations for Portuguese and Vietnamese.

### Fixed

- **🔧 Model Selector**: Resolved issue where default model selection was not saving.
- **🔗 Share Link Copy Button**: Fixed bug where the copy button wasn't copying links in Safari.
- **🎨 Light Theme Styling**: Addressed styling issue with the light theme.

## [0.1.119] - 2024-04-16

### Added

- **🌟 Enhanced RAG Embedding Support**: Ollama, and OpenAI models can now be used for RAG embedding model.
- **🔄 Seamless Integration**: Copy 'ollama run <model name>' directly from Ollama page to easily select and pull models.
- **🏷️ Tagging Feature**: Add tags to chats directly via the sidebar chat menu.
- **📱 Mobile Accessibility**: Swipe left and right on mobile to effortlessly open and close the sidebar.
- **🔍 Improved Navigation**: Admin panel now supports pagination for user list.
- **🌍 Additional Language Support**: Added Polish language support.

### Fixed

- **🌍 Language Enhancements**: Vietnamese and Spanish translations have been improved.
- **🔧 Helm Fixes**: Resolved issues with Helm trailing slash and manifest.json.

### Changed

- **🐳 Docker Optimization**: Updated docker image build process to utilize 'uv' for significantly faster builds compared to 'pip3'.

## [0.1.118] - 2024-04-10

### Added

- **🦙 Ollama and CUDA Images**: Added support for ':ollama' and ':cuda' tagged images.
- **👍 Enhanced Response Rating**: Now you can annotate your ratings for better feedback.
- **👤 User Initials Profile Photo**: User initials are now the default profile photo.
- **🔍 Update RAG Embedding Model**: Customize RAG embedding model directly in document settings.
- **🌍 Additional Language Support**: Added Turkish language support.

### Fixed

- **🔒 Share Chat Permission**: Resolved issue with chat sharing permissions.
- **🛠 Modal Close**: Modals can now be closed using the Esc key.

### Changed

- **🎨 Admin Panel Styling**: Refreshed styling for the admin panel.
- **🐳 Docker Image Build**: Updated docker image build process for improved efficiency.

## [0.1.117] - 2024-04-03

### Added

- 🗨️ **Local Chat Sharing**: Share chat links seamlessly between users.
- 🔑 **API Key Generation Support**: Generate secret keys to leverage Open WebUI with OpenAI libraries.
- 📄 **Chat Download as PDF**: Easily download chats in PDF format.
- 📝 **Improved Logging**: Enhancements to logging functionality.
- 📧 **Trusted Email Authentication**: Authenticate using a trusted email header.

### Fixed

- 🌷 **Enhanced Dutch Translation**: Improved translation for Dutch users.
- ⚪ **White Theme Styling**: Resolved styling issue with the white theme.
- 📜 **LaTeX Chat Screen Overflow**: Fixed screen overflow issue with LaTeX rendering.
- 🔒 **Security Patches**: Applied necessary security patches.

## [0.1.116] - 2024-03-31

### Added

- **🔄 Enhanced UI**: Model selector now conveniently located in the navbar, enabling seamless switching between multiple models during conversations.
- **🔍 Improved Model Selector**: Directly pull a model from the selector/Models now display detailed information for better understanding.
- **💬 Webhook Support**: Now compatible with Google Chat and Microsoft Teams.
- **🌐 Localization**: Korean translation (I18n) now available.
- **🌑 Dark Theme**: OLED dark theme introduced for reduced strain during prolonged usage.
- **🏷️ Tag Autocomplete**: Dropdown feature added for effortless chat tagging.

### Fixed

- **🔽 Auto-Scrolling**: Addressed OpenAI auto-scrolling issue.
- **🏷️ Tag Validation**: Implemented tag validation to prevent empty string tags.
- **🚫 Model Whitelisting**: Resolved LiteLLM model whitelisting issue.
- **✅ Spelling**: Corrected various spelling issues for improved readability.

## [0.1.115] - 2024-03-24

### Added

- **🔍 Custom Model Selector**: Easily find and select custom models with the new search filter feature.
- **🛑 Cancel Model Download**: Added the ability to cancel model downloads.
- **🎨 Image Generation ComfyUI**: Image generation now supports ComfyUI.
- **🌟 Updated Light Theme**: Updated the light theme for a fresh look.
- **🌍 Additional Language Support**: Now supporting Bulgarian, Italian, Portuguese, Japanese, and Dutch.

### Fixed

- **🔧 Fixed Broken Experimental GGUF Upload**: Resolved issues with experimental GGUF upload functionality.

### Changed

- **🔄 Vector Storage Reset Button**: Moved the reset vector storage button to document settings.

## [0.1.114] - 2024-03-20

### Added

- **🔗 Webhook Integration**: Now you can subscribe to new user sign-up events via webhook. Simply navigate to the admin panel > admin settings > webhook URL.
- **🛡️ Enhanced Model Filtering**: Alongside Ollama, OpenAI proxy model whitelisting, we've added model filtering functionality for LiteLLM proxy.
- **🌍 Expanded Language Support**: Spanish, Catalan, and Vietnamese languages are now available, with improvements made to others.

### Fixed

- **🔧 Input Field Spelling**: Resolved issue with spelling mistakes in input fields.
- **🖊️ Light Mode Styling**: Fixed styling issue with light mode in document adding.

### Changed

- **🔄 Language Sorting**: Languages are now sorted alphabetically by their code for improved organization.

## [0.1.113] - 2024-03-18

### Added

- 🌍 **Localization**: You can now change the UI language in Settings > General. We support Ukrainian, German, Farsi (Persian), Traditional and Simplified Chinese and French translations. You can help us to translate the UI into your language! More info in our [CONTRIBUTION.md](https://github.com/open-webui/open-webui/blob/main/docs/CONTRIBUTING.md#-translations-and-internationalization).
- 🎨 **System-wide Theme**: Introducing a new system-wide theme for enhanced visual experience.

### Fixed

- 🌑 **Dark Background on Select Fields**: Improved readability by adding a dark background to select fields, addressing issues on certain browsers/devices.
- **Multiple OPENAI_API_BASE_URLS Issue**: Resolved issue where multiple base URLs caused conflicts when one wasn't functioning.
- **RAG Encoding Issue**: Fixed encoding problem in RAG.
- **npm Audit Fix**: Addressed npm audit findings.
- **Reduced Scroll Threshold**: Improved auto-scroll experience by reducing the scroll threshold from 50px to 5px.

### Changed

- 🔄 **Sidebar UI Update**: Updated sidebar UI to feature a chat menu dropdown, replacing two icons for improved navigation.

## [0.1.112] - 2024-03-15

### Fixed

- 🗨️ Resolved chat malfunction after image generation.
- 🎨 Fixed various RAG issues.
- 🧪 Rectified experimental broken GGUF upload logic.

## [0.1.111] - 2024-03-10

### Added

- 🛡️ **Model Whitelisting**: Admins now have the ability to whitelist models for users with the 'user' role.
- 🔄 **Update All Models**: Added a convenient button to update all models at once.
- 📄 **Toggle PDF OCR**: Users can now toggle PDF OCR option for improved parsing performance.
- 🎨 **DALL-E Integration**: Introduced DALL-E integration for image generation alongside automatic1111.
- 🛠️ **RAG API Refactoring**: Refactored RAG logic and exposed its API, with additional documentation to follow.

### Fixed

- 🔒 **Max Token Settings**: Added max token settings for anthropic/claude-3-sonnet-20240229 (Issue #1094).
- 🔧 **Misalignment Issue**: Corrected misalignment of Edit and Delete Icons when Chat Title is Empty (Issue #1104).
- 🔄 **Context Loss Fix**: Resolved RAG losing context on model response regeneration with Groq models via API key (Issue #1105).
- 📁 **File Handling Bug**: Addressed File Not Found Notification when Dropping a Conversation Element (Issue #1098).
- 🖱️ **Dragged File Styling**: Fixed dragged file layover styling issue.

## [0.1.110] - 2024-03-06

### Added

- **🌐 Multiple OpenAI Servers Support**: Enjoy seamless integration with multiple OpenAI-compatible APIs, now supported natively.

### Fixed

- **🔍 OCR Issue**: Resolved PDF parsing issue caused by OCR malfunction.
- **🚫 RAG Issue**: Fixed the RAG functionality, ensuring it operates smoothly.
- **📄 "Add Docs" Model Button**: Addressed the non-functional behavior of the "Add Docs" model button.

## [0.1.109] - 2024-03-06

### Added

- **🔄 Multiple Ollama Servers Support**: Enjoy enhanced scalability and performance with support for multiple Ollama servers in a single WebUI. Load balancing features are now available, providing improved efficiency (#788, #278).
- **🔧 Support for Claude 3 and Gemini**: Responding to user requests, we've expanded our toolset to include Claude 3 and Gemini, offering a wider range of functionalities within our platform (#1064).
- **🔍 OCR Functionality for PDF Loader**: We've augmented our PDF loader with Optical Character Recognition (OCR) capabilities. Now, extract text from scanned documents and images within PDFs, broadening the scope of content processing (#1050).

### Fixed

- **🛠️ RAG Collection**: Implemented a dynamic mechanism to recreate RAG collections, ensuring users have up-to-date and accurate data (#1031).
- **📝 User Agent Headers**: Fixed issue of RAG web requests being sent with empty user_agent headers, reducing rejections from certain websites. Realistic headers are now utilized for these requests (#1024).
- **⏹️ Playground Cancel Functionality**: Introducing a new "Cancel" option for stopping Ollama generation in the Playground, enhancing user control and usability (#1006).
- **🔤 Typographical Error in 'ASSISTANT' Field**: Corrected a typographical error in the 'ASSISTANT' field within the GGUF model upload template for accuracy and consistency (#1061).

### Changed

- **🔄 Refactored Message Deletion Logic**: Streamlined message deletion process for improved efficiency and user experience, simplifying interactions within the platform (#1004).
- **⚠️ Deprecation of `OLLAMA_API_BASE_URL`**: Deprecated `OLLAMA_API_BASE_URL` environment variable; recommend using `OLLAMA_BASE_URL` instead. Refer to our documentation for further details.

## [0.1.108] - 2024-03-02

### Added

- **🎮 Playground Feature (Beta)**: Explore the full potential of the raw API through an intuitive UI with our new playground feature, accessible to admins. Simply click on the bottom name area of the sidebar to access it. The playground feature offers two modes text completion (notebook) and chat completion. As it's in beta, please report any issues you encounter.
- **🛠️ Direct Database Download for Admins**: Admins can now download the database directly from the WebUI via the admin settings.
- **🎨 Additional RAG Settings**: Customize your RAG process with the ability to edit the TOP K value. Navigate to Documents > Settings > General to make changes.
- **🖥️ UI Improvements**: Tooltips now available in the input area and sidebar handle. More tooltips will be added across other parts of the UI.

### Fixed

- Resolved input autofocus issue on mobile when the sidebar is open, making it easier to use.
- Corrected numbered list display issue in Safari (#963).
- Restricted user ability to delete chats without proper permissions (#993).

### Changed

- **Simplified Ollama Settings**: Ollama settings now don't require the `/api` suffix. You can now utilize the Ollama base URL directly, e.g., `http://localhost:11434`. Also, an `OLLAMA_BASE_URL` environment variable has been added.
- **Database Renaming**: Starting from this release, `ollama.db` will be automatically renamed to `webui.db`.

## [0.1.107] - 2024-03-01

### Added

- **🚀 Makefile and LLM Update Script**: Included Makefile and a script for LLM updates in the repository.

### Fixed

- Corrected issue where links in the settings modal didn't appear clickable (#960).
- Fixed problem with web UI port not taking effect due to incorrect environment variable name in run-compose.sh (#996).
- Enhanced user experience by displaying chat in browser title and enabling automatic scrolling to the bottom (#992).

### Changed

- Upgraded toast library from `svelte-french-toast` to `svelte-sonner` for a more polished UI.
- Enhanced accessibility with the addition of dark mode on the authentication page.

## [0.1.106] - 2024-02-27

### Added

- **🎯 Auto-focus Feature**: The input area now automatically focuses when initiating or opening a chat conversation.

### Fixed

- Corrected typo from "HuggingFace" to "Hugging Face" (Issue #924).
- Resolved bug causing errors in chat completion API calls to OpenAI due to missing "num_ctx" parameter (Issue #927).
- Fixed issues preventing text editing, selection, and cursor retention in the input field (Issue #940).
- Fixed a bug where defining an OpenAI-compatible API server using 'OPENAI_API_BASE_URL' containing 'openai' string resulted in hiding models not containing 'gpt' string from the model menu. (Issue #930)

## [0.1.105] - 2024-02-25

### Added

- **📄 Document Selection**: Now you can select and delete multiple documents at once for easier management.

### Changed

- **🏷️ Document Pre-tagging**: Simply click the "+" button at the top, enter tag names in the popup window, or select from a list of existing tags. Then, upload files with the added tags for streamlined organization.

## [0.1.104] - 2024-02-25

### Added

- **🔄 Check for Updates**: Keep your system current by checking for updates conveniently located in Settings > About.
- **🗑️ Automatic Tag Deletion**: Unused tags on the sidebar will now be deleted automatically with just a click.

### Changed

- **🎨 Modernized Styling**: Enjoy a refreshed look with updated styling for a more contemporary experience.

## [0.1.103] - 2024-02-25

### Added

- **🔗 Built-in LiteLLM Proxy**: Now includes LiteLLM proxy within Open WebUI for enhanced functionality.
  - Easily integrate existing LiteLLM configurations using `-v /path/to/config.yaml:/app/backend/data/litellm/config.yaml` flag.
  - When utilizing Docker container to run Open WebUI, ensure connections to localhost use `host.docker.internal`.

- **🖼️ Image Generation Enhancements**: Introducing Advanced Settings with Image Preview Feature.
  - Customize image generation by setting the number of steps; defaults to A1111 value.

### Fixed

- Resolved issue with RAG scan halting document loading upon encountering unsupported MIME types or exceptions (Issue #866).

### Changed

- Ollama is no longer required to run Open WebUI.
- Access our comprehensive documentation at [Open WebUI Documentation](https://docs.openwebui.com/).

## [0.1.102] - 2024-02-22

### Added

- **🖼️ Image Generation**: Generate Images using the AUTOMATIC1111/stable-diffusion-webui API. You can set this up in Settings > Images.
- **📝 Change title generation prompt**: Change the prompt used to generate titles for your chats. You can set this up in the Settings > Interface.
- **🤖 Change embedding model**: Change the embedding model used to generate embeddings for your chats in the Dockerfile. Use any sentence transformer model from huggingface.co.
- **📢 CHANGELOG.md/Popup**: This popup will show you the latest changes.

## [0.1.101] - 2024-02-22

### Fixed

- LaTex output formatting issue (#828)

### Changed

- Instead of having the previous 1.0.0-alpha.101, we switched to semantic versioning as a way to respect global conventions.<|MERGE_RESOLUTION|>--- conflicted
+++ resolved
@@ -5,7 +5,6 @@
 The format is based on [Keep a Changelog](https://keepachangelog.com/en/1.1.0/),
 and this project adheres to [Semantic Versioning](https://semver.org/spec/v2.0.0.html).
 
-<<<<<<< HEAD
 ## [0.6.28] - 2025-09-10
 
 ### Added
@@ -212,7 +211,7 @@
 - 🗂️ **Core Directory Path Resolution Updated**: The internal mechanism for resolving core application directory paths ("OPEN_WEBUI_DIR", "BACKEND_DIR", "BASE_DIR") has been updated to use canonical resolution via "Path().resolve()". This change improves path reliability but may require adjustments for any external scripts or configurations that previously relied on specific non-canonical path interpretations.
 - 🗃️ **Database Performance Options**: New database performance options, "DATABASE_ENABLE_SQLITE_WAL" and "DATABASE_DEDUPLICATE_INTERVAL", are now available. If "DATABASE_ENABLE_SQLITE_WAL" is enabled, SQLite will operate in WAL mode, which may alter SQLite's file locking behavior. If "DATABASE_DEDUPLICATE_INTERVAL" is set to a non-zero value, the "user.last_active_at" timestamp will be updated less frequently, leading to slightly less real-time accuracy for this specific field but significantly reducing database write conflicts and improving overall performance. Both options are disabled by default.
 - 🌐 **Renamed Web Search Concurrency Setting**: The environment variable "WEB_SEARCH_CONCURRENT_REQUESTS" has been renamed to "WEB_LOADER_CONCURRENT_REQUESTS". This change clarifies its scope, explicitly applying to the concurrency of the web loader component (which fetches content from search results) rather than the initial search engine query. Users relying on the old environment variable name for configuring web search concurrency must update their configurations to use "WEB_LOADER_CONCURRENT_REQUESTS".
-=======
+
 ## [0.6.22n1] - 2025-09-10
 
 ### Added
@@ -224,7 +223,6 @@
 ### Fixed
 
 - 🎭 **Unmasking in lists** Resolved an issue where in formatted parts of model responses the unmasking didn't work.
->>>>>>> d4c7df65
 
 ## [0.6.22] - 2025-08-11
 
