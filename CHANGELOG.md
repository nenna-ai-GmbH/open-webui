# Changelog

All notable changes to this project will be documented in this file.

The format is based on [Keep a Changelog](https://keepachangelog.com/en/1.1.0/),
and this project adheres to [Semantic Versioning](https://semver.org/spec/v2.0.0.html).

<<<<<<< HEAD
## [0.6.18n2] - 2025-07-25

### Added

- 🚀 **onboarding support**

## [0.6.18n1] - 2025-07-25

### Fixed

- 🔒 **improved PII highlighting formatted texts**: PII highlighting and unmasking now works also for multiple formatting in the model answers.
=======
## [0.6.22] - 2025-08-11

### Added

- 🔗 **OpenAI API '/v1' Endpoint Compatibility**: Enhanced API compatibility by supporting requests to paths like '/v1/models', '/v1/embeddings', and '/v1/chat/completions'. This allows Open WebUI to integrate more seamlessly with tools that expect OpenAI's '/v1' API structure.
- 🪄 **Toggle for Guided Response Regeneration Menu**: Introduced a new setting in 'Interface' settings, providing the ability to enable or disable the expanded guided response regeneration menu. This offers users more control over their chat workflow and interface preferences.
- ✨ **General UI/UX Enhancements**: Implemented various user interface and experience improvements, including more rounded corners for cards in the Knowledge, Prompts, and Tools sections, and minor layout adjustments within the chat Navbar for improved visual consistency.
- 🌐 **Localization & Internationalization Improvements**: Introduced support for the Kabyle (Taqbaylit) language, refined and expanded translations for Chinese, expanding the platform's linguistic coverage.

### Fixed

- 🐞 **OpenAI Error Message Propagation**: Resolved an issue where specific OpenAI API errors (e.g., 'Organization Not Verified') were obscured by generic 'JSONResponse' iterable errors. The system now correctly propagates detailed and actionable error messages from OpenAI to the user.
- 🌲 **Pinecone Insert Issue**: Fixed a bug that prevented proper insertion of items into Pinecone vector databases.
- 📦 **S3 Vector Issue**: Resolved a bug where s3vector functionality failed due to incorrect import paths.
- 🏠 **Landing Page Option Setting Not Working**: Fixed an issue where the landing page option in settings was not functioning as intended.

## [0.6.21] - 2025-08-10

### Added

- 👥 **User Groups in Edit Modal**: Added display of user groups information in the user edit modal, allowing administrators to view and manage group memberships directly when editing a user.

### Fixed

- 🐞 **Chat Completion 'model_id' Error**: Resolved a critical issue where chat completions failed with an "undefined model_id" error after upgrading to version 0.6.20, ensuring all models now function correctly and reliably.
- 🛠️ **Audit Log User Information Logging**: Fixed an issue where user information was not being correctly logged in the audit trail due to an unreflected function prototype change, ensuring complete logging for administrative oversight.
- 🛠️ **OpenTelemetry Configuration Consistency**: Fixed an issue where OpenTelemetry metric and log exporters' 'insecure' settings did not correctly default to the general OpenTelemetry 'insecure' flag, ensuring consistent security configurations across all OpenTelemetry exports.
- 📝 **Reply Input Content Display**: Fixed an issue where replying to a message incorrectly displayed '{{INPUT_CONTENT}}' instead of the actual message content, ensuring proper content display in replies.
- 🌐 **Localization & Internationalization Improvements**: Refined and expanded translations for Catalan, Korean, Spanish and Irish, ensuring a more fluent and native experience for global users.

## [0.6.20] - 2025-08-10

### Fixed

- 🛠️ **Quick Actions "Add" Behavior**: Fixed a bug where using the "Add" button in Quick Actions would add the resulting message as the very first message in the chat, instead of appending it to the latest message.

## [0.6.19] - 2025-08-09

### Added

- ✨ **Modernized Sidebar and Major UI Refinements**: The main navigation sidebar has been completely redesigned with a modern, cleaner aesthetic, featuring a sticky header and footer to keep key controls accessible. Core sidebar logic, like the pinned models list, was also refactored into dedicated components for better performance and maintainability.
- 🪄 **Guided Response Regeneration**: The "Regenerate" button has been transformed into a powerful new menu. You can now guide the AI's next attempt by suggesting changes in a text prompt, or use one-click options like "Try Again," "Add Details," or "More Concise" to instantly refine and reshape the response to better fit your needs.
- 🛠️ **Improved Tool Call Handling for GPT-OSS Models**: Implemented robust handling for tool calls specifically for GPT-OSS models, ensuring proper function execution and integration.
- 🛑 **Stop Button for Merge Responses**: Added a dedicated stop button to immediately halt the generation of merged AI responses, providing users with more control over ongoing outputs.
- 🔄 **Experimental SCIM 2.0 Support**: Implemented SCIM 2.0 (System for Cross-domain Identity Management) protocol support, enabling enterprise-grade automated user and group provisioning from identity providers like Okta, Azure AD, and Google Workspace for seamless user lifecycle management. Configuration is managed securely via environment variables.
- 🗂️ **Amazon S3 Vector Support**: You can now use Amazon S3 Vector as a high-performance vector database for your Retrieval-Augmented Generation (RAG) workflows. This provides a scalable, cloud-native storage option for users deeply integrated into the AWS ecosystem, simplifying infrastructure and enabling enterprise-scale knowledge management.
- 🗄️ **Oracle 23ai Vector Search Support**: Added support for Oracle 23ai's new vector search capabilities as a supported vector database, providing a robust and scalable option for managing large-scale documents and integrating vector search with existing business data at the database level.
- ⚡ **Qdrant Performance and Configuration Enhancements**: The Qdrant client has been significantly improved with faster data retrieval logic for 'get' and 'query' operations. New environment variables ('QDRANT_TIMEOUT', 'QDRANT_HNSW_M') provide administrators with finer control over query timeouts and HNSW index parameters, enabling better performance tuning for large-scale deployments.
- 🔐 **Encrypted SQLite Database with SQLCipher**: You can now encrypt your entire SQLite database at rest using SQLCipher. By setting the 'DATABASE_TYPE' to 'sqlite+sqlcipher' and providing a 'DATABASE_PASSWORD', all data is transparently encrypted, providing an essential security layer for protecting sensitive information in self-hosted deployments. Note that this requires additional system libraries and the 'sqlcipher3-wheels' Python package.
- 🚀 **Efficient Redis Connection Management**: Implemented a shared connection pool cache to reuse Redis connections, dramatically reducing the number of active clients. This prevents connection exhaustion errors, improves performance, and ensures greater stability in high-concurrency deployments and those using Redis Sentinel.
- ⚡ **Batched Response Streaming for High Performance**: Dramatically improve performance and stability during high-speed response streaming by batching multiple tokens together before sending them to the client. A new 'Stream Delta Chunk Size' advanced parameter can be set per-model or in user/chat settings, significantly reducing CPU load on the server, Redis, and client, and preventing connection issues in high-concurrency environments.
- ⚙️ **Global Batched Streaming Configuration**: Administrators can now set a system-wide default for response streaming using the new 'CHAT_RESPONSE_STREAM_DELTA_CHUNK_SIZE' environment variable. This allows for global performance tuning, while still letting per-model or per-chat settings override the default for more granular control.
- 🔎 **Advanced Chat Search with Status Filters**: Quickly find any conversation with powerful new search filters. You can now instantly narrow down your chats using prefixes like 'pinned:true', 'shared:true', and 'archived:true' directly in the search bar. An intelligent dropdown menu assists you by suggesting available filter options as you type, streamlining your workflow and making chat management more efficient than ever.
- 🛂 **Granular Chat Controls Permissions**: Administrators can now manage chat settings with greater detail. The main "Chat Controls" permission now acts as a master switch, while new granular toggles for "Valves", "System Prompts", and "Advanced Parameters" allow for more specific control over which sections are visible to users inside the panel.
- ✍️ **Formatting Toolbar for Chat Input**: Introduced a dedicated formatting toolbar for the rich text chat input field, providing users with more accessible options for text styling and editing, configurable via interface settings.
- 📑 **Tabbed View for Multi-Model Responses**: You can now enable a new tabbed interface to view responses from multiple models. Instead of side-scrolling cards, this compact view organizes each model's response into its own tab, making it easier to compare outputs and saving vertical space. This feature can be toggled on or off in Interface settings.
- ↕️ **Reorder Pinned Models via Drag-and-Drop**: You can now organize your pinned models in the sidebar by simply dragging and dropping them into your preferred order. This custom layout is saved automatically, giving you more flexible control over your workspace.
- 📌 **Quick Model Unpin Shortcut**: You can now quickly unpin a model by holding the Shift key and hovering over it to reveal an instant unpin button, streamlining your workspace customization.
- ⚡ **Improved Chat Input Performance**: The chat input is now significantly more responsive, especially when pasting or typing large amounts of text. This was achieved by implementing a debounce mechanism for the auto-save feature, which prevents UI lag and ensures a smooth, uninterrupted typing experience.
- ✍️ **Customizable Floating Quick Actions with Tool Support**: Take full control of your text interaction workflow with new customizable floating quick actions. In Settings, you can create, edit, or disable these actions and even integrate tools using the '{{TOOL:tool_id}}' syntax in your prompts, enabling powerful one-click automations on selected text. This is in addition to using placeholders like '{{CONTENT}}' and '{{INPUT_CONTENT}}' for custom text transformations.
- 🔒 **Admin Workspace Privacy Control**: Introduced the 'ENABLE_ADMIN_WORKSPACE_CONTENT_ACCESS' environment variable (defaults to 'True') allowing administrators to control their access privileges to workspace items (Knowledge, Models, Prompts, Tools). When disabled, administrators adhere to the same access control rules as regular users, enhancing data separation for multi-tenant deployments.
- 🗄️ **Comprehensive Model Configuration Management**: Administrators can now export the entire model configuration to a file and use a new declarative sync endpoint to manage models in bulk. This powerful feature enables seamless backups, migrations, and state replication across multiple instances.
- 📦 **Native Redis Cluster Mode Support**: Added full support for connecting to Redis in cluster mode, allowing for scalable and highly available Redis deployments beyond Sentinel-managed setups. New environment variables 'REDIS_CLUSTER' and 'WEBSOCKET_REDIS_CLUSTER' enable the use of 'redis.cluster.RedisCluster' clients.
- 📊 **Granular OpenTelemetry Metrics Configuration**: Introduced dedicated environment variables and enhanced configuration options for OpenTelemetry metrics, allowing for separate OTLP endpoints, basic authentication credentials, and protocol (HTTP/gRPC) specifically for metrics export, independent of trace settings. This provides greater flexibility for integrating with diverse observability stacks.
- 🪵 **Granular OpenTelemetry Logging Configuration**: Enhanced the OpenTelemetry logging integration by introducing dedicated environment variables for logs, allowing separate OTLP endpoints, basic authentication credentials, and protocol (HTTP/gRPC) specifically for log export, independent of general OTel settings. The application's default Python logger now leverages this configuration to automatically send logs to your OTel endpoint when enabled via 'ENABLE_OTEL_LOGS'.
- 📁 **Enhanced Folder Chat Management with Sorting and Time Blocks**: The chat list within folders now supports comprehensive sorting options by title and updated time, along with intelligent time-based grouping (e.g., "Today," "Yesterday") similar to the main chat view, making navigation and organization of project-specific conversations significantly easier.
- ⚙️ **Configurable Datalab Marker API & Advanced Processing Options**: Enhanced Datalab Marker API integration, allowing administrators to configure custom API base URLs for self-hosting and to specify comprehensive processing options via a new 'additional_config' JSON parameter. This replaces the deprecated language selection feature and provides granular control over document extraction, with streamlined API endpoint resolution for more robust self-hosted deployments.
- 🧑‍💼 **Export All Users to CSV**: Administrators can now export a complete list of all users to a CSV file directly from the Admin Panel's database settings. This provides a simple, one-click way to generate user data for auditing, reporting, or management purposes.
- 🛂 **Customizable OAuth 'sub' Claim**: Administrators can now use the 'OAUTH_SUB_CLAIM_OVERRIDE' environment variable to specify which claim from the identity provider should be used as the unique user identifier ('sub'). This provides greater flexibility and control for complex enterprise authentication setups where modifying the IDP's default claims is not possible.
- 👁️ **Password Visibility Toggle for Input Fields**: Password fields across the application (login, registration, user management, and account settings) now utilize a new 'SensitiveInput' component, providing a consistent toggle to reveal/hide passwords for improved usability and security.
- 🛂 **Optional "Confirm Password" on Sign-Up**: To help prevent password typos during account creation, administrators can now enable a "Confirm Password" field on the sign-up page. This feature is disabled by default and can be activated via an environment variable for enhanced user experience.
- 💬 **View Full Chat from User Feedback**: Administrators can now easily navigate to the full conversation associated with a user feedback entry directly from the feedback modal, streamlining the review and troubleshooting process.
- 🎚️ **Intuitive Hybrid Search BM25-Weight Slider**: The numerical input for the BM25-Weight parameter in Hybrid Search has been replaced with an interactive slider, offering a more intuitive way to adjust the balance between lexical and semantic search. A "Default/Custom" toggle and clearer labels enhance usability and understanding of this key parameter.
- ⚙️ **Enhanced Bulk Function Synchronization**: The API endpoint for synchronizing functions has been significantly improved to reliably handle bulk updates. This ensures that importing and managing large libraries of functions is more robust and error-free for administrators.
- 🖼️ **Option to Disable Image Compression in Channels**: Introduced a new setting under Interface options to allow users to force-disable image compression specifically for images posted in channels, ensuring higher resolution for critical visual content.
- 🔗 **Custom CORS Scheme Support**: Introduced a new environment variable 'CORS_ALLOW_CUSTOM_SCHEME' that allows administrators to define custom URL schemes (e.g., 'app://') for CORS origins, enabling greater flexibility for local development or desktop client integrations.
- ♿ **Translatable and Accessible Banners**: Enhanced banner elements with translatable badge text and proper ARIA attributes (aria-label, aria-hidden) for SVG icons, significantly improving accessibility and screen reader compatibility.
- ⚠️ **OAuth Configuration Warning for Missing OPENID_PROVIDER_URL**: Added a proactive startup warning that notifies administrators when OAuth providers (Google, Microsoft, or GitHub) are configured but the essential 'OPENID_PROVIDER_URL' environment variable is missing. This prevents silent OAuth logout failures and guides administrators to complete their setup correctly.
- ♿ **Major Accessibility Enhancements**: Key parts of the interface have been made significantly more accessible. The user profile menu is now fully navigable via keyboard, essential controls in the Playground now include proper ARIA labels for screen readers, and decorative images have been hidden from assistive technologies to reduce audio clutter. Menu buttons also feature enhanced accessibility with 'aria-label', 'aria-hidden' for SVGs, and 'aria-pressed' for toggle buttons.
- ⚙️ **General Backend Refactoring**: Implemented various backend improvements to enhance performance, stability, and security, ensuring a more resilient and reliable platform for all users, including refining logging output to be cleaner and more efficient by conditionally including 'extra_json' fields and improving consistent metadata handling in vector database operations, and laying preliminary scaffolding for future analytics features.
- 🌐 **Localization & Internationalization Improvements**: Refined and expanded translations for Catalan, Danish, Korean, Persian, Polish, Simplified Chinese, and Spanish, ensuring a more fluent and native experience for global users across all supported languages.

### Fixed

- 🛡️ **Hardened Channel Message Security**: Fixed a key permission flaw that allowed users with channel access to edit or delete messages belonging to others. The system now correctly enforces that users can only modify their own messages, protecting data integrity in shared channels.
- 🛡️ **Hardened OAuth Security by Removing JWT from URL**: Fixed a critical security vulnerability where the authentication token was exposed in the URL after a successful OAuth login. The token is now transferred via a browser cookie, preventing potential leaks through browser history or server logs and protecting user sessions.
- 🛡️ **Hardened Chat Completion API Security**: The chat completion API endpoint now includes an explicit ownership check, ensuring non-admin users cannot access chats that do not belong to them and preventing potential unauthorized access.
- 🛠️ **Resilient Model Loading**: Fixed an issue where a failure in loading the model list (e.g., from a misconfigured provider) would prevent the entire user interface, including the admin panel, from loading. The application now gracefully handles these errors, ensuring the UI remains accessible.
- 🔒 **Resolved FIPS Self-Test Failure**: Fixed a critical issue that prevented Open WebUI from running on FIPS-compliant systems, specifically resolving the "FATAL FIPS SELFTEST FAILURE" error related to OpenSSL and SentenceTransformers, restoring compatibility with secure environments.
- 📦 **Redis Cluster Connection Restored**: Fixed an issue where the backend was unable to connect to Redis in cluster mode, now ensuring seamless integration with scalable Redis cluster deployments.
- 📦 **PGVector Connection Stability**: Fixed an issue where read-only operations could leave database transactions idle, preventing potential connection errors and improving overall database stability and resource management.
- 🛠️ **OpenAPI Tool Integration for Array Parameters Fixed**: Resolved a critical bug where external tools using array parameters (e.g., for tags) would fail when used with OpenAI models. The system now correctly generates the required 'items' property in the function schema, restoring functionality and preventing '400 Bad Request' errors.
- 🛠️ **Tool Creation for Users Restored**: Fixed a bug in the code editor where status messages were incorrectly prepended to tool scripts, causing a syntax error upon saving. All authorized users can now reliably create and save new tools.
- 📁 **Folder Knowledge Processing Restored**: Fixed a bug where files uploaded to folder and model knowledge bases were not being extracted or analyzed for Retrieval-Augmented Generation (RAG) when the 'Max Upload Count' setting was empty, ensuring seamless document processing and knowledge augmentation.
- 🧠 **Custom Model Knowledge Base Updates Recognized**: Fixed a bug where custom models linked to to knowledge bases did not automatically recognize newly added files to those knowledge bases. Models now correctly incorporate the latest information from updated knowledge collections.
- 📦 **Comprehensive Redis Key Prefixing**: Corrected hardcoded prefixes to ensure the REDIS_KEY_PREFIX is now respected across all WebSocket and task management keys. This prevents data collisions in multi-instance deployments and improves compatibility with Redis cluster mode.
- ✨ **More Descriptive OpenAI Router Errors**: The OpenAI-compatible API router now propagates detailed upstream error messages instead of returning a generic 'Bad Request'. This provides clear, actionable feedback for developers and API users, making it significantly easier to debug and resolve issues with model requests.
- 🔐 **Hardened OIDC Signout Flow**: The OpenID Connect signout process now verifies that the 'OPENID_PROVIDER_URL' is configured before attempting to communicate with it, preventing potential errors and ensuring a more reliable logout experience.
- 🍓 **Raspberry Pi Compatibility Restored**: Pinned the pyarrow library to version 20.0.0, resolving an "Illegal Instruction" crash on ARM-based devices like the Raspberry Pi and ensuring stable operation on this hardware.
- 📁 **Folder System Prompt Variables Restored**: Fixed a bug where prompt variables (e.g., '{{CURRENT_DATETIME}}') were not being rendered in Folder-level System Prompts. This restores an important capability for creating dynamic, context-aware instructions for all chats within a project folder.
- 📝 **Note Access in Knowledge Retrieval Fixed**: Corrected a permission oversight in knowledge retrieval, ensuring users can always use their own notes as a source for RAG without needing explicit sharing permissions.
- 🤖 **Title Generation Compatibility for GPT-5 Models**: Added support for 'gpt-5' models in the payload handler, which correctly converts the deprecated 'max_tokens' parameter to 'max_completion_tokens'. This resolves title generation failures and ensures seamless operation with the latest generation of models.
- ⚙️ **Correct API 'finish_reason' in Streaming Responses**: Fixed an issue where intermediate 'reasoning_content' chunks in streaming API responses incorrectly reported a 'finish_reason' of 'stop'. The 'finish_reason' is now correctly set to 'null' for these chunks, ensuring compatibility with third-party applications that rely on this field.
- 📈 **Evaluation Pages Stability**: Resolved a crash on the Leaderboard and Feedbacks pages when processing legacy feedback entries that were missing a 'rating' field. The system now gracefully handles this older data, ensuring both pages load reliably for all users.
- 🤝 **Reliable Collaborative Session Cleanup**: Fixed an asynchronous bug in the real-time collaboration engine that prevented document sessions from being properly cleaned up after all users had left. This ensures greater stability and resource management for features like Collaborative Notes.
- 🧠 **Enhanced Memory Stability and Security**: Refactored memory update and delete operations to strictly enforce user ownership, preventing potential data integrity issues. Additionally, improved error handling for memory queries now provides clearer feedback when no memories exists.
- 🧑‍⚖️ **Restored Admin Access to User Feedback**: Fixed a permission issue that blocked administrators from viewing or editing user feedback they didn't create, ensuring they can properly manage all evaluations across the platform.
- 🔐 **PGVector Encryption Fix for Metadata**: Corrected a SQL syntax error in the experimental 'PGVECTOR_PGCRYPTO' feature that prevented encrypted metadata from being saved. Document uploads to encrypted PGVector collections now work as intended.
- 🔍 **Serply Web Search Integration Restored**: Fixed an issue where incorrect parameters were passed to the Serply web search engine, restoring its functionality for RAG and web search workflows.
- 🔍 **Resilient Web Search Processing**: Web search retrieval now gracefully handles search results that are missing a 'snippet', preventing crashes and ensuring that RAG workflows complete successfully even with incomplete data from search engines.
- 🖼️ **Table Pasting in Rich Text Input Displayed Correctly**: Fixed an issue where pasting table text into the rich text input would incorrectly display it as code. Tables are now properly rendered as expected, improving content formatting and user experience.
- ✍️ **Rich Text Input TypeError Resolution**: Addressed a potential 'TypeError: ue.getWordAtDocPos is not a function' in 'MessageInput.svelte' by refactoring how the 'getWordAtDocPos' function is accessed and referenced from 'RichTextInput.svelte', ensuring stable rich text input behavior, especially after production restarts.
- ✏️ **Manual Code Block Creation in Chat Restored**: Fixed an issue where typing three backticks and then pressing Shift+Enter would incorrectly remove the backticks when "Enter to Send" mode was active. This ensures users can reliably create multi-line code blocks manually.
- 🎨 **Consistent Dark Mode Background**: Fixed an issue where the application background could incorrectly flash or remain white during page loads and refreshes in dark mode, ensuring a seamless and consistent visual experience.
- 🎨 **'Her' Theme Rendering Fixed**: Corrected a bug that caused the "Her" theme to incorrectly render as a dark theme in some situations. The theme now reliably applies its intended light appearance across all sessions.
- 📜 **Corrected Markdown Table Line Break Rendering**: Fixed an issue where line breaks ('<br>') within Markdown tables were displayed as raw HTML instead of being rendered correctly. This ensures that tables with multi-line cell content are now displayed as intended.
- 🚦 **Corrected App Configuration for Pending Users**: Fixed an issue where users awaiting approval could incorrectly load the full application interface, leading to a confusing or broken UI. This ensures that only fully approved users receive the standard app 'config', resulting in a smoother and more reliable onboarding experience.
- 🔄 **Chat Cloning Now Includes Tags, Folder Status, and Pinned Status**: When cloning a chat or shared chat, its associated tags, folder organization, and pinned status are now correctly replicated, ensuring consistent chat management.
- ⚙️ **Enhanced Backend Reliability**: Resolved a potential crash in knowledge base retrieval when referencing a deleted note. Additionally, chat processing was refactored to ensure model information is saved more reliably, enhancing overall system stability.
- ⚙️ **Floating 'Ask/Explain' Modal Stability**: Fixed an issue that spammed the console with errors when navigating away while a model was generating a response in the floating 'Ask' or 'Explain' modals. In-flight requests are now properly cancelled, improving application stability.
- ⚡ **Optimized User Count Checks**: Improved performance for user count and existence checks across the application by replacing resource-intensive 'COUNT' queries with more efficient 'EXISTS' queries, reducing database load.
- 🔐 **Hardened OpenTelemetry Exporter Configuration**: The OTLP HTTP exporter no longer uses a potentially insecure explicit flag, improving security by relying on the connection URL's protocol (HTTP/HTTPS) to ensure transport safety.
- 📱 **Mobile User Menu Closing Behavior Fixed**: Resolved an issue where the user menu would remain open on mobile devices after selecting an option, ensuring the menu correctly closes and returns focus to the main interface for a smoother mobile experience.
- 📱 **OnBoarding Page Display Fixed on Mobile**: Resolved an issue where buttons on the OnBoarding page were not consistently visible on certain mobile browsers, ensuring a functional and complete user experience across devices.
- ↕️ **Improved Pinned Models Drag-and-Drop Behavior**: The drag-and-drop functionality for reordering pinned models is now explicitly disabled on mobile devices, ensuring better usability and preventing potential UI conflicts or unexpected behavior.
- 📱 **PWA Rotation Behavior Corrected**: The Progressive Web App now correctly respects the device's screen orientation lock, preventing unwanted rotation and ensuring a more native mobile experience.
- ✏️ **Improved Chat Title Editing Behavior**: Changes to a chat title are now reliably saved when the user clicks away or presses Enter, replacing a less intuitive behavior that could accidentally discard edits. This makes renaming chats a smoother and more predictable experience.
- ✏️ **Underscores Allowed in Prompt Commands**: Fixed the validation for prompt commands to correctly allow the use of underscores ('\_'), aligning with documentation examples and improving flexibility in naming custom prompts.
- 💡 **Title Generation Button Behavior Fixed**: Resolved an issue where clicking the "Generate Title" button while editing a chat or note title would incorrectly save the title before generation could start. The focus is now managed correctly, ensuring a smooth and predictable user experience.
- ✏️ **Consistent Chat Input Height**: Fixed a minor visual bug where the chat input field's height would change slightly when toggling the "Rich Text Input for Chat" setting, ensuring a more stable and consistent layout.
- 🙈 **Admin UI Toggle Stability**: Fixed a visual glitch in the Admin settings where toggle switches could briefly display an incorrect state on page load, ensuring the UI always accurately reflects the saved settings.
- 🙈 **Community Sharing Button Visibility**: The "Share to Community" button on the feedback page is now correctly hidden when the Enable Community Sharing feature is disabled in the admin settings, ensuring the UI respects the configured sharing policy.
- 🙈 **"Help Us Translate" Link Visibility**: The "Help us translate" link in settings is now correctly hidden in deployments with specific license configurations, ensuring a cleaner interface for enterprise users.
- 🔗 **Robust Tool Server URL Handling**: Fixed an issue where providing a full URL for a tool server's OpenAPI specification resulted in an invalid path. The system now correctly handles both absolute URLs and relative paths, improving configuration flexibility.
- 🔧 **Improved Azure URL Detection**: The logic for identifying Azure OpenAI endpoints has been made more robust, ensuring all valid Azure URLs are now correctly detected for a smoother connection setup.
- ⚙️ **Corrected Direct Connection Save Logic**: Fixed a bug in the Admin Connections settings page by removing a redundant save action for 'Direct Connections', leading to more reliable and predictable behavior when updating settings.
- 🔗 **Corrected "Discover" Links**: The "Discover" links for models, prompts, tools, and functions now point to their specific, relevant pages on openwebui.com, improving content discovery for users.
- ⏱️ **Refined Display of AI Thought Duration**: Adjusted the display logic for AI thought (reasoning) durations to more accurately show very short thought times as "less than a second," improving clarity in AI process feedback.
- 📜 **Markdown Line Break Rendering Refinement**: Improved handling of line breaks within Markdown rendering for better visual consistency.
- 🛠️ **Corrected OpenTelemetry Docker Compose Example**: The docker-compose.otel.yaml file has been fixed and enhanced by removing duplicates, adding necessary environment variables, and hardening security settings, ensuring a more reliable out-of-box observability setup.
- 🛠️ **Development Script CORS Fix**: Corrected the CORS origin URL in the local development script (dev.sh) by removing the trailing slash, ensuring a more reliable and consistent setup for developers.
- ⬆️ **OpenTelemetry Libraries Updated**: Upgraded all OpenTelemetry-related libraries to their latest versions, ensuring better performance, stability, and compatibility for observability.

### Changed

- ❗ **Docling Integration Upgraded to v1 API (Breaking Change)**: The integration with the Docling document processing engine has been updated to its new, stable '/v1' API. This is required for compatibility with Docling version 1.0.0 and newer. As a result, older versions of Docling are no longer supported. Users who rely on Docling for document ingestion **must upgrade** their docling-serve instance to ensure continued functionality.
- 🗣️ **Admin-First Whisper Language Priority**: The global WHISPER_LANGUAGE setting now acts as a strict override for audio transcriptions. If set, it will be used for all speech-to-text tasks, ignoring any language specified by the user on a per-request basis. This gives administrators more control over transcription consistency.
- ✂️ **Datalab Marker API Language Selection Removed**: The separate language selection option for the Datalab Marker API has been removed, as its functionality is now integrated and superseded by the more comprehensive 'additional_config' parameter. Users should transition to using 'additional_config' for relevant language and processing settings.
- 📄 **Documentation and Releases Links Visibility**: The "Documentation" and "Releases" links in the user menu are now visible only to admin users, streamlining the user interface for non-admin roles.
>>>>>>> 438e5d96

## [0.6.18] - 2025-07-19

### Fixed

- 🚑 **Users Not Loading in Groups**: Resolved an issue where user list was not displaying within user groups, restoring full visibility and management of group memberships for teams and admins.

## [0.6.17] - 2025-07-19

### Added

- 📂 **Dedicated Folder View with Chat List**: Clicking a folder now reveals a brand-new landing page showcasing a list of all chats within that folder, making navigation simpler and giving teams immediate visibility into project-specific conversations.
- 🆕 **Streamlined Folder Creation Modal**: Creating a new folder is now a seamless, unified experience with a dedicated modal that visually and functionally matches the edit folder flow, making workspace organization more intuitive and error-free for all users.
- 🗃️ **Direct File Uploads to Folder Knowledge**: You can now upload files straight to a folder’s knowledge—empowering you to enrich project spaces by adding resources and documents directly, without the need to pre-create knowledge bases beforehand.
- 🔎 **Chat Preview in Search**: When searching chats, instantly preview results in context without having to open them—making discovery, auditing, and recall dramatically quicker, especially in large, active teams.
- 🖼️ **Image Upload and Inline Insertion in Notes**: Notes now support inserting images directly among your text, letting you create rich, visually structured documentation, brainstorms, or reports in a more natural and engaging way—no more images just as attachments.
- 📱 **Enhanced Note Selection Editing and Q&A**: Select any portion of your notes to either edit just the highlighted part or ask focused questions about that content—streamlining workflows, boosting productivity, and making reviews or AI-powered enhancements more targeted.
- 📝 **Copy Notes as Rich Text**: Copy entire notes—including all formatting, images, and structure—directly as rich text for seamless pasting into emails, reports, or other tools, maintaining clarity and consistency outside the WebUI.
- ⚡ **Fade-In Streaming Text Experience**: Live-generated responses now elegantly fade in as the AI streams them, creating a more natural and visually engaging reading experience; easily toggled off in Interface settings if you prefer static displays.
- 🔄 **Settings for Follow-Up Prompts**: Fine-tune your follow-up prompt experience—with new controls, you can choose to keep them visible or have them inserted directly into the message input instead of auto-submitting, giving you more flexibility and control over your workflow.
- 🔗 **Prompt Variable Documentation Quick Link**: Access documentation for prompt variables in one click from the prompt editor modal—shortening the learning curve and making advanced prompt-building more accessible.
- 📈 **Active and Total User Metrics for Telemetry**: Gain valuable insights into usage patterns and platform engagement with new metrics tracking active and total users—enhancing auditability and planning for large organizations.
- 🏷️ **Traceability with Log Trace and Span IDs**: Each log entry now carries detailed trace and span IDs, making it much easier for admins to pinpoint and resolve issues across distributed systems or in complex troubleshooting.
- 👥 **User Group Add/Remove Endpoints**: Effortlessly add or remove users from groups with new, improved endpoints—giving admins and team leads faster, clearer control over collaboration and permissions.
- ⚙️ **Note Settings and Controls Streamlined**: The main “Settings” for notes are now simply called “Controls”, and note files now reside in a dedicated controls section, decluttering navigation and making it easier to find and configure note-related options.
- 🚀 **Faster Admin User Page Loads**: The user list endpoint for admins has been optimized to exclude heavy profile images, speeding up load times for large teams and reducing waiting during administrative tasks.
- 📡 **Chat ID Header Forwarding**: Ollama and OpenAI router requests now include the chat ID in request headers, enabling better request correlation and debugging capabilities across AI model integrations.
- 🧠 **Enhanced Reasoning Tag Processing**: Improved and expanded reasoning tag parsing to handle various tag formats more robustly, including standard XML-style tags and custom delimiters, ensuring better AI reasoning transparency and debugging capabilities.
- 🔐 **OAuth Token Endpoint Authentication Method**: Added configurable OAuth token endpoint authentication method support, providing enhanced flexibility and security options for enterprise OAuth integrations and identity provider compatibility.
- 🛡️ **Redis Sentinel High Availability Support**: Comprehensive Redis Sentinel failover implementation with automatic master discovery, intelligent retry logic for connection failures, and seamless operation during master node outages—eliminating single points of failure and ensuring continuous service availability in production deployments.
- 🌐 **Localization & Internationalization Improvements**: Refined and expanded translations for Simplified Chinese, Traditional Chinese, French, German, Korean, and Polish, ensuring a more fluent and native experience for global users across all supported languages.

### Fixed

- 🏷️ **Hybrid Search Functionality Restored**: Hybrid search now works seamlessly again—enabling more accurate, relevant, and comprehensive knowledge discovery across all RAG-powered workflows.
- 🚦 **Note Chat - Edit Button Disabled During AI Generation**: The edit button when chatting with a note is now disabled while the AI is responding—preventing accidental edits and ensuring workflow clarity during chat sessions.
- 🧹 **Cleaner Database Credentials**: Database connection no longer duplicates ‘@’ in credentials, preventing potential connection issues and ensuring smoother, more reliable integrations.
- 🧑‍💻 **File Deletion Now Removes Related Vector Data**: When files are deleted from storage, they are now purged from the vector database as well, ensuring clean data management and preventing clutter or stale search results.
- 📁 **Files Modal Translation Issues Fixed**: All modal dialog strings—including “Using Entire Document” and “Using Focused Retrieval”—are now fully translated for a more consistent and localized UI experience.
- 🚫 **Drag-and-Drop File Upload Disabled for Unsupported Models**: File upload by drag-and-drop is disabled when using models that do not support attachments—removing confusion and preventing workflow interruptions.
- 🔑 **Ollama Tool Calls Now Reliable**: Fixed issues with Ollama-based tool calls, ensuring uninterrupted AI augmentation and tool use for every chat.
- 📄 **MIME Type Help String Correction**: Cleaned up mimetype help text by removing extraneous characters, providing clearer guidance for file upload configurations.
- 📝 **Note Editor Permission Fix**: Removed unnecessary admin-only restriction from note chat functionality, allowing all authorized users to access note editing features as intended.
- 📋 **Chat Sources Handling Improved**: Fixed sources handling logic to prevent duplicate source assignments in chat messages, ensuring cleaner and more accurate source attribution during conversations.
- 😀 **Emoji Generation Error Handling**: Improved error handling in audio router and fixed metadata structure for emoji generation tasks, preventing crashes and ensuring more reliable emoji generation functionality.
- 🔒 **Folder System Prompt Permission Enforcement**: System prompt fields in folder edit modal are now properly hidden for users without system prompt permissions, ensuring consistent security policy enforcement across all folder management interfaces.
- 🌐 **WebSocket Redis Lock Timeout Type Conversion**: Fixed proper integer type conversion for WebSocket Redis lock timeout configuration with robust error handling, preventing potential configuration errors and ensuring stable WebSocket connections.
- 📦 **PostHog Dependency Added**: Added PostHog 5.4.0 library to resolve ChromaDB compatibility issues, ensuring stable vector database operations and preventing library version conflicts during deployment.

### Changed

- 👀 **Tiptap Editor Upgraded to v3**: The underlying rich text editor has been updated for future-proofing, though some supporting libraries remain on v2 for compatibility. For now, please install dependencies using 'npm install --force' to avoid installation errors.
- 🚫 **Removed Redundant or Unused Strings and Elements**: Miscellaneous unused, duplicate, or obsolete code and translations have been cleaned up to maintain a streamlined and high-performance experience.

## [0.6.16] - 2025-07-14

### Added

- 🗂️ **Folders as Projects**: Organize your workflow with folder-based projects—set folder-level system prompts and associate custom knowledge, bringing seamless, context-rich management to teams and users handling multiple initiatives or clients.
- 📁 **Instant Folder-Based Chat Creation**: Start a new chat directly from any folder; just click and your new conversation is automatically embedded in the right project context—no more manual dragging or setup, saving time and eliminating mistakes.
- 🧩 **Prompt Variables with Automatic Input Modal**: Prompts containing variables now display a clean, auto-generated input modal that **autofocuses on the first field** for instant value entry—just select the prompt and fill in exactly what’s needed, reducing friction and guesswork.
- 🔡 **Variable Input Typing in Prompts**: Define input types for prompt variables (e.g., text, textarea, number, select, color, date, map and more), giving everyone a clearer and more precise prompt-building experience for advanced automation or workflows.
- 🚀 **Base Model List Caching**: Cache your base model list to speed up model selection and reduce repeated API calls; toggle this in Admin Settings > Connections for responsive model management even in large or multi-provider setups.
- ⏱️ **Configurable Model List Cache TTL**: Take control over model list caching with the new MODEL_LIST_CACHE_TTL environment variable. Set a custom cache duration in seconds to balance performance and freshness, reducing API requests in stable environments or ensuring rapid updates when models change frequently.
- 🔖 **Reference Notes as Knowledge or in Chats**: Use any note as knowledge for a model or folder, or reference it directly from chat—integrate living documentation into your Retrieval Augmented Generation workflows or discussions, bridging knowledge and action.
- 📝 **Chat Directly with Notes (Experimental)**: Ask questions about any note, and directly edit or update notes from within a chat—unlock direct AI-powered brainstorming, summarization, and cleanup, like having your own collaborative AI canvas.
- 🤝 **Collaborative Notes with Multi-User Editing**: Share notes with others and collaborate live—multiple users can edit a note in real-time, boosting cooperative knowledge building and workflow documentation.
- 🛡️ **Collaborative Note Permissions**: Control who can view or edit each note with robust sharing permissions, ensuring privacy or collaboration per your organizational needs.
- 🔗 **Copy Link to Notes**: Quickly copy and share direct links to notes for easier knowledge transfer within your team or external collaborators.
- 📋 **Task List Support in Notes**: Add, organize, and manage checklists or tasks inside your notes—plan projects, track to-dos, and keep everything actionable in a single space.
- 🧠 **AI-Generated Note Titles**: Instantly generate relevant and concise titles for your notes using AI—keep your knowledge library organized without tedious manual editing.
- 🔄 **Full Undo/Redo Support in Notes**: Effortlessly undo or redo your latest note changes—never fear mistakes or accidental edits while collaborating or writing.
- 📝 **Enhanced Note Word/Character Counter**: Always know the size of your notes with built-in counters, making it easier to adhere to length guidelines for shared or published content.
- 🖊️ **Floating & Bubble Formatting Menus in Note Editor**: Access text formatting tools through both a floating menu and an intuitive bubble menu directly in the note editor—making rich text editing faster, more discoverable, and easier than ever.
- ✍️ **Rich Text Prompt Insertion**: A new setting allows prompts to be inserted directly into the chat box as fully-formatted rich text, preserving Markdown elements like headings, lists, and bold text for a more intuitive and visually consistent editing experience.
- 🌐 **Configurable Database URL**: WebUI now supports more flexible database configuration via new environment variables—making deployment and scaling simpler across various infrastructure setups.
- 🎛️ **Completely Frontend-Handled File Upload in Temporary Chats**: When using temporary chats, file extraction now occurs fully in your browser with zero files sent to the backend, further strengthening privacy and giving you instant feedback.
- 🔄 **Enhanced Banner and Chat Command Visibility**: Banner handling and command feedback in chat are now clearer and more contextually visible, making alerts, suggestions, and automation easier to spot and interact with for all users.
- 📱 **Mobile Experience Polished**: The "new chat" button is back in mobile, plus core navigation and input controls have been smoothed out for better usability on phones and tablets.
- 📄 **OpenDocument Text (.odt) Support**: Seamlessly upload and process .odt files from open-source office suites like LibreOffice and OpenOffice, expanding your ability to build knowledge from a wider range of document formats.
- 📑 **Enhanced Markdown Document Splitting**: Improve knowledge retrieval from Markdown files with a new header-aware splitting strategy. This method intelligently chunks documents based on their header structure, preserving the original context and hierarchy for more accurate and relevant RAG results.
- 📚 **Full Context Mode for Knowledge Bases**: When adding a knowledge base to a folder or custom model, you can now toggle full context mode for the entire knowledge base. This bypasses the usual chunking and retrieval process, making it perfect for leaner knowledge bases.
- 🕰️ **Configurable OAuth Timeout**: Enhance login reliability by setting a custom timeout (OAUTH_TIMEOUT) for all OAuth providers (Google, Microsoft, GitHub, OIDC), preventing authentication failures on slow or restricted networks.
- 🎨 **Accessibility & High-Contrast Theme Enhancements**: Major accessibility overhaul with significant updates to the high-contrast theme. Improved focus visibility, ARIA labels, and semantic HTML ensure core components like the chat interface and model selector are fully compliant and readable for visually impaired users.
- ↕️ **Resizable System Prompt Fields**: Conveniently resize system prompt input fields to comfortably view and edit lengthy or complex instructions, improving the user experience for advanced model configuration.
- 🔧 **Granular Update Check Control**: Gain finer control over outbound connections with the new ENABLE_VERSION_UPDATE_CHECK flag. This allows administrators to disable version update checks independently of the full OFFLINE_MODE, perfect for environments with restricted internet access that still need to download embedding models.
- 🗃️ **Configurable Qdrant Collection Prefix**: Enhance scalability by setting a custom QDRANT_COLLECTION_PREFIX. This allows multiple Open WebUI instances to share a single Qdrant cluster safely, ensuring complete data isolation between separate deployments without conflicts.
- ⚙️ **Improved Default Database Performance**: Enhanced out-of-the-box performance by setting smarter database connection pooling defaults, reducing API response times for users on non-SQLite databases without requiring manual configuration.
- 🔧 **Configurable Redis Key Prefix**: Added support for the REDIS_KEY_PREFIX environment variable, allowing multiple Open WebUI instances to share a Redis cluster with isolated key namespaces for improved multi-tenancy.
- ➡️ **Forward User Context to Reranker**: For advanced RAG integrations, user information (ID, name, email, role) can now be forwarded as HTTP headers to external reranking services, enabling personalized results or per-user access control.
- ⚙️ **PGVector Connection Pooling**: Enhance performance and stability for PGVector-based RAG by enabling and configuring the database connection pool. New environment variables allow fine-tuning of pool size, timeout, and overflow settings to handle high-concurrency workloads efficiently.
- ⚙️ **General Backend Refactoring**: Extensive refactoring delivers a faster, more reliable, and robust backend experience—improving chat speed, model management, and day-to-day reliability.
- 🌍 **Expanded & Improved Translations**: Enjoy a more accessible and intuitive experience thanks to comprehensive updates and enhancements for Chinese (Simplified and Traditional), German, French, Catalan, Irish, and Spanish translations throughout the interface.

### Fixed

- 🛠️ **Rich Text Input Stability and Performance**: Multiple improvements ensure faster, cleaner text editing and rendering with reduced glitches—especially supporting links, color picking, checkbox controls, and code blocks in notes and chats.
- 📷 **Seamless iPhone Image Uploads**: Effortlessly upload photos from iPhones and other devices using HEIC format—images are now correctly recognized and processed, eliminating compatibility issues.
- 🔄 **Audio MIME Type Registration**: Issues with audio file content types have been resolved, guaranteeing smoother, error-free uploads and playback for transcription or note attachments.
- 🖍️ **Input Commands Now Always Visible**: Input commands (like prompts or knowledge) dynamically adjust their height on small screens, ensuring nothing is cut off and every tool remains easily accessible.
- 🛑 **Tool Result Rendering**: Fixed display problems with tool results, providing fast, clear feedback when using external or internal tools.
- 🗂️ **Table Alignment in Markdown**: Markdown tables are now rendered and aligned as expected, keeping reports and documentation readable.
- 🖼️ **Thread Image Handling**: Fixed an issue where messages containing only images in threads weren’t displayed correctly.
- 🗝️ **Note Access Control Security**: Tightened access control logic for notes to guarantee that shared or collaborative notes respect all user permissions and privacy safeguards.
- 🧾 **Ollama API Compatibility**: Fixed model parameter naming in the API to ensure uninterrupted compatibility for all Ollama endpoints.
- 🛠️ **Detection for 'text/html' Files**: Files loaded with docling/tika are now reliably detected as the correct type, improving knowledge ingestion and document parsing.
- 🔐 **OAuth Login Stability**: Resolved a critical OAuth bug that caused login failures on subsequent attempts after logging out. The user session is now completely cleared on logout, ensuring reliable and secure authentication across all supported providers (Google, Microsoft, GitHub, OIDC).
- 🚪 **OAuth Logout and Redirect Reliability**: The OAuth logout process has been made more robust. Logout requests now correctly use proxy environment variables, ensuring they succeed in corporate networks. Additionally, the custom WEBUI_AUTH_SIGNOUT_REDIRECT_URL is now properly respected for all OAuth/OIDC configurations, ensuring a seamless sign-out experience.
- 📜 **Banner Newline Rendering**: Banners now correctly render newline characters, ensuring that multi-line announcements and messages are displayed with their intended formatting.
- ℹ️ **Consistent Model Description Rendering**: Model descriptions now render Markdown correctly in the main chat interface, matching the formatting seen in the model selection dropdown for a consistent user experience.
- 🔄 **Offline Mode Update Check Display**: Corrected a UI bug where the "Checking for Updates..." message would display indefinitely when the application was set to offline mode.
- 🛠️ **Tool Result Encoding**: Fixed a bug where tool calls returning non-ASCII characters would fail, ensuring robust handling of international text and special characters in tool outputs.

## [0.6.15n2] - 2025-7-17

### Added

- 🛡️ Masking toggle button.
- 📤 Unmasked chat export.
- ⌨️ Shortcut (Ctrl + Shift + L) for mask/unmask all

## [0.6.15_n1] - 2025-7-11

### Added

- 🎭 Admin Settings for PII masking API.
- 💬 PII masking in chats using Nenna API.
- ⌛️ Spinner for running masking requests.

## [0.6.15] - 2025-06-16

### Added

- 🖼️ **Global Image Compression Option**: Effortlessly set image compression globally so all image uploads and outputs are optimized, speeding up load times and saving bandwidth—perfect for teams dealing with large files or limited network resources.
- 🎤 **Custom Speech-to-Text Content-Type for Transcription**: Define custom content types for audio transcription, ensuring compatibility with diverse audio sources and unlocking smoother, more accurate transcriptions in advanced setups.
- 🗂️ **LDAP Group Synchronization (Experimental)**: Automatically sync user groups from your LDAP directory directly into Open WebUI for seamless enterprise access management—simplifies identity integration and governance across your organization.
- 📈 **OpenTelemetry Metrics via OTLP Exporter (Experimental)**: Gain enterprise-grade analytics and monitor your AI usage in real time with experimental OpenTelemetry Metrics support—connect to any OTLP-compatible backend for instant insights into performance, load, and user interactions.
- 🕰️ **See User Message Timestamps on Hover (Chat Bubble UI)**: Effortlessly check when any user message was sent by hovering over it in Chat Bubble mode—no more switching screens or digging through logs for context.
- 🗂️ **Leaderboard Sorting Options**: Sort the leaderboard directly in the UI for a clearer, more actionable view of top performers, models, or tools—making analysis and recognition quick and easy for teams.
- 🏆 **Evaluation Details Modal in Feedbacks and Leaderboard**: Dive deeper with new modals that display detailed evaluation information when reviewing feedbacks and leaderboard rankings—accelerates learning, progress tracking, and quality improvement.
- 🔄 **Support for Multiple Pages in External Document Loaders**: Effortlessly extract and work with content spanning multiple pages in external documents, giving you complete flexibility for in-depth research and document workflows.
- 🌐 **New Accessibility Enhancements Across the Interface**: Benefit from significant accessibility improvements—tab navigation, ARIA roles/labels, better high-contrast text/modes, accessible modals, and more—making Open WebUI more usable and equitable for everyone, including those using assistive technologies.
- ⚡ **Performance & Stability Upgrades Across Frontend and Backend**: Enjoy a smoother, more reliable experience with numerous behind-the-scenes optimizations and refactoring on both frontend and backend—resulting in faster load times, fewer errors, and even greater stability throughout your workflows.
- 🌏 **Updated and Expanded Localizations**: Enjoy improved, up-to-date translations for Finnish, German (now with model pinning features), Korean, Russian, Simplified Chinese, Spanish, and more—making every interaction smoother, clearer, and more intuitive for international users.

### Fixed

- 🦾 **Ollama Error Messages More Descriptive**: Receive clearer, more actionable error messages when something goes wrong with Ollama models—making troubleshooting and user support faster and more effective.
- 🌐 **Bypass Webloader Now Works as Expected**: Resolved an issue where the "bypass webloader" feature failed to function correctly, ensuring web search bypasses operate smoothly and reliably for lighter, faster query results.
- 🔍 **Prevent Redundant Documents in Citation List**: The expanded citation list no longer shows duplicate documents, offering a cleaner, easier-to-digest reference experience when reviewing sources in knowledge and research workflows.
- 🛡️ **Trusted Header Email Matching is Now Case-Insensitive**: Fixed a critical authentication issue where email case sensitivity could cause secure headers to mismatch, ensuring robust, seamless login and session management in all environments.
- ⚙️ **Direct Tool Server Input Accepts Empty Strings**: You can now submit direct tool server commands without unexpected errors when passing empty-string values, improving integration and automation efficiency.
- 📄 **Citation Page Number for Page 1 is Now Displayed**: Corrected an oversight where references for page 1 documents were missing the page number; citations are now always accurate and fully visible.
- 📒 **Notes Access Restored**: Fixed an issue where some users could not access their notes—everyone can now view and manage their notes reliably, ensuring seamless documentation and workflow continuity.
- 🛑 **OAuth Callback Double-Slash Issue Resolved**: Fixed rare cases where an extra slash in OAuth callbacks caused failed logins or redirects, making third-party login integrations more reliable.

### Changed

- 🔑 **Dedicated Permission for System Prompts**: System prompt access is now controlled by its own specific permission instead of being grouped with general chat controls, empowering admins with finer-grained management over who can view or modify system prompts for enhanced security and workflow customization.
- 🛠️ **YouTube Transcript API and python-pptx Updated**: Enjoy better performance, reliability, and broader compatibility thanks to underlying library upgrades—less friction with media-rich and presentation workflows.

### Removed

- 🗑️ **Console Logging Disabled in Production**: All 'console.log' and 'console.debug' statements are now disabled in production, guaranteeing improved security and cleaner browser logs for end users by removing extraneous technical output.

## [0.6.14] - 2025-06-10

### Added

- 🤖 **Automatic "Follow Up" Suggestions**: Open WebUI now intelligently generates actionable "Follow Up" suggestions automatically with each message you send, helping you stay productive and inspired without interrupting your flow; you can always disable this in Settings if you prefer a distraction-free experience.
- 🧩 **OpenAI-Compatible Embeddings Endpoint**: Introducing a fully OpenAI-style '/api/embeddings' endpoint—now you can plug in OpenAI-style embeddings workflows with zero hassle, making integrations with external tools and platforms seamless and familiar.
- ↗️ **Model Pinning for Quick Access**: Pin your favorite or most-used models to the sidebar for instant selection—no more scrolling through long model lists; your go-to models are always visible and ready for fast access.
- 📌 **Selector Model Item Menu**: Each model in the selector now features a menu where you can easily pin/unpin to the sidebar and copy a direct link—simplifying collaboration and staying organized in even the busiest environments.
- 🛑 **Reliable Stop for Ongoing Chats in Multi-Replica Setups**: Stopping or cancelling an in-progress chat now works reliably even in clustered deployments—ensuring every user can interrupt AI output at any time, no matter your scale.
- 🧠 **'Think' Parameter for Ollama Models**: Leverage new 'think' parameter support for Ollama—giving you advanced control over AI reasoning process and further tuning model behavior for your unique use cases.
- 💬 **Picture Description Modes for Docling**: Customize how images are described/extracted by Docling Loader for smarter, more detailed, and workflow-tailored image understanding in your document pipelines.
- 🛠 **Settings Modal Deep Linking**: Every tab in Settings now has its own route—making direct navigation and sharing of precise settings faster and more intuitive.
- 🎤 **Audio HTML Component Token**: Easily embed and play audio directly in your chats, improving voice-based workflows and making audio content instantly accessible and manageable from any conversation.
- 🔑 **Support for Secret Key File**: Now you can specify 'WEBUI_SECRET_KEY_FILE' for more secure and flexible key management—ideal for advanced deployments and tighter security standards.
- 💡 **Clarity When Cloning Prompts**: Cloned workspace prompts are clearly labelled with "(Clone)" and IDs have "-clone", keeping your prompt library organized and preventing accidental overwrites.
- 📝 **Dedicated User Role Edit Modal**: Updating user roles now reliably opens a dedicated edit user modal instead of cycling through roles—making it safer and more clear to manage team permissions.
- 🏞️ **Better Handling & Storage of Interpreter-Generated Images**: Code interpreter-generated images are now centrally stored and reliably loaded from the database or cloud storage, ensuring your artifacts are always available.
- 🚀 **Pinecone & Vector Search Optimizations**: Applied latest best practices from Pinecone for smarter timeouts, intelligent retry control, improved connection pooling, faster DNS, and concurrent batch handling—giving you more reliable, faster document search and RAG performance without manual tweaks.
- ⚙️ **Ollama Advanced Parameters Unified**: 'keep_alive' and 'format' options are now integrated into the advanced params section—edit everything from the model editor for flexible model control.
- 🛠️ **CUDA 12.6 Docker Image Support**: Deploy to NVIDIA GPUs with capability 7.0 and below (e.g., V100, GTX1080) via new cuda126 image—broadening your hardware options for scalable AI workloads.
- 🔒 **Experimental Table-Level PGVector Data Encryption**: Activate pgcrypto encryption support for pgvector to secure your vector search table contents, giving organizations enhanced compliance and data protection—perfect for enterprise or regulated environments.
- 👁 **Accessibility Upgrades Across Interface**: Chat buttons and close controls are now labelled and structured for optimal accessibility support, ensuring smoother operation with assistive technologies.
- 🎨 **High-Contrast Mode Expansions**: High-contrast accessibility mode now also applies to menu items, tabs, and search input fields, offering a more readable experience for all users.
- 🛠️ **Tooltip & Translation Clarity**: Improved translation and tooltip clarity, especially over radio buttons, making the UI more understandable for all users.
- 🔠 **Global Localization & Translation Improvements**: Hefty upgrades to Traditional Chinese, Simplified Chinese, Hebrew, Russian, Irish, German, and Danish translation packs—making the platform feel native and intuitive for even more users worldwide.
- ⚡ **General Backend Stability & Security Enhancements**: Refined numerous backend routines to minimize memory use, improve performance, and streamline integration with external APIs—making the entire platform more robust and secure for daily work.

### Fixed

- 🏷 **Feedback Score Display Improved**: Addressed overflow and visibility issues with feedback scores for more readable and accessible evaluations.
- 🗂 **Admin Settings Model Edits Apply Immediately**: Changes made in the Model Editor within Admin Settings now take effect instantly, eliminating confusion during model management.
- 🔄 **Assigned Tools Update Instantly on New Chats**: Models assigned with specific tools now consistently update and are available in every new chat—making tool workflows more predictable and robust.
- 🛠 **Document Settings Saved Only on User Action**: Document settings now save only when you press the Save button, reducing accidental changes and ensuring greater control.
- 🔊 **Voice Recording on Older iOS Devices Restored**: Voice input is now fully functional on older iOS devices, keeping voice workflows accessible to all users.
- 🔒 **Trusted Email Header Session Security**: User sessions now strictly verify the trusted email header matches the logged-in user's email, ensuring secure authentication and preventing accidental session switching.
- 🔒 **Consistent User Signout on Email Mismatch**: When the trusted email in the header changes, you will now be properly signed out and redirected, safeguarding your session's integrity.
- 🛠 **General Error & Content Validation Improvements**: Smarter error handling means clearer messages and fewer unnecessary retries—making batch uploads, document handling, and knowledge indexing more resilient.
- 🕵️ **Better Feedback on Chat Title Edits**: Error messages now show clearly if problems occur while editing chat titles.

## [0.6.13] - 2025-05-30

### Added

- 🟦 **Azure OpenAI Embedding Support**: You can now select Azure OpenAI endpoints for text embeddings, unlocking seamless integration with enterprise-scale Azure AI for powerful RAG and knowledge workflows—no more workarounds, connect and scale effortlessly.
- 🧩 **Smarter Custom Parameter Handling**: Instantly enjoy more flexible model setup—any JSON pasted into custom parameter fields is now parsed automatically, so you can define rich, nested parameters without tedious manual adjustment. This streamlines advanced configuration for all models and accelerates experimentation.
- ⚙️ **General Backend Refactoring**: Significant backend improvements deliver a cleaner codebase for better maintainability, faster performance, and even greater platform reliability—making all your workflows run more smoothly.
- 🌏 **Localization Upgrades**: Experience highly improved user interface translations and clarity in Simplified, Traditional Chinese, Korean, and Finnish, offering a more natural, accurate, and accessible experience for global users.

### Fixed

- 🛡️ **Robust Message Handling on Chat Load**: Fixed an issue where chat pages could fail to load if a referenced message was missing or undefined; now, chats always load smoothly and missing IDs no longer disrupt your workflow.
- 📝 **Correct Prompt Access Control**: Ensured that the prompt access controls register properly, restoring reliable permissioning and safeguarding your prompt workflows.
- 🛠 **Open WebUI-Specific Params No Longer Sent to Models**: Fixed a bug that sent internal WebUI parameters to APIs, ensuring only intended model options are transmitted—restoring predictable, error-free model operation.
- 🧠 **Refined Memory Error Handling**: Enhanced stability during memory-related operations, so even uncommon memory errors are gracefully managed without disrupting your session—resulting in a more reliable, worry-free experience.

## [0.6.12] - 2025-05-29

### Added

- 🧩 **Custom Advanced Model Parameters**: You can now add your own tailor-made advanced parameters to any model, empowering you to fine-tune behavior and unlock greater flexibility beyond just the built-in options—accelerate your experimentation.
- 🪧 **Datalab Marker API Content Extraction Support**: Seamlessly extract content from files and documents using the Datalab Marker API directly in your workflows, enabling more robust structured data extraction for RAG and document processing with just a simple engine switch in the UI.
- ⚡ **Parallelized Base Model Fetching**: Experience noticeably faster startup and model refresh times—base model data now loads in parallel, drastically shortening delays in busy or large-scale deployments.
- 🧠 **Efficient Function Loading and Caching**: Functions are now only reloaded if their content changes, preventing unnecessary duplicate loads, saving bandwidth, and boosting performance.
- 🌍 **Localization & Translation Enhancements**: Improved and expanded Simplified, Traditional Chinese, and Russian translations, providing smoother, more accurate, and context-aware experiences for global users.

### Fixed

- 💬 **Stable Message Input Box**: Fixed an issue where the message input box would shift unexpectedly (especially on mobile or with screen reader support), ensuring a smooth and reliable typing experience for every user.
- 🔊 **Reliable Read Aloud (Text-to-Speech)**: Read aloud now works seamlessly across messages, so users depending on TTS for accessibility or multitasking will experience uninterrupted and clear voice playback.
- 🖼 **Image Preview and Download Restored**: Fixed problems with image preview and downloads, ensuring frictionless creation, previewing, and downloading of images in your chats—no more interruptions in creative or documentation workflows.
- 📱 **Improved Mobile Styling for Workspace Capabilities**: Capabilities management is now readable and easy-to-use even on mobile devices, empowering admins and users to manage access quickly on the go.
- 🔁 **/api/v1/retrieval/query/collection Endpoint Reliability**: Queries to retrieval collections now return the expected results, bolstering the reliability of your knowledge workflows and citation-ready responses.

### Removed

- 🧹 **Duplicate CSS Elements**: Streamlined the UI by removing redundant CSS, reducing clutter and improving load times for a smoother visual experience.

## [0.6.11] - 2025-05-27

### Added

- 🟢 **Ollama Model Status Indicator in Model Selector**: Instantly see which Ollama models are currently loaded with a clear indicator in the model selector, helping you stay organized and optimize local model usage.
- 🗑️ **Unload Ollama Model Directly from Model Selector**: Easily release memory and resources by unloading any loaded Ollama model right in the model selector—streamline hardware management without switching pages.
- 🗣️ **User-Configurable Speech-to-Text Language Setting**: Improve transcription accuracy by letting individual users explicitly set their preferred STT language in their settings—ideal for multilingual teams and clear audio capture.
- ⚡ **Granular Audio Playback Speed Control**: Instead of just presets, you can now choose granular audio speed using a numeric input, giving you complete control over playback pace in transcriptions and media reviews.
- 📦 **GZip, Brotli, ZStd Compression Middleware**: Enjoy significantly faster page loads and reduced bandwidth usage with new server-side compression—giving users a snappier, more efficient experience.
- 🏷️ **Configurable Weight for BM25 in Hybrid Search**: Fine-tune search relevance by adjusting the weight for BM25 inside hybrid search from the UI, letting you tailor knowledge search results to your workflow.
- 🧪 **Bypass File Creation with CTRL + SHIFT + V**: When “Paste Large Text as File” is enabled, use CTRL + SHIFT + V to skip the file creation dialog and instantly upload text as a file—perfect for rapid document prep.
- 🌐 **Bypass Web Loader in Web Search**: Choose to bypass web content loading and use snippets directly in web search for faster, more reliable results when page loads are slow or blocked.
- 🚀 **Environment Variable: WEBUI_AUTH_TRUSTED_GROUPS_HEADER**: Now sync and manage user groups directly via trusted HTTP header, unlocking smoother single sign-on and identity integrations for organizations.
- 🏢 **Workspace Models Visibility Controls**: You can now hide workspace-level models from both the model selector and shared environments—keep your team focused and reduce clutter from rarely-used endpoints.
- 🛡️ **Copy Model Link**: You can now copy a direct link to any model—including those hidden from the selector—making sharing and onboarding others more seamless.
- 🔗 **Load Function Directly from URL**: Simplify custom function management—just paste any GitHub function URL into Open WebUI and import new functions in seconds.
- ⚙️ **Custom Name/Description for External Tool Servers**: Personalize and clarify external tool servers by assigning custom names and descriptions, making it easier to manage integrations in large-scale workspaces.
- 🌍 **Custom OpenAPI JSON URL Support for Tool Servers**: Supports specifying any custom OpenAPI JSON URL, unlocking more flexible integration with any backend for tool calls.
- 📊 **Source Field Now Displays in Non-Streaming Responses with Attachments**: When files or knowledge are attached, the "source" field now appears for all responses, even in non-streaming mode—enabling improved citation workflow.
- 🎛 **Pinned Chats**: Reduced payload size on pinned chat requests—leading to faster load times and less data usage, especially on busy warehouses.
- 🛠 **Import/Export Default Prompt Suggestions**: Enjoy one-click import/export of prompt suggestions, making it much easier to share, reuse, and manage best practices across teams or deployments.
- 🍰 **Banners Now Sortable from Admin Settings**: Quickly re-order or prioritize banners, letting you highlight the most critical info for your team.
- 🛠 **Advanced Chat Parameters—Clearer Ollama Support Labels**: Parameters and advanced settings now explicitly indicate if they are Ollama-specific, reducing confusion and improving setup accuracy.
- 🤏 **Scroll Bar Thumb Improved for Better Visibility**: Enhanced scrollbar styling makes navigation more accessible and visually intuitive.
- 🗄️ **Modal Redesign for Archived and User Chat Listings**: Clean, modern modal interface for browsing archived and user-specific chats makes locating conversations faster and more pleasant.
- 📝 **Add/Edit Memory Modal UX**: Memory modals are now larger and have resizable input fields, supporting easier editing of long or complex memory content.
- 🏆 **Translation & Localization Enhancements**: Major upgrades to Chinese (Simplified & Traditional), Korean, Russian, German, Danish, Finnish—not just fixing typos, but consistency, tone, and terminology for a more natural native-language experience.
- ⚡ **General Backend Stability & Security Enhancements**: Various backend refinements ensure a more resilient, reliable, and secure platform for smoother operation and peace of mind.

### Fixed

- 🖼️ **Image Generation with Allowed File Extensions Now Works Reliably**: Ensure seamless image generation even when strict file extension rules are set—no more blocked creative workflows due to technical hiccups.
- 🗂 **Remove Leading Dot for File Extension Check**: Fixed an issue where file validation failed because of a leading dot, making file uploads and knowledge management more robust.
- 🏷️ **Correct Local/External Model Classification**: The platform now accurately distinguishes between local and external models—preventing local models from showing up as external (and vice versa)—ensuring seamless setup, clarity, and management of your AI model endpoints.
- 📄 **External Document Loader Now Functions as Intended**: External document loaders are reliably invoked, ensuring smoother knowledge ingestion from external sources—expanding your RAG and knowledge workflows.
- 🎯 **Correct Handling of Toggle Filters**: Toggle filters are now robustly managed, preventing accidental auto-activation and ensuring user preferences are always respected.
- 🗃 **S3 Tagging Character Restrictions Fixed**: Tags for files in S3 now automatically meet Amazon’s allowed character set, avoiding upload errors and ensuring cross-cloud compatibility.
- 🛡️ **Authentication Now Uses Password Hash When Duplicate Emails Exist**: Ensures account security and prevents access issues if duplicate emails are present in your system.

### Changed

- 🧩 **Admin Settings: OAuth Redirects Now Use WEBUI_URL**: The OAuth redirect URL is now based on the explicitly set WEBUI_URL, ensuring single sign-on and identity provider integrations always send users to the correct frontend.

### Removed

- 💡 **Duplicate/Typo Component Removals**: Obsolete components have been cleaned up, reducing confusion and improving overall code quality for the team.
- 🚫 **Streaming Upsert in Pinecone Removed**: Removed streaming upsert references for better compatibility and future-proofing with latest Pinecone SDK updates.

## [0.6.10] - 2025-05-19

### Added

- 🧩 **Experimental Azure OpenAI Support**: Instantly connect to Azure OpenAI endpoints by simply pasting your Azure OpenAI URL into the model connections—bringing flexible, enterprise-grade AI integration directly to your workflow.
- 💧 **Watermark AI Responses**: Easily add a visible watermark to AI-generated responses for clear content provenance and compliance with EU AI regulations—perfect for regulated environments and transparent communication.
- 🔍 **Enhanced Search Experience with Dedicated Modal**: Enjoy a modern, powerful search UI in a dedicated modal (open with Ctrl/Cmd + K) accessible from anywhere—quickly find chats, models, or content and boost your productivity.
- 🔲 **"Toggle" Filter Type for Chat Input**: Add interactive toggle filters (e.g. Web Search, Image, Code Interpreter) right into the chat input—giving you one-click control to activate features and simplifying the chat configuration process.
- 🧰 **Granular Model Capabilities Editor**: Define detailed capabilities and feature access for each AI model directly from the model editor—enabling tailored behavior, modular control, and a more customized AI environment for every team or use case.
- 🌐 **Flexible Local and External Connection Support**: Now you can designate any AI connection—whether OpenAI, Ollama, or others—as local or external, enabling seamless setup for on-premise, self-hosted, or cloud configurations and giving you maximum control and flexibility.
- 🗂️ **Allowed File Extensions for RAG**: Gain full control over your Retrieval-Augmented Generation (RAG) workflows by specifying exactly which file extensions are permitted for upload, improving security and relevance of indexed documents.
- 🔊 **Enhanced Audio Transcription Logic**: Experience smoother, more reliable audio transcription—very long audio files are now automatically split and processed in segments, preventing errors and ensuring even challenging files are transcribed seamlessly, all part of a broader stability upgrade for robust media workflows.
- 🦾 **External Document Loader Support**: Enhance knowledge base building by integrating documents using external loaders from a wide range of data sources, expanding what your AI can read and process.
- 📝 **Preview Button for Code Artifacts**: Instantly jump from an HTML code block to its associated artifacts page with the click of a new preview button—speeding up review and streamlining analysis.
- 🦻 **Screen Reader Support for Response Messages**: All chat responses are now fully compatible with screen readers, making the platform more inclusive and accessible for everyone.
- 🧑‍💼 **Customizable Pending User Overlay**: You can now tailor the overlay title and content shown to pending users, ensuring onboarding messaging is perfectly aligned with your organization’s tone and requirements.
- 🔐 **Option to Disable LDAP Certificate Validation**: You can now disable LDAP certificate validation for maximum flexibility in diverse IT environments—making integrations and troubleshooting much easier.
- 🎯 **Workspace Search by Username or Email**: Easily search across workspace pages using any username or email address, streamlining user and resource management.
- 🎨 **High Contrast & Dark Mode Enhancements**: Further improved placeholder, input, suggestion, toast, and model selector contrasts—including a dedicated placeholder dark mode—for more comfortable viewing in all lighting conditions.
- 🛡️ **Refined Security for Pipelines & Model Uploads**: Strengthened safeguards against path traversal vulnerabilities during uploads—ensuring your platform’s document and model management remains secure.
- 🌏 **Major Localization Upgrades**: Comprehensive translation updates and improvements across Korean, Bulgarian, Catalan, Japanese, Italian, Traditional Chinese, and Spanish—including more accurate AI terminology for clarity; your experience is now more natural, inclusive, and professional everywhere.
- 🦾 **General Backend Stability & Security**: Multiple backend improvements (including file upload, command navigation, and logging refactorings) deliver increased resilience, better error handling, and a more robust platform for all users.

### Fixed

- ✅ **Evaluation Feedback Endpoint Reliability**: Addressed issues with feedback submission endpoints to ensure seamless user feedback collection on model responses.
- 🫰 **Model List State Fixes**: Resolved issues where model status toggles in the workspace page might inadvertently switch or confuse state, making the management of active/inactive models more dependable.
- ✍️ **Admin Signup Logic**: Admin self-signup experience and validation flow is smoother and more robust.
- 🔁 **Signout Redirect Flow Improved**: Logging out now redirects more reliably, reducing confusion and making session management seamless.

## [0.6.9] - 2025-05-10

### Added

- 📝 **Edit Attached Images/Files in Messages**: You can now easily edit your sent messages by removing attached files—streamlining document management, correcting mistakes on the fly, and keeping your chats clutter-free.
- 🚨 **Clear Alerts for Private Task Models**: When interacting with private task models, the UI now clearly alerts you—making it easier to understand resource availability and access, reducing confusion during workflow setup.

### Fixed

- 🛡️ **Confirm Dialog Focus Trap Reliability**: The focus now stays correctly within confirmation dialogs, ensuring keyboard navigation and accessibility is seamless and preventing accidental operations—especially helpful during critical or rapid workflows.
- 💬 **Temporary Chat Admin Controls & Session Cleanliness**: Admins are now able to properly enable temporary chat mode without errors, and previous session prompts or tool selections no longer carry over—delivering a fresh, predictable, and consistent temporary chat experience every time.
- 🤖 **External Reranker Integration Functionality Restored**: External reranker integrations now work correctly, allowing you to fully leverage advanced ranking services for sharper, more relevant search results in your RAG and knowledge base workflows.

## [0.6.8] - 2025-05-10

### Added

- 🏆 **External Reranker Support for Knowledge Base Search**: Supercharge your Retrieval-Augmented Generation (RAG) workflows with the new External Reranker integration; easily plug in advanced reranking services via the UI to deliver sharper and more relevant search results, accelerating research and insight discovery.
- 📤 **Unstylized PDF Export Option (Reduced File Size)**: When exporting chat transcripts or documents, you can now choose an unstylized PDF export for snappier downloads, minimal file size, and clean data archiving—perfect for large-scale storage or sharing.
- 📝 **Vazirmatn Font for Persian & Arabic**: Arabic and Persian users will now see their text beautifully rendered with the specialized Vazirmatn font for an improved localized reading experience.
- 🏷️ **SharePoint Tenant ID Support for OneDrive**: You can now specify a SharePoint tenant ID in OneDrive settings for seamless authentication and granular enterprise integration.
- 👤 **Refresh OAuth Profile Picture**: Your OAuth profile picture now updates in real-time, ensuring your presence and avatar always match your latest identity across integrated platforms.
- 🔧 **Milvus Configuration Improvements**: Configure index and metric types for Milvus directly within settings; take full control of your vector database for more accurate and robust AI search experiences.
- 🛡️ **S3 Tagging Toggle for Compatibility**: Optional S3 tagging via an environment toggle grants full compatibility with all storage backends—including those that don’t support tagging like Cloudflare R2—ensuring error-free attachment and document management.
- 👨‍🦯 **Icon Button Accessibility Improvements**: Key interactive icon-buttons now include aria-labels and ARIA descriptions, so screen readers provide precise guidance about what action each button performs for improved accessibility.
- ♿ **Enhanced Accessibility with Modal Focus Trap**: Modal dialogs and pop-ups now feature a focus trap and improved ARIA roles, ensuring seamless navigation and screen reader support—making the interface friendlier for everyone, including keyboard and assistive tech users.
- 🏃 **Improved Admin User List Loading Indicator**: The user list loading experience is now clearer and more responsive in the admin panel.
- 🧑‍🤝‍🧑 **Larger Admin User List Page Size**: Admins can now manage up to 30 users per page in the admin interface, drastically reducing pagination and making large user teams easier and faster to manage.
- 🌠 **Default Code Interpreter Prompt Clarified**: The built-in code interpreter prompt is now more explicit, preventing AI from wrapping code in Markdown blocks when not needed—ensuring properly formatted code runs as intended every time.
- 🧾 **Improved Default Title Generation Prompt Template**: Title generation now uses a robust template for reliable JSON output, improving chat organization and searchability.
- 🔗 **Support Jupyter Notebooks with Non-Root Base URLs**: Notebook-based code execution now supports non-root deployed Jupyter servers, granting full flexibility for hybrid or multi-user setups.
- 📰 **UI Scrollbar Always Visible for Overflow Tools**: When available tools overflow the display, the scrollbar is now always visible and there’s a handy "show all" toggle, making navigation of large toolsets snappier and more intuitive.
- 🛠️ **General Backend Refactoring for Stability**: Multiple under-the-hood improvements have been made across backend components, ensuring smoother performance, fewer errors, and a more reliable overall experience for all users.
- 🚀 **Optimized Web Search for Faster Results**: Web search speed and performance have been significantly enhanced, delivering answers and sources in record time to accelerate your research-heavy workflows.
- 💡 **More Supported Languages**: Expanded language support ensures an even wider range of users can enjoy an intuitive and natural interface in their native tongue.

### Fixed

- 🏃‍♂️ **Exhausting Workers in Nginx Reverse Proxy Due to Websocket Fix**: Websocket sessions are now fully compatible behind Nginx, eliminating worker exhaustion and restoring 24/7 reliability for real-time chats even in complex deployments.
- 🎤 **Audio Transcription Issue with OpenAI Resolved**: OpenAI-based audio transcription now handles WebM and newer formats without error, ensuring seamless voice-to-text workflows every time.
- 👉 **Message Input RTL Issue Fixed**: The chat message input now displays correctly for right-to-left languages, creating a flawless typing and reading experience for Arabic, Hebrew, and more.
- 🀄 **Katex: Proper Rendering of Chinese Characters Next to Math**: Math formulas now render perfectly even when directly adjacent to Chinese (CJK) characters, improving visual clarity for multilingual teams and cross-language documents.
- 🔂 **Duplicate Web Search URLs Eliminated**: Search results now reliably filter out URL duplicates, so your knowledge and search citations are always clean, trimmed, and easy to review.
- 📄 **Markdown Rendering Fixed in Knowledge Bases**: Markdown is now displayed correctly within knowledge bases, enabling better formatting and clarity of information-rich files.
- 🗂️ **LDAP Import/Loading Issue Resolved**: LDAP user imports process correctly, ensuring smooth onboarding and access without interruption.
- 🌎 **Pinecone Batch Operations and Async Safety**: All Pinecone operations (batch insert, upsert, delete) now run efficiently and safely in an async environment, boosting performance and preventing slowdowns in large-scale RAG jobs.

## [0.6.7] - 2025-05-07

### Added

- 🌐 **Custom Azure TTS API URL Support Added**: You can now define a custom Azure Text-to-Speech endpoint—enabling flexibility for enterprise deployments and regional compliance.
- ⚙️ **TOOL_SERVER_CONNECTIONS Environment Variable Suppor**: Easily configure and deploy tool servers via environment variables, streamlining setup and enabling faster enterprise provisioning.
- 👥 **Enhanced OAuth Group Handling as String or List**: OAuth group data can now be passed as either a list or a comma-separated string, improving compatibility with varied identity provider formats and reducing onboarding friction.

### Fixed

- 🧠 **Embedding with Ollama Proxy Endpoints Restored**: Fixed an issue where missing API config broke embedding for proxied Ollama models—ensuring consistent performance and compatibility.
- 🔐 **OIDC OAuth Login Issue Resolved**: Users can once again sign in seamlessly using OpenID Connect-based OAuth, eliminating login interruptions and improving reliability.
- 📝 **Notes Feature Access Fixed for Non-Admins**: Fixed an issue preventing non-admin users from accessing the Notes feature, restoring full cross-role collaboration capabilities.
- 🖼️ **Tika Loader Image Extraction Problem Resolved**: Ensured TikaLoader now processes 'extract_images' parameter correctly, restoring complete file extraction functionality in document workflows.
- 🎨 **Automatic1111 Image Model Setting Applied Properly**: Fixed an issue where switching to a specific image model via the UI wasn’t reflected in generation, re-enabling full visual creativity control.
- 🏷️ **Multiple XML Tags in Messages Now Parsed Correctly**: Fixed parsing issues when messages included multiple XML-style tags, ensuring clean and unbroken rendering of rich content in chats.
- 🖌️ **OpenAI Image Generation Issues Resolved**: Resolved broken image output when using OpenAI’s image generation, ensuring fully functional visual creation workflows.
- 🔎 **Tool Server Settings UI Privacy Restored**: Prevented restricted users from accessing tool server settings via search—restoring tight permissions control and safeguarding sensitive configurations.
- 🎧 **WebM Audio Transcription Now Supported**: Fixed an issue where WebM files failed during audio transcription—these formats are now fully supported, ensuring smoother voice note workflows and broader file compatibility.

## [0.6.6] - 2025-05-05

### Added

- 📝 **AI-Enhanced Notes (With Audio Transcription)**: Effortlessly create notes, attach meeting or voice audio, and let the AI instantly enhance, summarize, or refine your notes using audio transcriptions—making your documentation smarter, cleaner, and more insightful with minimal effort.
- 🔊 **Meeting Audio Recording & Import**: Seamlessly record audio from your meetings or capture screen audio and attach it to your notes—making it easier to revisit, annotate, and extract insights from important discussions.
- 📁 **Import Markdown Notes Effortlessly**: Bring your existing knowledge library into Open WebUI by importing your Markdown notes, so you can leverage all advanced note management and AI features right away.
- 👥 **Notes Permissions by User Group**: Fine-tune access and editing rights for notes based on user roles or groups, so you can delegate writing or restrict sensitive information as needed.
- ☁️ **OneDrive & SharePoint Integration**: Keep your content in sync by connecting notes and files directly with OneDrive or SharePoint—unlocking fast enterprise import/export and seamless collaboration with your existing workflows.
- 🗂️ **Paginated User List in Admin Panel**: Effortlessly manage and search through large teams via the new paginated user list—saving time and streamlining user administration in big organizations.
- 🕹️ **Granular Chat Share & Export Permissions**: Enjoy enhanced control over who can share or export chats, enabling tighter governance and privacy in team and enterprise settings.
- 🛑 **User Role Change Confirmation Dialog**: Reduce accidental privilege changes with a required confirmation step before updating user roles—improving security and preventing costly mistakes in team management.
- 🚨 **Audit Log for Failed Login Attempts**: Quickly detect unauthorized access attempts or troubleshoot user login problems with detailed logs of failed authentication right in the audit trail.
- 💡 **Dedicated 'Generate Title' Button for Chats**: Swiftly organize every conversation—tap the new button to let AI create relevant, clear titles for all your chats, saving time and reducing clutter.
- 💬 **Notification Sound Always-On Option**: Take control of your notifications by setting sound alerts to always play—helping you stay on top of important updates in busy environments.
- 🆔 **S3 File Tagging Support**: Uploaded files to S3 now include tags for better organization, searching, and integration with your file management policies.
- 🛡️ **OAuth Blocked Groups Support**: Gain more control over group-based access by explicitly blocking specified OAuth groups—ideal for complex identity or security requirements.
- 🚀 **Optimized Faster Web Search & Multi-Threaded Queries**: Enjoy dramatically faster web search and RAG (retrieval augmented generation) with revamped multi-threaded search—get richer, more accurate results in less time.
- 🔍 **All-Knowledge Parallel Search**: Searches across your entire knowledge base now happen in parallel even in non-hybrid mode, speeding up responses and improving knowledge accuracy for every question.
- 🌐 **New Firecrawl & Yacy Web Search Integrations**: Expand your world of information with two new advanced search engines—Firecrawl for deeper web insight and Yacy for decentralized, privacy-friendly search capabilities.
- 🧠 **Configurable Docling OCR Engine & Language**: Use environment variables to fine-tune Docling OCR engine and supported languages for smarter, more tailored document extraction and RAG workflows.
- 🗝️ **Enhanced Sentence Transformers Configuration**: Added new environment variables for easier set up and advanced customization of Sentence Transformers—ensuring best fit for your embedding needs.
- 🌲 **Pinecone Vector Database Integration**: Index, search, and manage knowledge at enterprise scale with full native support for Pinecone as your vector database—effortlessly handle even the biggest document sets.
- 🔄 **Automatic Requirements Installation for Tools & Functions**: Never worry about lost dependencies on restart—external function and tool requirements are now auto-installed at boot, ensuring tools always “just work.”
- 🔒 **Automatic Sign-Out on Token Expiry**: Security is smarter—users are now automatically logged out if their authentication token expires, protecting sensitive content and ensuring compliance without disruption.
- 🎬 **Automatic YouTube Embed Detection**: Paste YouTube links and see instant in-chat video embeds—no more manual embedding, making knowledge sharing and media consumption even easier for every team.
- 🔄 **Expanded Language & Locale Support**: Translations for Danish, French, Russian, Traditional Chinese, Simplified Chinese, Thai, Catalan, German, and Korean have been upgraded, offering smoother, more natural user experiences across the platform.

### Fixed

- 🔒 **Tighter HTML Token Security**: HTML rendering is now restricted to admin-uploaded tokens only, reducing any risk of XSS and keeping your data safe.
- 🔐 **Refined HTML Security and Token Handling**: Further hardened how HTML tokens and content are handled, guaranteeing even stronger resistance to security vulnerabilities and attacks.
- 🔏 **Correct Model Usage with Ollama Proxy Prefixes**: Enhanced model reference handling so proxied models in Ollama always download and run correctly—even when using custom prefixes.
- 📥 **Video File Upload Handling**: Prevented video files from being misclassified as text, fixing bugs with uploads and ensuring media files work as expected.
- 🔄 **No More Dependent WebSocket Sequential Delays**: Streamlined WebSocket operation to prevent delays and maintain snappy real-time collaboration, especially in multi-user environments.
- 🛠️ **More Robust Action Module Execution**: Multiple actions in a module now trigger as designed, increasing automation and scripting flexibility.
- 📧 **Notification Webhooks**: Ensured that notification webhooks are always sent for user events, even when the user isn’t currently active.
- 🗂️ **Smarter Knowledge Base Reindexing**: Knowledge reindexing continues even when corrupt or missing collections are encountered, keeping your search features running reliably.
- 🏷️ **User Import with Profile Images**: When importing users, their profile images now come along—making onboarding and collaboration visually clearer from day one.
- 💬 **OpenAI o-Series Universal Support**: All OpenAI o-series models are now seamlessly recognized and supported, unlocking more advanced capabilities and model choices for every workflow.

### Changed

- 📜 **Custom License Update & Contributor Agreement**: Open WebUI now operates under a custom license with Contributor License Agreement required by default—see https://docs.openwebui.com/license/ for details, ensuring sustainable open innovation for the community.
- 🔨 **CUDA Docker Images Updated to 12.8**: Upgraded CUDA image support for faster, more compatible model inference and futureproof GPU performance in your AI infrastructure.
- 🧱 **General Backend Refactoring for Reliability**: Continuous stability improvements streamline backend logic, reduce errors, and lay a stronger foundation for the next wave of feature releases—all under the hood for a more dependable WebUI.

## [0.6.5] - 2025-04-14

### Added

- 🛂 **Granular Voice Feature Permissions Per User Group**: Admins can now separately manage access to Speech-to-Text (record voice), Text-to-Speech (read aloud), and Tool Calls for each user group—giving teams tighter control over voice features and enhanced governance across roles.
- 🗣️ **Toggle Voice Activity Detection (VAD) for Whisper STT**: New environment variable lets you enable/disable VAD filtering with built-in Whisper speech-to-text, giving you flexibility to optimize for different audio quality and response accuracy levels.
- 📋 **Copy Formatted Response Mode**: You can now enable “Copy Formatted” in Settings > Interface to copy AI responses exactly as styled (with rich formatting, links, and structure preserved), making it faster and cleaner to paste into documents, emails, or reports.
- ⚙️ **Backend Stability and Performance Enhancements**: General backend refactoring improves system resilience, consistency, and overall reliability—offering smoother performance across workflows whether chatting, generating media, or using external tools.
- 🌎 **Translation Refinements Across Multiple Languages**: Updated translations deliver smoother language localization, clearer labels, and improved international usability throughout the UI—ensuring a better experience for non-English speakers.

### Fixed

- 🛠️ **LDAP Login Reliability Restored**: Resolved a critical issue where some LDAP setups failed due to attribute parsing—ensuring consistent, secure, and seamless user authentication across enterprise deployments.
- 🖼️ **Image Generation in Temporary Chats Now Works Properly**: Fixed a bug where image outputs weren’t generated during temporary chats—visual content can now be used reliably in all chat modes without interruptions.

## [0.6.4] - 2025-04-12

### Fixed

- 🛠️ **RAG_TEMPLATE Display Issue Resolved**: Fixed a formatting problem where the custom RAG_TEMPLATE wasn't correctly rendered in the interface—ensuring that custom retrieval prompts now appear exactly as intended for more reliable prompt engineering.

## [0.6.3] - 2025-04-12

### Added

- 🧪 **Auto-Artifact Detection Toggle**: Automatically detects artifacts in results—but now you can disable this behavior under advanced settings for full control.
- 🖼️ **Widescreen Mode for Shared Chats**: Shared link conversations now support widescreen layouts—perfect for presentations or easier review across wider displays.
- 🔁 **Reindex Knowledge Files on Demand**: Admins can now trigger reindexing of all knowledge files after changing embeddings—ensuring immediate alignment with new models for optimal RAG performance.
- 📄 **OpenAPI YAML Format Support**: External tools can now use YAML-format OpenAPI specs—making integration simpler for developers familiar with YAML-based configurations.
- 💬 **Message Content Copy Behavior**: Copy action now excludes 'details' tags—streamlining clipboard content when sharing or pasting summaries elsewhere.
- 🧭 **Sougou Web Search Integration**: New search engine option added—enhancing global relevance and diversity of search sources for multilingual users.
- 🧰 **Frontend Web Loader Engine Configuration**: Admins can now set preferred web loader engine for RAG workflows directly from the frontend—offering more control across setups.
- 👥 **Multi-Model Chat Permission Control**: Admins can manage access to multi-model chats per user group—allowing tighter governance in team environments.
- 🧱 **Persistent Configuration Can Be Disabled**: New environment variable lets advanced users and hosts turn off persistent configs—ideal for volatile or stateless deployments.
- 🧠 **Elixir Code Highlighting Support**: Elixir syntax is now beautifully rendered in code blocks—perfect for developers using this language in AI or automation projects.
- 🌐 **PWA External Manifest URL Support**: You can now define an external manifest.json—integrate Open WebUI seamlessly in managed or proxy-based PWA environments like Cloudflare Zero Trust.
- 🧪 **Azure AI Speech-to-Text Provider Integration**: Easily transcribe large audio files (up to 200MB) with high accuracy using Microsoft's Azure STT—fully configurable in Audio Settings.
- 🔏 **PKCE (Code Challenge Method) Support for OIDC**: Enhance your OIDC login security with Proof Key for Code Exchange—ideal for zero-trust and native client apps.
- ✨ **General UI/UX Enhancements**: Numerous refinements across layout, styling, and tool interactions—reducing visual noise and improving overall usability across key workflows.
- 🌍 **Translation Updates Across Multiple Languages**: Refined Catalan, Russian, Chinese (Simplified & Traditional), Hungarian, and Spanish translations for clearer navigation and instructions globally.

### Fixed

- 💥 **Chat Completion Error with Missing Models Resolved**: Fixed internal server error when referencing a model that doesn’t exist—ensuring graceful fallback and clear error guidance.
- 🔧 **Correct Knowledge Base Citations Restored**: Citations generated by RAG workflows now show accurate references—ensuring verifiability in outputs from sourced content.
- 🎙️ **Broken OGG/WebM Audio Upload Handling for OpenAI Fixed**: Uploading OGG or WebM files now converts properly to WAV before transcription—restoring accurate AI speech recognition workflows.
- 🔐 **Tool Server 'Session' Authentication Restored**: Previously broken session auth on external tool servers is now fully functional—ensuring secure and seamless access to connected tools.
- 🌐 **Folder-Based Chat Rename Now Updates Correctly**: Renaming chats in folders now reflects instantly everywhere—improving chat organization and clarity.
- 📜 **KaTeX Overflow Displays Fixed**: Math expressions now stay neatly within message bounds—preserving layout consistency even with long formulas.
- 🚫 **Stopping Ongoing Chat Fixed**: You can now return to an active (ongoing) chat and stop generation at any time—ensuring full control over sessions.
- 🔧 **TOOL_SERVERS / TOOL_SERVER_CONNECTIONS Indexing Issue Fixed**: Fixed a mismatch between tool lists and their access paths—restoring full function and preventing confusion in tool management.
- 🔐 **LDAP Login Handles Multiple Emails**: When LDAP returns multiple email attributes, the first valid one is now used—ensuring login success and account consistency.
- 🧩 **Model Visibility Toggle Fix**: Toggling model visibility now works even for untouched models—letting admins smoothly manage user access across base models.
- ⚙️ **Cross-Origin manifest.json Now Loads Properly**: Compatibility issues with Cloudflare Zero Trust (and others) resolved, allowing manifest.json to load behind authenticated proxies.

### Changed

- 🔒 **Default Access Scopes Set to Private for All Resources**: Models, tools, and knowledge are now private by default when created—ensuring better baseline security and visibility controls.
- 🧱 **General Backend Refactoring for Stability**: Numerous invisible improvements enhance backend scalability, security, and maintainability—powering upcoming features with a stronger foundation.
- 🧩 **Stable Dependency Upgrades**: Updated key platform libraries—Chromadb (0.6.3), pgvector (0.4.0), Azure Identity (1.21.0), and Youtube Transcript API (1.0.3)—for improved compatibility, functionality, and security.

## [0.6.2] - 2025-04-06

### Added

- 🌍 **Improved Global Language Support**: Expanded and refined translations across multiple languages to enhance clarity and consistency for international users.

### Fixed

- 🛠️ **Accurate Tool Descriptions from OpenAPI Servers**: External tools now use full endpoint descriptions instead of summaries when generating tool specifications—helping AI models understand tool purpose more precisely and choose the right tool more accurately in tool workflows.
- 🔧 **Precise Web Results Source Attribution**: Fixed a key issue where all web search results showed the same source ID—now each result gets its correct and distinct source, ensuring accurate citations and traceability.
- 🔍 **Clean Web Search Retrieval**: Web search now retains only results from URLs where real content was successfully fetched—improving accuracy and removing empty or broken links from citations.
- 🎵 **Audio File Upload Response Restored**: Resolved an issue where uploading audio files did not return valid responses, restoring smooth file handling for transcription and audio-based workflows.

### Changed

- 🧰 **General Backend Refactoring**: Multiple behind-the-scenes improvements streamline backend performance, reduce complexity, and ensure a more stable, maintainable system overall—making everything smoother without changing your workflow.

## [0.6.1] - 2025-04-05

### Added

- 🛠️ **Global Tool Servers Configuration**: Admins can now centrally configure global external tool servers from Admin Settings > Tools, allowing seamless sharing of tool integrations across all users without manual setup per user.
- 🔐 **Direct Tool Usage Permission for Users**: Introduced a new user-level permission toggle that grants non-admin users access to direct external tools, empowering broader team collaboration while maintaining control.
- 🧠 **Mistral OCR Content Extraction Support**: Added native support for Mistral OCR as a high-accuracy document loader, drastically improving text extraction from scanned documents in RAG workflows.
- 🖼️ **Tools Indicator UI Redesign**: Enhanced message input now smartly displays both built-in and external tools via a unified dropdown, making it simpler and more intuitive to activate tools during conversations.
- 📄 **RAG Prompt Improved and More Coherent**: Default RAG system prompt has been revised to be more clear and citation-focused—admins can leave the template field empty to use this new gold-standard prompt.
- 🧰 **Performance & Developer Improvements**: Major internal restructuring of several tool-related components, simplifying styling and merging external/internal handling logic, resulting in better maintainability and performance.
- 🌍 **Improved Translations**: Updated translations for Tibetan, Polish, Chinese (Simplified & Traditional), Arabic, Russian, Ukrainian, Dutch, Finnish, and French to improve clarity and consistency across the interface.

### Fixed

- 🔑 **External Tool Server API Key Bug Resolved**: Fixed a critical issue where authentication headers were not being sent when calling tools from external OpenAPI tool servers, ensuring full security and smooth tool operations.
- 🚫 **Conditional Export Button Visibility**: UI now gracefully hides export buttons when there's nothing to export in models, prompts, tools, or functions, improving visual clarity and reducing confusion.
- 🧪 **Hybrid Search Failure Recovery**: Resolved edge case in parallel hybrid search where empty or unindexed collections caused backend crashes—these are now cleanly skipped to ensure system stability.
- 📂 **Admin Folder Deletion Fix**: Addressed an issue where folders created in the admin workspace couldn't be deleted, restoring full organizational flexibility for admins.
- 🔐 **Improved Generic Error Feedback on Login**: Authentication errors now show simplified, non-revealing messages for privacy and improved UX, especially with federated logins.
- 📝 **Tool Message with Images Improved**: Enhanced how tool-generated messages with image outputs are shown in chat, making them more readable and consistent with the overall UI design.
- ⚙️ **Auto-Exclusion for Broken RAG Collections**: Auto-skips document collections that fail to fetch data or return "None", preventing silent errors and streamlining retrieval workflows.
- 📝 **Docling Text File Handling Fix**: Fixed file parsing inconsistency that broke docling-based RAG functionality for certain plain text files, ensuring wider file compatibility.

## [0.6.0] - 2025-03-31

### Added

- 🧩 **External Tool Server Support via OpenAPI**: Connect Open WebUI to any OpenAPI-compatible REST server instantly—offering immediate integration with thousands of developer tools, SDKs, and SaaS systems for powerful extensibility. Learn more: https://github.com/open-webui/openapi-servers
- 🛠️ **MCP Server Support via MCPO**: You can now convert and expose your internal MCP tools as interoperable OpenAPI HTTP servers within Open WebUI for seamless, plug-n-play AI toolchain creation. Learn more: https://github.com/open-webui/mcpo
- 📨 **/messages Chat API Endpoint Support**: For power users building external AI systems, new endpoints allow precise control of messages asynchronously—feed long-running external responses into Open WebUI chats without coupling with the frontend.
- 📝 **Client-Side PDF Generation**: PDF exports are now generated fully client-side for drastically improved output quality—perfect for saving conversations or documents.
- 💼 **Enforced Temporary Chats Mode**: Admins can now enforce temporary chat sessions by default to align with stringent data retention and compliance requirements.
- 🌍 **Public Resource Sharing Permission Controls**: Fine-grained user group permissions now allow enabling/disabling public sharing for models, knowledge, prompts, and tools—ideal for privacy, team control, and internal deployments.
- 📦 **Custom pip Options for Tools/Functions**: You can now specify custom pip installation options with "PIP_OPTIONS", "PIP_PACKAGE_INDEX_OPTIONS" environment variables—improving compatibility, support for private indexes, and better control over Python environments.
- 🔢 **Editable Message Counter**: You can now double-click the message count number and jump straight to editing the index—quickly navigate complex chats or regenerate specific messages precisely.
- 🧠 **Embedding Prefix Support Added**: Add custom prefixes to your embeddings for instruct-style tokens, enabling stronger model alignment and more consistent RAG performance.
- 🙈 **Ability to Hide Base Models**: Optionally hide base models from the UI, helping users streamline model visibility and limit access to only usable endpoints..
- 📚 **Docling Content Extraction Support**: Open WebUI now supports Docling as a content extraction engine, enabling smarter and more accurate parsing of complex file formats—ideal for advanced document understanding and Retrieval-Augmented Generation (RAG) workflows.
- 🗃️ **Redis Sentinel Support Added**: Enhance deployment redundancy with support for Redis Sentinel for highly available, failover-safe Redis-based caching or pub/sub.
- 📚 **JSON Schema Format for Ollama**: Added support for defining the format using JSON schema in Ollama-compatible models, improving flexibility and validation of model outputs.
- 🔍 **Chat Sidebar Search "Clear” Button**: Quickly clear search filters in chat sidebar using the new ✖️ button—streamline your chat navigation with one click.
- 🗂️ **Auto-Focus + Enter Submit for Folder Name**: When creating a new folder, the system automatically enters rename mode with name preselected—simplifying your org workflow.
- 🧱 **Markdown Alerts Rendering**: Blockquotes with syntax hinting (e.g. ⚠️, ℹ️, ✅) now render styled Markdown alert banners, making messages and documentation more visually structured.
- 🔁 **Hybrid Search Runs in Parallel Now**: Hybrid (BM25 + embedding) search components now run in parallel—dramatically reducing response times and speeding up document retrieval.
- 📋 **Cleaner UI for Tool Call Display**: Optimized the visual layout of called tools inside chat messages for better clarity and reduced visual clutter.
- 🧪 **Playwright Timeout Now Configurable**: Default timeout for Playwright processes is now shorter and adjustable via environment variables—making web scraping more robust and tunable to environments.
- 📈 **OpenTelemetry Support for Observability**: Open WebUI now integrates with OpenTelemetry, allowing you to connect with tools like Grafana, Jaeger, or Prometheus for detailed performance insights and real-time visibility—entirely opt-in and fully self-hosted. Even if enabled, no data is ever sent to us, ensuring your privacy and ownership over all telemetry data.
- 🛠 **General UI Enhancements & UX Polish**: Numerous refinements across sidebar, code blocks, modal interactions, button alignment, scrollbar visibility, and folder behavior improve overall fluidity and usability of the interface.
- 🧱 **General Backend Refactoring**: Numerous backend components have been refactored to improve stability, maintainability, and performance—ensuring a more consistent and reliable system across all features.
- 🌍 **Internationalization Language Support Updates**: Added Estonian and Galician languages, improved Spanish (fully revised), Traditional Chinese, Simplified Chinese, Turkish, Catalan, Ukrainian, and German for a more localized and inclusive interface.

### Fixed

- 🧑‍💻 **Firefox Input Height Bug**: Text input in Firefox now maintains proper height, ensuring message boxes look consistent and behave predictably.
- 🧾 **Tika Blank Line Bug**: PDFs processed with Apache Tika 3.1.0.0 no longer introduce excessive blank lines—improving RAG output quality and visual cleanliness.
- 🧪 **CSV Loader Encoding Issues**: CSV files with unknown encodings now automatically detect character sets, resolving import errors in non-UTF-8 datasets.
- ✅ **LDAP Auth Config Fix**: Path to certificate file is now optional for LDAP setups, fixing authentication trouble for users without preconfigured cert paths.
- 📥 **File Deletion in Bypass Mode**: Resolved issue where files couldn’t be deleted from knowledge when “bypass embedding” mode was enabled.
- 🧩 **Hybrid Search Result Sorting & Deduplication Fixed**: Fixed citation and sorting issues in RAG hybrid and reranker modes, ensuring retrieved documents are shown in correct order per score.
- 🧷 **Model Export/Import Broken for a Single Model**: Fixed bug where individual models couldn’t be exported or re-imported, restoring full portability.
- 📫 **Auth Redirect Fix**: Logged-in users are now routed properly without unnecessary login prompts when already authenticated.

### Changed

- 🧠 **Prompt Autocompletion Disabled By Default**: Autocomplete suggestions while typing are now disabled unless explicitly re-enabled in user preferences—reduces distractions while composing prompts for advanced users.
- 🧾 **Normalize Citation Numbering**: Source citations now properly begin from "1" instead of "0"—improving consistency and professional presentation in AI outputs.
- 📚 **Improved Error Handling from Pipelines**: Pipelines now show the actual returned error message from failed tasks rather than generic "Connection closed"—making debugging far more user-friendly.

### Removed

- 🧾 **ENABLE_AUDIT_LOGS Setting Removed**: Deprecated setting “ENABLE_AUDIT_LOGS” has been fully removed—now controlled via “AUDIT_LOG_LEVEL” instead.

## [0.5.20] - 2025-03-05

### Added

- **⚡ Toggle Code Execution On/Off**: You can now enable or disable code execution, providing more control over security, ensuring a safer and more customizable experience.

### Fixed

- **📜 Pinyin Keyboard Enter Key Now Works Properly**: Resolved an issue where the Enter key for Pinyin keyboards was not functioning as expected, ensuring seamless input for Chinese users.
- **🖼️ Web Manifest Loading Issue Fixed**: Addressed inconsistencies with 'site.webmanifest', guaranteeing proper loading and representation of the app across different browsers and devices.
- **📦 Non-Root Container Issue Resolved**: Fixed a critical issue where the UI failed to load correctly in non-root containers, ensuring reliable deployment in various environments.

## [0.5.19] - 2025-03-04

### Added

- **📊 Logit Bias Parameter Support**: Fine-tune conversation dynamics by adjusting the Logit Bias parameter directly in chat settings, giving you more control over model responses.
- **⌨️ Customizable Enter Behavior**: You can now configure Enter to send messages only when combined with Ctrl (Ctrl+Enter) via Settings > Interface, preventing accidental message sends.
- **📝 Collapsible Code Blocks**: Easily collapse long code blocks to declutter your chat, making it easier to focus on important details.
- **🏷️ Tag Selector in Model Selector**: Quickly find and categorize models with the new tag filtering system in the Model Selector, streamlining model discovery.
- **📈 Experimental Elasticsearch Vector DB Support**: Now supports Elasticsearch as a vector database, offering more flexibility for data retrieval in Retrieval-Augmented Generation (RAG) workflows.
- **⚙️ General Reliability Enhancements**: Various stability improvements across the WebUI, ensuring a smoother, more consistent experience.
- **🌍 Updated Translations**: Refined multilingual support for better localization and accuracy across various languages.

### Fixed

- **🔄 "Stream" Hook Activation**: Fixed an issue where the "Stream" hook only worked when globally enabled, ensuring reliable real-time filtering.
- **📧 LDAP Email Case Sensitivity**: Resolved an issue where LDAP login failed due to email case sensitivity mismatches, improving authentication reliability.
- **💬 WebSocket Chat Event Registration**: Fixed a bug preventing chat event listeners from being registered upon sign-in, ensuring real-time updates work properly.

## [0.5.18] - 2025-02-27

### Fixed

- **🌐 Open WebUI Now Works Over LAN in Insecure Context**: Resolved an issue preventing Open WebUI from functioning when accessed over a local network in an insecure context, ensuring seamless connectivity.
- **🔄 UI Now Reflects Deleted Connections Instantly**: Fixed an issue where deleting a connection did not update the UI in real time, ensuring accurate system state visibility.
- **🛠️ Models Now Display Correctly with ENABLE_FORWARD_USER_INFO_HEADERS**: Addressed a bug where models were not visible when ENABLE_FORWARD_USER_INFO_HEADERS was set, restoring proper model listing.

## [0.5.17] - 2025-02-27

### Added

- **🚀 Instant Document Upload with Bypass Embedding & Retrieval**: Admins can now enable "Bypass Embedding & Retrieval" in Admin Settings > Documents, significantly speeding up document uploads and ensuring full document context is retained without chunking.
- **🔎 "Stream" Hook for Real-Time Filtering**: The new "stream" hook allows dynamic real-time message filtering. Learn more in our documentation (https://docs.openwebui.com/features/plugin/functions/filter).
- **☁️ OneDrive Integration**: Early support for OneDrive storage integration has been introduced, expanding file import options.
- **📈 Enhanced Logging with Loguru**: Backend logging has been improved with Loguru, making debugging and issue tracking far more efficient.
- **⚙️ General Stability Enhancements**: Backend and frontend refactoring improves performance, ensuring a smoother and more reliable user experience.
- **🌍 Updated Translations**: Refined multilingual support for better localization and accuracy across various languages.

### Fixed

- **🔄 Reliable Model Imports from the Community Platform**: Resolved import failures, allowing seamless integration of community-shared models without errors.
- **📊 OpenAI Usage Statistics Restored**: Fixed an issue where OpenAI usage metrics were not displaying correctly, ensuring accurate tracking of usage data.
- **🗂️ Deduplication for Retrieved Documents**: Documents retrieved during searches are now intelligently deduplicated, meaning no more redundant results—helping to keep information concise and relevant.

### Changed

- **📝 "Full Context Mode" Renamed for Clarity**: The "Full Context Mode" toggle in Web Search settings is now labeled "Bypass Embedding & Retrieval" for consistency across the UI.

## [0.5.16] - 2025-02-20

### Fixed

- **🔍 Web Search Retrieval Restored**: Resolved a critical issue that broke web search retrieval by reverting deduplication changes, ensuring complete and accurate search results once again.

## [0.5.15] - 2025-02-20

### Added

- **📄 Full Context Mode for Local Document Search (RAG)**: Toggle full context mode from Admin Settings > Documents to inject entire document content into context, improving accuracy for models with large context windows—ideal for deep context understanding.
- **🌍 Smarter Web Search with Agentic Workflows**: Web searches now intelligently gather and refine multiple relevant terms, similar to RAG handling, delivering significantly better search results for more accurate information retrieval.
- **🔎 Experimental Playwright Support for Web Loader**: Web content retrieval is taken to the next level with Playwright-powered scraping for enhanced accuracy in extracted web data.
- **☁️ Experimental Azure Storage Provider**: Early-stage support for Azure Storage allows more cloud storage flexibility directly within Open WebUI.
- **📊 Improved Jupyter Code Execution with Plots**: Interactive coding now properly displays inline plots, making data visualization more seamless inside chat interactions.
- **⏳ Adjustable Execution Timeout for Jupyter Interpreter**: Customize execution timeout (default: 60s) for Jupyter-based code execution, allowing longer or more constrained execution based on your needs.
- **▶️ "Running..." Indicator for Jupyter Code Execution**: A visual indicator now appears while code execution is in progress, providing real-time status updates on ongoing computations.
- **⚙️ General Backend & Frontend Stability Enhancements**: Extensive refactoring improves reliability, performance, and overall user experience for a more seamless Open WebUI.
- **🌍 Translation Updates**: Various international translation refinements ensure better localization and a more natural user interface experience.

### Fixed

- **📱 Mobile Hover Issue Resolved**: Users can now edit responses smoothly on mobile without interference, fixing a longstanding hover issue.
- **🔄 Temporary Chat Message Duplication Fixed**: Eliminated buggy behavior where messages were being unnecessarily repeated in temporary chat mode, ensuring a smooth and consistent conversation flow.

## [0.5.14] - 2025-02-17

### Fixed

- **🔧 Critical Import Error Resolved**: Fixed a circular import issue preventing 'override_static' from being correctly imported in 'open_webui.config', ensuring smooth system initialization and stability.

## [0.5.13] - 2025-02-17

### Added

- **🌐 Full Context Mode for Web Search**: Enable highly accurate web searches by utilizing full context mode—ideal for models with large context windows, ensuring more precise and insightful results.
- **⚡ Optimized Asynchronous Web Search**: Web searches now load significantly faster with optimized async support, providing users with quicker, more efficient information retrieval.
- **🔄 Auto Text Direction for RTL Languages**: Automatic text alignment based on language input, ensuring seamless conversation flow for Arabic, Hebrew, and other right-to-left scripts.
- **🚀 Jupyter Notebook Support for Code Execution**: The "Run" button in code blocks can now use Jupyter for execution, offering a powerful, dynamic coding experience directly in the chat.
- **🗑️ Message Delete Confirmation Dialog**: Prevent accidental deletions with a new confirmation prompt before removing messages, adding an additional layer of security to your chat history.
- **📥 Download Button for SVG Diagrams**: SVG diagrams generated within chat can now be downloaded instantly, making it easier to save and share complex visual data.
- **✨ General UI/UX Improvements and Backend Stability**: A refined interface with smoother interactions, improved layouts, and backend stability enhancements for a more reliable, polished experience.

### Fixed

- **🛠️ Temporary Chat Message Continue Button Fixed**: The "Continue Response" button for temporary chats now works as expected, ensuring an uninterrupted conversation flow.

### Changed

- **📝 Prompt Variable Update**: Deprecated square bracket '[]' indicators for prompt variables; now requires double curly brackets '{{}}' for consistency and clarity.
- **🔧 Stability Enhancements**: Error handling improved in chat history, ensuring smoother operations when reviewing previous messages.

## [0.5.12] - 2025-02-13

### Added

- **🛠️ Multiple Tool Calls Support for Native Function Mode**: Functions now can call multiple tools within a single response, unlocking better automation and workflow flexibility when using native function calling.

### Fixed

- **📝 Playground Text Completion Restored**: Addressed an issue where text completion in the Playground was not functioning.
- **🔗 Direct Connections Now Work for Regular Users**: Fixed a bug where users with the 'user' role couldn't establish direct API connections, enabling seamless model usage for all user tiers.
- **⚡ Landing Page Input No Longer Lags with Long Text**: Improved input responsiveness on the landing page, ensuring fast and smooth typing experiences even when entering long messages.
- **🔧 Parameter in Functions Fixed**: Fixed an issue where the reserved parameters wasn’t recognized within functions, restoring full functionality for advanced task-based automation.

## [0.5.11] - 2025-02-13

### Added

- **🎤 Kokoro-JS TTS Support**: A new on-device, high-quality text-to-speech engine has been integrated, vastly improving voice generation quality—everything runs directly in your browser.
- **🐍 Jupyter Notebook Support in Code Interpreter**: Now, you can configure Code Interpreter to run Python code not only via Pyodide but also through Jupyter, offering a more robust coding environment for AI-driven computations and analysis.
- **🔗 Direct API Connections for Private & Local Inference**: You can now connect Open WebUI to your private or localhost API inference endpoints. CORS must be enabled, but this unlocks direct, on-device AI infrastructure support.
- **🔍 Advanced Domain Filtering for Web Search**: You can now specify which domains should be included or excluded from web searches, refining results for more relevant information retrieval.
- **🚀 Improved Image Generation Metadata Handling**: Generated images now retain metadata for better organization and future retrieval.
- **📂 S3 Key Prefix Support**: Fine-grained control over S3 storage file structuring with configurable key prefixes.
- **📸 Support for Image-Only Messages**: Send messages containing only images, facilitating more visual-centric interactions.
- **🌍 Updated Translations**: German, Spanish, Traditional Chinese, and Catalan translations updated for better multilingual support.

### Fixed

- **🔧 OAuth Debug Logs & Username Claim Fixes**: Debug logs have been added for OAuth role and group management, with fixes ensuring proper OAuth username retrieval and claim handling.
- **📌 Citations Formatting & Toggle Fixes**: Inline citation toggles now function correctly, and citations with more than three sources are now fully visible when expanded.
- **📸 ComfyUI Maximum Seed Value Constraint Fixed**: The maximum allowed seed value for ComfyUI has been corrected, preventing unintended behavior.
- **🔑 Connection Settings Stability**: Addressed connection settings issues that were causing instability when saving configurations.
- **📂 GGUF Model Upload Stability**: Fixed upload inconsistencies for GGUF models, ensuring reliable local model handling.
- **🔧 Web Search Configuration Bug**: Fixed issues where web search filters and settings weren't correctly applied.
- **💾 User Settings Persistence Fix**: Ensured user-specific settings are correctly saved and applied across sessions.
- **🔄 OpenID Username Retrieval Enhancement**: Usernames are now correctly picked up and assigned for OpenID Connect (OIDC) logins.

## [0.5.10] - 2025-02-05

### Fixed

- **⚙️ System Prompts Now Properly Templated via API**: Resolved an issue where system prompts were not being correctly processed when used through the API, ensuring template variables now function as expected.
- **📝 '<thinking>' Tag Display Issue Fixed**: Fixed a bug where the 'thinking' tag was disrupting content rendering, ensuring clean and accurate text display.
- **💻 Code Interpreter Stability with Custom Functions**: Addressed failures when using the Code Interpreter with certain custom functions like Anthropic, ensuring smoother execution and better compatibility.

## [0.5.9] - 2025-02-05

### Fixed

- **💡 "Think" Tag Display Issue**: Resolved a bug where the "Think" tag was not functioning correctly, ensuring proper visualization of the model's reasoning process before delivering responses.

## [0.5.8] - 2025-02-05

### Added

- **🖥️ Code Interpreter**: Models can now execute code in real time to refine their answers dynamically, running securely within a sandboxed browser environment using Pyodide. Perfect for calculations, data analysis, and AI-assisted coding tasks!
- **💬 Redesigned Chat Input UI**: Enjoy a sleeker and more intuitive message input with improved feature selection, making it easier than ever to toggle tools, enable search, and interact with AI seamlessly.
- **🛠️ Native Tool Calling Support (Experimental)**: Supported models can now call tools natively, reducing query latency and improving contextual responses. More enhancements coming soon!
- **🔗 Exa Search Engine Integration**: A new search provider has been added, allowing users to retrieve up-to-date and relevant information without leaving the chat interface.
- **🌍 Localized Dates & Times**: Date and time formats now match your system locale, ensuring a more natural, region-specific experience.
- **📎 User Headers for External Embedding APIs**: API calls to external embedding services now include user-related headers.
- **🌍 "Always On" Web Search Toggle**: A new option under Settings > Interface allows users to enable Web Search by default—transform Open WebUI into your go-to search engine, ensuring AI-powered results with every query.
- **🚀 General Performance & Stability**: Significant improvements across the platform for a faster, more reliable experience.
- **🖼️ UI/UX Enhancements**: Numerous design refinements improving readability, responsiveness, and accessibility.
- **🌍 Improved Translations**: Chinese, Korean, French, Ukrainian and Serbian translations have been updated with refined terminologies for better clarity.

### Fixed

- **🔄 OAuth Name Field Fallback**: Resolves OAuth login failures by using the email field as a fallback when a name is missing.
- **🔑 Google Drive Credentials Restriction**: Ensures only authenticated users can access Google Drive credentials for enhanced security.
- **🌐 DuckDuckGo Search Rate Limit Handling**: Fixes issues where users would encounter 202 errors due to rate limits when using DuckDuckGo for web search.
- **📁 File Upload Permission Indicator**: Users are now notified when they lack permission to upload files, improving clarity on system restrictions.
- **🔧 Max Tokens Issue**: Fixes cases where 'max_tokens' were not applied correctly, ensuring proper model behavior.
- **🔍 Validation for RAG Web Search URLs**: Filters out invalid or unsupported URLs when using web-based retrieval augmentation.
- **🖋️ Title Generation Bug**: Fixes inconsistencies in title generation, ensuring proper chat organization.

### Removed

- **⚡ Deprecated Non-Web Worker Pyodide Execution**: Moves entirely to browser sandboxing for better performance and security.

## [0.5.7] - 2025-01-23

### Added

- **🌍 Enhanced Internationalization (i18n)**: Refined and expanded translations for greater global accessibility and a smoother experience for international users.

### Fixed

- **🔗 Connection Model ID Resolution**: Resolved an issue preventing model IDs from registering in connections.
- **💡 Prefix ID for Ollama Connections**: Fixed a bug where prefix IDs in Ollama connections were non-functional.
- **🔧 Ollama Model Enable/Disable Functionality**: Addressed the issue of enable/disable toggles not working for Ollama base models.
- **🔒 RBAC Permissions for Tools and Models**: Corrected incorrect Role-Based Access Control (RBAC) permissions for tools and models, ensuring that users now only access features according to their assigned privileges, enhancing security and role clarity.

## [0.5.6] - 2025-01-22

### Added

- **🧠 Effortful Reasoning Control for OpenAI Models**: Introduced the reasoning_effort parameter in chat controls for supported OpenAI models, enabling users to fine-tune how much cognitive effort a model dedicates to its responses, offering greater customization for complex queries and reasoning tasks.

### Fixed

- **🔄 Chat Controls Loading UI Bug**: Resolved an issue where collapsible chat controls appeared as "loading," ensuring a smoother and more intuitive user experience for managing chat settings.

### Changed

- **🔧 Updated Ollama Model Creation**: Revamped the Ollama model creation method to align with their new JSON payload format, ensuring seamless compatibility and more efficient model setup workflows.

## [0.5.5] - 2025-01-22

### Added

- **🤔 Native 'Think' Tag Support**: Introduced the new 'think' tag support that visually displays how long the model is thinking, omitting the reasoning content itself until the next turn. Ideal for creating a more streamlined and focused interaction experience.
- **🖼️ Toggle Image Generation On/Off**: In the chat input menu, you can now easily toggle image generation before initiating chats, providing greater control and flexibility to suit your needs.
- **🔒 Chat Controls Permissions**: Admins can now disable chat controls access for users, offering tighter management and customization over user interactions.
- **🔍 Web Search & Image Generation Permissions**: Easily disable web search and image generation for specific users, improving workflow governance and security for certain environments.
- **🗂️ S3 and GCS Storage Provider Support**: Scaled deployments now benefit from expanded storage options with Amazon S3 and Google Cloud Storage seamlessly integrated as providers.
- **🎨 Enhanced Model Management**: Reintroduced the ability to download and delete models directly in the admin models settings page to minimize user confusion and aid efficient model management.
- **🔗 Improved Connection Handling**: Enhanced backend to smoothly handle multiple identical base URLs, allowing more flexible multi-instance configurations with fewer hiccups.
- **✨ General UI/UX Refinements**: Numerous tweaks across the WebUI make navigation and usability even more user-friendly and intuitive.
- **🌍 Translation Enhancements**: Various translation updates ensure smoother and more polished interactions for international users.

### Fixed

- **⚡ MPS Functionality for Mac Users**: Fixed MPS support, ensuring smooth performance and compatibility for Mac users leveraging MPS.
- **📡 Ollama Connection Management**: Resolved the issue where deleting all Ollama connections prevented adding new ones.

### Changed

- **⚙️ General Stability Refac**: Backend refactoring delivers a more stable, robust platform.
- **🖥️ Desktop App Preparations**: Ongoing work to support the upcoming Open WebUI desktop app. Follow our progress and updates here: https://github.com/open-webui/desktop

## [0.5.4] - 2025-01-05

### Added

- **🔄 Clone Shared Chats**: Effortlessly clone shared chats to save time and streamline collaboration, perfect for reusing insightful discussions or custom setups.
- **📣 Native Notifications for Channel Messages**: Stay informed with integrated desktop notifications for channel messages, ensuring you never miss important updates while multitasking.
- **🔥 Torch MPS Support**: MPS support for Mac users when Open WebUI is installed directly, offering better performance and compatibility for AI workloads.
- **🌍 Enhanced Translations**: Small improvements to various translations, ensuring a smoother global user experience.

### Fixed

- **🖼️ Image-Only Messages in Channels**: You can now send images without accompanying text or content in channels.
- **❌ Proper Exception Handling**: Enhanced error feedback by ensuring exceptions are raised clearly, reducing confusion and promoting smoother debugging.
- **🔍 RAG Query Generation Restored**: Fixed query generation issues for Retrieval-Augmented Generation, improving retrieval accuracy and ensuring seamless functionality.
- **📩 MOA Response Functionality Fixed**: Addressed an error with the MOA response generation feature.
- **💬 Channel Thread Loading with 50+ Messages**: Resolved an issue where channel threads stalled when exceeding 50 messages, ensuring smooth navigation in active discussions.
- **🔑 API Endpoint Restrictions Resolution**: Fixed a critical bug where the 'API_KEY_ALLOWED_ENDPOINTS' setting was not functioning as intended, ensuring API access is limited to specified endpoints for enhanced security.
- **🛠️ Action Functions Restored**: Corrected an issue preventing action functions from working, restoring their utility for customized automations and workflows.
- **📂 Temporary Chat JSON Export Fix**: Resolved a bug blocking temporary chats from being exported in JSON format, ensuring seamless data portability.

### Changed

- **🎛️ Sidebar UI Tweaks**: Chat folders, including pinned folders, now display below the Chats section for better organization; the "New Folder" button has been relocated to the Chats section for a more intuitive workflow.
- **🏗️ Real-Time Save Disabled by Default**: The 'ENABLE_REALTIME_CHAT_SAVE' setting is now off by default, boosting response speed for users who prioritize performance in high-paced workflows or less critical scenarios.
- **🎤 Audio Input Echo Cancellation**: Audio input now features echo cancellation enabled by default, reducing audio feedback for improved clarity during conversations or voice-based interactions.
- **🔧 General Reliability Improvements**: Numerous under-the-hood enhancements have been made to improve platform stability, boost overall performance, and ensure a more seamless, dependable experience across workflows.

## [0.5.3] - 2024-12-31

### Added

- **💬 Channel Reactions with Built-In Emoji Picker**: Easily express yourself in channel threads and messages with reactions, featuring an intuitive built-in emoji picker for seamless selection.
- **🧵 Threads for Channels**: Organize discussions within channels by creating threads, improving clarity and fostering focused conversations.
- **🔄 Reset Button for SVG Pan/Zoom**: Added a handy reset button to SVG Pan/Zoom, allowing users to quickly return diagrams or visuals to their default state without hassle.
- **⚡ Realtime Chat Save Environment Variable**: Introduced the ENABLE_REALTIME_CHAT_SAVE environment variable. Choose between faster responses by disabling realtime chat saving or ensuring chunk-by-chunk data persistency for critical operations.
- **🌍 Translation Enhancements**: Updated and refined translations across multiple languages, providing a smoother experience for international users.
- **📚 Improved Documentation**: Expanded documentation on functions, including clearer guidance on function plugins and detailed instructions for migrating to v0.5. This ensures users can adapt and harness new updates more effectively. (https://docs.openwebui.com/features/plugin/)

### Fixed

- **🛠️ Ollama Parameters Respected**: Resolved an issue where input parameters for Ollama were being ignored, ensuring precise and consistent model behavior.
- **🔧 Function Plugin Outlet Hook Reliability**: Fixed a bug causing issues with 'event_emitter' and outlet hooks in filter function plugins, guaranteeing smoother operation within custom extensions.
- **🖋️ Weird Custom Status Descriptions**: Adjusted the formatting and functionality for custom user statuses, ensuring they display correctly and intuitively.
- **🔗 Restored API Functionality**: Fixed a critical issue where APIs were not operational for certain configurations, ensuring uninterrupted access.
- **⏳ Custom Pipe Function Completion**: Resolved an issue where chats using specific custom pipe function plugins weren’t finishing properly, restoring consistent chat workflows.
- **✅ General Stability Enhancements**: Implemented various under-the-hood improvements to boost overall reliability, ensuring smoother and more consistent performance across the WebUI.

## [0.5.2] - 2024-12-26

### Added

- **🖊️ Typing Indicators in Channels**: Know exactly who’s typing in real-time within your channels, enhancing collaboration and keeping everyone engaged.
- **👤 User Status Indicators**: Quickly view a user’s status by clicking their profile image in channels for better coordination and availability insights.
- **🔒 Configurable API Key Authentication Restrictions**: Flexibly configure endpoint restrictions for API key authentication, now off by default for a smoother setup in trusted environments.

### Fixed

- **🔧 Playground Functionality Restored**: Resolved a critical issue where the playground wasn’t working, ensuring seamless experimentation and troubleshooting workflows.
- **📊 Corrected Ollama Usage Statistics**: Fixed a calculation error in Ollama’s usage statistics, providing more accurate tracking and insights for better resource management.
- **🔗 Pipelines Outlet Hook Registration**: Addressed an issue where outlet hooks for pipelines weren’t registered, restoring functionality and consistency in pipeline workflows.
- **🎨 Image Generation Error**: Resolved a persistent issue causing errors with 'get_automatic1111_api_auth()' to ensure smooth image generation workflows.
- **🎙️ Text-to-Speech Error**: Fixed the missing argument in Eleven Labs’ 'get_available_voices()', restoring full text-to-speech capabilities for uninterrupted voice interactions.
- **🖋️ Title Generation Issue**: Fixed a bug where title generation was not working in certain cases, ensuring consistent and reliable chat organization.

## [0.5.1] - 2024-12-25

### Added

- **🔕 Notification Sound Toggle**: Added a new setting under Settings > Interface to disable notification sounds, giving you greater control over your workspace environment and focus.

### Fixed

- **🔄 Non-Streaming Response Visibility**: Resolved an issue where non-streaming responses were not displayed, ensuring all responses are now reliably shown in your conversations.
- **🖋️ Title Generation with OpenAI APIs**: Fixed a bug preventing title generation when using OpenAI APIs, restoring the ability to automatically generate chat titles for smoother organization.
- **👥 Admin Panel User List**: Addressed the issue where only 50 users were visible in the admin panel. You can now manage and view all users without restrictions.
- **🖼️ Image Generation Error**: Fixed the issue causing 'get_automatic1111_api_auth()' errors in image generation, ensuring seamless creative workflows.
- **⚙️ Pipeline Settings Loading Issue**: Resolved a problem where pipeline settings were stuck at the loading screen, restoring full configurability in the admin panel.

## [0.5.0] - 2024-12-25

### Added

- **💬 True Asynchronous Chat Support**: Create chats, navigate away, and return anytime with responses ready. Ideal for reasoning models and multi-agent workflows, enhancing multitasking like never before.
- **🔔 Chat Completion Notifications**: Never miss a completed response. Receive instant in-UI notifications when a chat finishes in a non-active tab, keeping you updated while you work elsewhere.
- **🌐 Notification Webhook Integration**: Get alerts via webhooks even when your tab is closed! Configure your webhook URL in Settings > Account and receive timely updates for long-running chats or external integration needs.
- **📚 Channels (Beta)**: Explore Discord/Slack-style chat rooms designed for real-time collaboration between users and AIs. Build bots for channels and unlock asynchronous communication for proactive multi-agent workflows. Opt-in via Admin Settings > General. A Comprehensive Bot SDK tutorial (https://github.com/open-webui/bot) is incoming, so stay tuned!
- **🖼️ Client-Side Image Compression**: Now compress images before upload (Settings > Interface), saving bandwidth and improving performance seamlessly.
- **🛠️ OAuth Management for User Groups**: Enable group-level management via OAuth integration for enhanced control and scalability in collaborative environments.
- **✅ Structured Output for Ollama**: Pass structured data output directly to Ollama, unlocking new possibilities for streamlined automation and precise data handling.
- **📜 Offline Swagger Documentation**: Developer-friendly Swagger API docs are now available offline, ensuring full accessibility wherever you are.
- **📸 Quick Screen Capture Button**: Effortlessly capture your screen with a single click from the message input menu.
- **🌍 i18n Updates**: Improved and refined translations across several languages, including Ukrainian, German, Brazilian Portuguese, Catalan, and more, ensuring a seamless global user experience.

### Fixed

- **📋 Table Export to CSV**: Resolved issues with CSV export where headers were missing or errors occurred due to values with commas, ensuring smooth and reliable data handling.
- **🔓 BYPASS_MODEL_ACCESS_CONTROL**: Fixed an issue where users could see models but couldn’t use them with 'BYPASS_MODEL_ACCESS_CONTROL=True', restoring proper functionality for environments leveraging this setting.

### Changed

- **💡 API Key Authentication Restriction**: Narrowed API key auth permissions to '/api/models' and '/api/chat/completions' for enhanced security and better API governance.
- **⚙️ Backend Overhaul for Performance**: Major backend restructuring; a heads-up that some "Functions" using internal variables may face compatibility issues. Moving forward, websocket support is mandatory to ensure Open WebUI operates seamlessly.

### Removed

- **⚠️ Legacy Functionality Clean-Up**: Deprecated outdated backend systems that were non-essential or overlapped with newer implementations, allowing for a leaner, more efficient platform.

## [0.4.8] - 2024-12-07

### Added

- **🔓 Bypass Model Access Control**: Introduced the 'BYPASS_MODEL_ACCESS_CONTROL' environment variable. Easily bypass model access controls for user roles when access control isn't required, simplifying workflows for trusted environments.
- **📝 Markdown in Banners**: Now supports markdown for banners, enabling richer, more visually engaging announcements.
- **🌐 Internationalization Updates**: Enhanced translations across multiple languages, further improving accessibility and global user experience.
- **🎨 Styling Enhancements**: General UI style refinements for a cleaner and more polished interface.
- **📋 Rich Text Reliability**: Improved the reliability and stability of rich text input across chats for smoother interactions.

### Fixed

- **💡 Tailwind Build Issue**: Resolved a breaking bug caused by Tailwind, ensuring smoother builds and overall system reliability.
- **📚 Knowledge Collection Query Fix**: Addressed API endpoint issues with querying knowledge collections, ensuring accurate and reliable information retrieval.

## [0.4.7] - 2024-12-01

### Added

- **✨ Prompt Input Auto-Completion**: Type a prompt and let AI intelligently suggest and complete your inputs. Simply press 'Tab' or swipe right on mobile to confirm. Available only with Rich Text Input (default setting). Disable via Admin Settings for full control.
- **🌍 Improved Translations**: Enhanced localization for multiple languages, ensuring a more polished and accessible experience for international users.

### Fixed

- **🛠️ Tools Export Issue**: Resolved a critical issue where exporting tools wasn’t functioning, restoring seamless export capabilities.
- **🔗 Model ID Registration**: Fixed an issue where model IDs weren’t registering correctly in the model editor, ensuring reliable model setup and tracking.
- **🖋️ Textarea Auto-Expansion**: Corrected a bug where textareas didn’t expand automatically on certain browsers, improving usability for multi-line inputs.
- **🔧 Ollama Embed Endpoint**: Addressed the /ollama/embed endpoint malfunction, ensuring consistent performance and functionality.

### Changed

- **🎨 Knowledge Base Styling**: Refined knowledge base visuals for a cleaner, more modern look, laying the groundwork for further enhancements in upcoming releases.

## [0.4.6] - 2024-11-26

### Added

- **🌍 Enhanced Translations**: Various language translations improved to make the WebUI more accessible and user-friendly worldwide.

### Fixed

- **✏️ Textarea Shifting Bug**: Resolved the issue where the textarea shifted unexpectedly, ensuring a smoother typing experience.
- **⚙️ Model Configuration Modal**: Fixed the issue where the models configuration modal introduced in 0.4.5 wasn’t working for some users.
- **🔍 Legacy Query Support**: Restored functionality for custom query generation in RAG when using legacy prompts, ensuring both default and custom templates now work seamlessly.
- **⚡ Improved General Reliability**: Various minor fixes improve platform stability and ensure a smoother overall experience across workflows.

## [0.4.5] - 2024-11-26

### Added

- **🎨 Model Order/Defaults Reintroduced**: Brought back the ability to set model order and default models, now configurable via Admin Settings > Models > Configure (Gear Icon).

### Fixed

- **🔍 Query Generation Issue**: Resolved an error in web search query generation, enhancing search accuracy and ensuring smoother search workflows.
- **📏 Textarea Auto Height Bug**: Fixed a layout issue where textarea input height was shifting unpredictably, particularly when editing system prompts.
- **🔑 Ollama Authentication**: Corrected an issue with Ollama’s authorization headers, guaranteeing reliable authentication across all endpoints.
- **⚙️ Missing Min_P Save**: Resolved an issue where the 'min_p' parameter was not being saved in configurations.
- **🛠️ Tools Description**: Fixed a key issue that omitted tool descriptions in tools payload.

## [0.4.4] - 2024-11-22

### Added

- **🌐 Translation Updates**: Refreshed Catalan, Brazilian Portuguese, German, and Ukrainian translations, further enhancing the platform's accessibility and improving the experience for international users.

### Fixed

- **📱 Mobile Controls Visibility**: Resolved an issue where the controls button was not displaying on the new chats page for mobile users, ensuring smoother navigation and functionality on smaller screens.
- **📷 LDAP Profile Image Issue**: Fixed an LDAP integration bug related to profile images, ensuring seamless authentication and a reliable login experience for users.
- **⏳ RAG Query Generation Issue**: Addressed a significant problem where RAG query generation occurred unnecessarily without attached files, drastically improving speed and reducing delays during chat completions.

### Changed

- **⚙️ Legacy Event Emitter Support**: Reintroduced compatibility with legacy "citation" types for event emitters in tools and functions, providing smoother workflows and broader tool support for users.

## [0.4.3] - 2024-11-21

### Added

- **📚 Inline Citations for RAG Results**: Get seamless inline citations for Retrieval-Augmented Generation (RAG) responses using the default RAG prompt. Note: This feature only supports newly uploaded files, improving traceability and providing source clarity.
- **🎨 Better Rich Text Input Support**: Enjoy smoother and more reliable rich text formatting for chats, enhancing communication quality.
- **⚡ Faster Model Retrieval**: Implemented caching optimizations for faster model loading, providing a noticeable speed boost across workflows. Further improvements are on the way!

### Fixed

- **🔗 Pipelines Feature Restored**: Resolved a critical issue that previously prevented Pipelines from functioning, ensuring seamless workflows.
- **✏️ Missing Suffix Field in Ollama Form**: Added the missing "suffix" field to the Ollama generate form, enhancing customization options.

### Changed

- **🗂️ Renamed "Citations" to "Sources"**: Improved clarity and consistency by renaming the "citations" field to "sources" in messages.

## [0.4.2] - 2024-11-20

### Fixed

- **📁 Knowledge Files Visibility Issue**: Resolved the bug preventing individual files in knowledge collections from displaying when referenced with '#'.
- **🔗 OpenAI Endpoint Prefix**: Fixed the issue where certain OpenAI connections that deviate from the official API spec weren’t working correctly with prefixes.
- **⚔️ Arena Model Access Control**: Corrected an issue where arena model access control settings were not being saved.
- **🔧 Usage Capability Selector**: Fixed the broken usage capabilities selector in the model editor.

## [0.4.1] - 2024-11-19

### Added

- **📊 Enhanced Feedback System**: Introduced a detailed 1-10 rating scale for feedback alongside thumbs up/down, preparing for more precise model fine-tuning and improving feedback quality.
- **ℹ️ Tool Descriptions on Hover**: Easily access tool descriptions by hovering over the message input, providing a smoother workflow with more context when utilizing tools.

### Fixed

- **🗑️ Graceful Handling of Deleted Users**: Resolved an issue where deleted users caused workspace items (models, knowledge, prompts, tools) to fail, ensuring reliable workspace loading.
- **🔑 API Key Creation**: Fixed an issue preventing users from creating new API keys, restoring secure and seamless API management.
- **🔗 HTTPS Proxy Fix**: Corrected HTTPS proxy issues affecting the '/api/v1/models/' endpoint, ensuring smoother, uninterrupted model management.

## [0.4.0] - 2024-11-19

### Added

- **👥 User Groups**: You can now create and manage user groups, making user organization seamless.
- **🔐 Group-Based Access Control**: Set granular access to models, knowledge, prompts, and tools based on user groups, allowing for more controlled and secure environments.
- **🛠️ Group-Based User Permissions**: Easily manage workspace permissions. Grant users the ability to upload files, delete, edit, or create temporary chats, as well as define their ability to create models, knowledge, prompts, and tools.
- **🔑 LDAP Support**: Newly introduced LDAP authentication adds robust security and scalability to user management.
- **🌐 Enhanced OpenAI-Compatible Connections**: Added prefix ID support to avoid model ID clashes, with explicit model ID support for APIs lacking '/models' endpoint support, ensuring smooth operation with custom setups.
- **🔐 Ollama API Key Support**: Now manage credentials for Ollama when set behind proxies, including the option to utilize prefix ID for proper distinction across multiple Ollama instances.
- **🔄 Connection Enable/Disable Toggle**: Easily enable or disable individual OpenAI and Ollama connections as needed.
- **🎨 Redesigned Model Workspace**: Freshly redesigned to improve usability for managing models across users and groups.
- **🎨 Redesigned Prompt Workspace**: A fresh UI to conveniently organize and manage prompts.
- **🧩 Sorted Functions Workspace**: Functions are now automatically categorized by type (Action, Filter, Pipe), streamlining management.
- **💻 Redesigned Collaborative Workspace**: Enhanced support for multiple users contributing to models, knowledge, prompts, or tools, improving collaboration.
- **🔧 Auto-Selected Tools in Model Editor**: Tools enabled through the model editor are now automatically selected, whereas previously it only gave users the option to enable the tool, reducing manual steps and enhancing efficiency.
- **🔔 Web Search & Tools Indicator**: A clear indication now shows when web search or tools are active, reducing confusion.
- **🔑 Toggle API Key Auth**: Tighten security by easily enabling or disabling API key authentication option for Open WebUI.
- **🗂️ Agentic Retrieval**: Improve RAG accuracy via smart pre-processing of chat history to determine the best queries before retrieval.
- **📁 Large Text as File Option**: Optionally convert large pasted text into a file upload, keeping the chat interface cleaner.
- **🗂️ Toggle Citations for Models**: Ability to disable citations has been introduced in the model editor.
- **🔍 User Settings Search**: Quickly search for settings fields, improving ease of use and navigation.
- **🗣️ Experimental SpeechT5 TTS**: Local SpeechT5 support added for improved text-to-speech capabilities.
- **🔄 Unified Reset for Models**: A one-click option has been introduced to reset and remove all models from the Admin Settings.
- **🛠️ Initial Setup Wizard**: The setup process now explicitly informs users that they are creating an admin account during the first-time setup, ensuring clarity. Previously, users encountered the login page right away without this distinction.
- **🌐 Enhanced Translations**: Several language translations, including Ukrainian, Norwegian, and Brazilian Portuguese, were refined for better localization.

### Fixed

- **🎥 YouTube Video Attachments**: Fixed issues preventing proper loading and attachment of YouTube videos as files.
- **🔄 Shared Chat Update**: Corrected issues where shared chats were not updating, improving collaboration consistency.
- **🔍 DuckDuckGo Rate Limit Fix**: Addressed issues with DuckDuckGo search integration, enhancing search stability and performance when operating within rate limits.
- **🧾 Citations Relevance Fix**: Adjusted the relevance percentage calculation for citations, so that Open WebUI properly reflect the accuracy of a retrieved document in RAG, ensuring users get clearer insights into sources.
- **🔑 Jina Search API Key Requirement**: Added the option to input an API key for Jina Search, ensuring smooth functionality as keys are now mandatory.

### Changed

- **🛠️ Functions Moved to Admin Panel**: As Functions operate as advanced plugins, they are now accessible from the Admin Panel instead of the workspace.
- **🛠️ Manage Ollama Connections**: The "Models" section in Admin Settings has been relocated to Admin Settings > "Connections" > Ollama Connections. You can now manage Ollama instances via a dedicated "Manage Ollama" modal from "Connections", streamlining the setup and configuration of Ollama models.
- **📊 Base Models in Admin Settings**: Admins can now find all base models, both connections or functions, in the "Models" Admin setting. Global model accessibility can be enabled or disabled here. Models are private by default, requiring explicit permission assignment for user access.
- **📌 Sticky Model Selection for New Chats**: The model chosen from a previous chat now persists when creating a new chat. If you click "New Chat" again from the new chat page, it will revert to your default model.
- **🎨 Design Refactoring**: Overall design refinements across the platform have been made, providing a more cohesive and polished user experience.

### Removed

- **📂 Model List Reordering**: Temporarily removed and will be reintroduced in upcoming user group settings improvements.
- **⚙️ Default Model Setting**: Removed the ability to set a default model for users, will be reintroduced with user group settings in the future.

## [0.3.35] - 2024-10-26

### Added

- **🌐 Translation Update**: Added translation labels in the SearchInput and CreateCollection components and updated Brazilian Portuguese translation (pt-BR)
- **📁 Robust File Handling**: Enhanced file input handling for chat. If the content extraction fails or is empty, users will now receive a clear warning, preventing silent failures and ensuring you always know what's happening with your uploads.
- **🌍 New Language Support**: Introduced Hungarian translations and updated French translations, expanding the platform's language accessibility for a more global user base.

### Fixed

- **📚 Knowledge Base Loading Issue**: Resolved a critical bug where the Knowledge Base was not loading, ensuring smooth access to your stored documents and improving information retrieval in RAG-enhanced workflows.
- **🛠️ Tool Parameters Issue**: Fixed an error where tools were not functioning correctly when required parameters were missing, ensuring reliable tool performance and more efficient task completions.
- **🔗 Merged Response Loss in Multi-Model Chats**: Addressed an issue where responses in multi-model chat workflows were being deleted after follow-up queries, improving consistency and ensuring smoother interactions across models.

## [0.3.34] - 2024-10-26

### Added

- **🔧 Feedback Export Enhancements**: Feedback history data can now be exported to JSON, allowing for seamless integration in RLHF processing and further analysis.
- **🗂️ Embedding Model Lazy Loading**: Search functionality for leaderboard reranking is now more efficient, as embedding models are lazy-loaded only when needed, optimizing performance.
- **🎨 Rich Text Input Toggle**: Users can now switch back to legacy textarea input for chat if they prefer simpler text input, though rich text is still the default until deprecation.
- **🛠️ Improved Tool Calling Mechanism**: Enhanced method for parsing and calling tools, improving the reliability and robustness of tool function calls.
- **🌐 Globalization Enhancements**: Updates to internationalization (i18n) support, further refining multi-language compatibility and accuracy.

### Fixed

- **🖥️ Folder Rename Fix for Firefox**: Addressed a persistent issue where users could not rename folders by pressing enter in Firefox, now ensuring seamless folder management across browsers.
- **🔠 Tiktoken Model Text Splitter Issue**: Resolved an issue where the tiktoken text splitter wasn’t working in Docker installations, restoring full functionality for tokenized text editing.
- **💼 S3 File Upload Issue**: Fixed a problem affecting S3 file uploads, ensuring smooth operations for those who store files on cloud storage.
- **🔒 Strict-Transport-Security Crash**: Resolved a crash when setting the Strict-Transport-Security (HSTS) header, improving stability and security enhancements.
- **🚫 OIDC Boolean Access Fix**: Addressed an issue with boolean values not being accessed correctly during OIDC logins, ensuring login reliability.
- **⚙️ Rich Text Paste Behavior**: Refined paste behavior in rich text input to make it smoother and more intuitive when pasting various content types.
- **🔨 Model Exclusion for Arena Fix**: Corrected the filter function that was not properly excluding models from the arena, improving model management.
- **🏷️ "Tags Generation Prompt" Fix**: Addressed an issue preventing custom "tags generation prompts" from registering properly, ensuring custom prompt work seamlessly.

## [0.3.33] - 2024-10-24

### Added

- **🏆 Evaluation Leaderboard**: Easily track your performance through a new leaderboard system where your ratings contribute to a real-time ranking based on the Elo system. Sibling responses (regenerations, many model chats) are required for your ratings to count in the leaderboard. Additionally, you can opt-in to share your feedback history and be part of the community-wide leaderboard. Expect further improvements as we refine the algorithm—help us build the best community leaderboard!
- **⚔️ Arena Model Evaluation**: Enable blind A/B testing of models directly from Admin Settings > Evaluation for a true side-by-side comparison. Ideal for pinpointing the best model for your needs.
- **🎯 Topic-Based Leaderboard**: Discover more accurate rankings with experimental topic-based reranking, which adjusts leaderboard standings based on tag similarity in feedback. Get more relevant insights based on specific topics!
- **📁 Folders Support for Chats**: Organize your chats better by grouping them into folders. Drag and drop chats between folders and export them seamlessly for easy sharing or analysis.
- **📤 Easy Chat Import via Drag & Drop**: Save time by simply dragging and dropping chat exports (JSON) directly onto the sidebar to import them into your workspace—streamlined, efficient, and intuitive!
- **📚 Enhanced Knowledge Collection**: Now, you can reference individual files from a knowledge collection—ideal for more precise Retrieval-Augmented Generations (RAG) queries and document analysis.
- **🏷️ Enhanced Tagging System**: Tags now take up less space! Utilize the new 'tag:' query system to manage, search, and organize your conversations more effectively without cluttering the interface.
- **🧠 Auto-Tagging for Chats**: Your conversations are now automatically tagged for improved organization, mirroring the efficiency of auto-generated titles.
- **🔍 Backend Chat Query System**: Chat filtering has become more efficient, now handled through the backend\*\* instead of your browser, improving search performance and accuracy.
- **🎮 Revamped Playground**: Experience a refreshed and optimized Playground for smoother testing, tweaks, and experimentation of your models and tools.
- **🧩 Token-Based Text Splitter**: Introducing token-based text splitting (tiktoken), giving you more precise control over how text is processed. Previously, only character-based splitting was available.
- **🔢 Ollama Batch Embeddings**: Leverage new batch embedding support for improved efficiency and performance with Ollama embedding models.
- **🔍 Enhanced Add Text Content Modal**: Enjoy a cleaner, more intuitive workflow for adding and curating knowledge content with an upgraded input modal from our Knowledge workspace.
- **🖋️ Rich Text Input for Chats**: Make your chat inputs more dynamic with support for rich text formatting. Your conversations just got a lot more polished and professional.
- **⚡ Faster Whisper Model Configurability**: Customize your local faster whisper model directly from the WebUI.
- **☁️ Experimental S3 Support**: Enable stateless WebUI instances with S3 support, greatly enhancing scalability and balancing heavy workloads.
- **🔕 Disable Update Toast**: Now you can streamline your workspace even further—choose to disable update notifications for a more focused experience.
- **🌟 RAG Citation Relevance Percentage**: Easily assess citation accuracy with the addition of relevance percentages in RAG results.
- **⚙️ Mermaid Copy Button**: Mermaid diagrams now come with a handy copy button, simplifying the extraction and use of diagram contents directly in your workflow.
- **🎨 UI Redesign**: Major interface redesign that will make navigation smoother, keep your focus where it matters, and ensure a modern look.

### Fixed

- **🎙️ Voice Note Mic Stopping Issue**: Fixed the issue where the microphone stayed active after ending a voice note recording, ensuring your audio workflow runs smoothly.

### Removed

- **👋 Goodbye Sidebar Tags**: Sidebar tag clutter is gone. We’ve shifted tag buttons to more effective query-based tag filtering for a sleeker, more agile interface.

## [0.3.32] - 2024-10-06

### Added

- **🔢 Workspace Enhancements**: Added a display count for models, prompts, tools, and functions in the workspace, providing a clear overview and easier management.

### Fixed

- **🖥️ Web and YouTube Attachment Fix**: Resolved an issue where attaching web links and YouTube videos was malfunctioning, ensuring seamless integration and display within chats.
- **📞 Call Mode Activation on Landing Page**: Fixed a bug where call mode was not operational from the landing page.

### Changed

- **🔄 URL Parameter Refinement**: Updated the 'tool_ids' URL parameter to 'tools' or 'tool-ids' for more intuitive and consistent user experience.
- **🎨 Floating Buttons Styling Update**: Refactored the styling of floating buttons to intelligently adjust to the left side when there isn't enough room on the right, improving interface usability and aesthetic.
- **🔧 Enhanced Accessibility for Floating Buttons**: Implemented the ability to close floating buttons with the 'Esc' key, making workflow smoother and more efficient for users navigating via keyboard.
- **🖇️ Updated Information URL**: Information URLs now direct users to a general release page rather than a version-specific URL, ensuring access to the latest and relevant details all in one place.
- **📦 Library Dependencies Update**: Upgraded dependencies to ensure compatibility and performance optimization for pip installs.

## [0.3.31] - 2024-10-06

### Added

- **📚 Knowledge Feature**: Reimagined documents feature, now more performant with a better UI for enhanced organization; includes streamlined API integration for Retrieval-Augmented Generation (RAG). Detailed documentation forthcoming: https://docs.openwebui.com/
- **🌐 New Landing Page**: Freshly designed landing page; toggle between the new UI and the classic chat UI from Settings > Interface for a personalized experience.
- **📁 Full Document Retrieval Mode**: Toggle between full document retrieval or traditional snippets by clicking on the file item. This mode enhances document capabilities and supports comprehensive tasks like summarization by utilizing the entire content instead of RAG.
- **📄 Extracted File Content Display**: View extracted content directly by clicking on the file item, simplifying file analysis.
- **🎨 Artifacts Feature**: Render web content and SVGs directly in the interface, supporting quick iterations and live changes.
- **🖊️ Editable Code Blocks**: Supercharged code blocks now allow live editing directly in the LLM response, with live reloads supported by artifacts.
- **🔧 Code Block Enhancements**: Introduced a floating copy button in code blocks to facilitate easier code copying without scrolling.
- **🔍 SVG Pan/Zoom**: Enhanced interaction with SVG images, including Mermaid diagrams, via new pan and zoom capabilities.
- **🔍 Text Select Quick Actions**: New floating buttons appear when text is highlighted in LLM responses, offering deeper interactions like "Ask a Question" or "Explain".
- **🗃️ Database Pool Configuration**: Enhanced database handling to support scalable user growth.
- **🔊 Experimental Audio Compression**: Compress audio files to navigate around the 25MB limit for OpenAI's speech-to-text processing.
- **🔍 Query Embedding**: Adjusted embedding behavior to enhance system performance by not repeating query embedding.
- **💾 Lazy Load Optimizations**: Implemented lazy loading of large dependencies to minimize initial memory usage, boosting performance.
- **🍏 Apple Touch Icon Support**: Optimizes the display of icons for web bookmarks on Apple mobile devices.
- **🔽 Expandable Content Markdown Support**: Introducing 'details', 'summary' tag support for creating expandable content sections in markdown, facilitating cleaner, organized documentation and interactive content display.

### Fixed

- **🔘 Action Button Issue**: Resolved a bug where action buttons were not functioning, enhancing UI reliability.
- **🔄 Multi-Model Chat Loop**: Fixed an infinite loop issue in multi-model chat environments, ensuring smoother chat operations.
- **📄 Chat PDF/TXT Export Issue**: Resolved problems with exporting chat logs to PDF and TXT formats.
- **🔊 Call to Text-to-Speech Issues**: Rectified problems with text-to-speech functions to improve audio interactions.

### Changed

- **⚙️ Endpoint Renaming**: Renamed 'rag' endpoints to 'retrieval' for clearer function description.
- **🎨 Styling and Interface Updates**: Multiple refinements across the platform to enhance visual appeal and user interaction.

### Removed

- **🗑️ Deprecated 'DOCS_DIR'**: Removed the outdated 'docs_dir' variable in favor of more direct file management solutions, with direct file directory syncing and API uploads for a more integrated experience.

## [0.3.30] - 2024-09-26

### Fixed

- **🍞 Update Available Toast Dismissal**: Enhanced user experience by ensuring that once the update available notification is dismissed, it won't reappear for 24 hours.
- **📋 Ollama /embed Form Data**: Adjusted the integration inaccuracies in the /embed form data to ensure it perfectly matches with Ollama's specifications.
- **🔧 O1 Max Completion Tokens Issue**: Resolved compatibility issues with OpenAI's o1 models max_completion_tokens param to ensure smooth operation.
- **🔄 Pip Install Database Issue**: Fixed a critical issue where database changes during pip installations were reverting and not saving chat logs, now ensuring data persistence and reliability in chat operations.
- **🏷️ Chat Rename Tab Update**: Fixed the functionality to change the web browser's tab title simultaneously when a chat is renamed, keeping tab titles consistent.

## [0.3.29] - 2023-09-25

### Fixed

- **🔧 KaTeX Rendering Improvement**: Resolved specific corner cases in KaTeX rendering to enhance the display of complex mathematical notation.
- **📞 'Call' URL Parameter Fix**: Corrected functionality for 'call' URL search parameter ensuring reliable activation of voice calls through URL triggers.
- **🔄 Configuration Reset Fix**: Fixed the RESET_CONFIG_ON_START to ensure settings revert to default correctly upon each startup, improving reliability in configuration management.
- **🌍 Filter Outlet Hook Fix**: Addressed issues in the filter outlet hook, ensuring all filter functions operate as intended.

## [0.3.28] - 2024-09-24

### Fixed

- **🔍 Web Search Functionality**: Corrected an issue where the web search option was not functioning properly.

## [0.3.27] - 2024-09-24

### Fixed

- **🔄 Periodic Cleanup Error Resolved**: Fixed a critical RuntimeError related to the 'periodic_usage_pool_cleanup' coroutine, ensuring smooth and efficient performance post-pip install, correcting a persisting issue from version 0.3.26.
- **📊 Enhanced LaTeX Rendering**: Improved rendering for LaTeX content, enhancing clarity and visual presentation in documents and mathematical models.

## [0.3.26] - 2024-09-24

### Fixed

- **🔄 Event Loop Error Resolution**: Addressed a critical error where a missing running event loop caused 'periodic_usage_pool_cleanup' to fail with pip installs. This fix ensures smoother and more reliable updates and installations, enhancing overall system stability.

## [0.3.25] - 2024-09-24

### Fixed

- **🖼️ Image Generation Functionality**: Resolved an issue where image generation was not functioning, restoring full capability for visual content creation.
- **⚖️ Rate Response Corrections**: Addressed a problem where rate responses were not working, ensuring reliable feedback mechanisms are operational.

## [0.3.24] - 2024-09-24

### Added

- **🚀 Rendering Optimization**: Significantly improved message rendering performance, enhancing user experience and webui responsiveness.
- **💖 Favorite Response Feature in Chat Overview**: Users can now mark responses as favorite directly from the chat overview, enhancing ease of retrieval and organization of preferred responses.
- **💬 Create Message Pairs with Shortcut**: Implemented creation of new message pairs using Cmd/Ctrl+Shift+Enter, making conversation editing faster and more intuitive.
- **🌍 Expanded User Prompt Variables**: Added weekday, timezone, and language information variables to user prompts to match system prompt variables.
- **🎵 Enhanced Audio Support**: Now includes support for 'audio/x-m4a' files, broadening compatibility with audio content within the platform.
- **🔏 Model URL Search Parameter**: Added an ability to select a model directly via URL parameters, streamlining navigation and model access.
- **📄 Enhanced PDF Citations**: PDF citations now open at the associated page, streamlining reference checks and document handling.
- **🔧Use of Redis in Sockets**: Enhanced socket implementation to fully support Redis, enabling effective stateless instances suitable for scalable load balancing.
- **🌍 Stream Individual Model Responses**: Allows specific models to have individualized streaming settings, enhancing performance and customization.
- **🕒 Display Model Hash and Last Modified Timestamp for Ollama Models**: Provides critical model details directly in the Models workspace for enhanced tracking.
- **❗ Update Info Notification for Admins**: Ensures administrators receive immediate updates upon login, keeping them informed of the latest changes and system statuses.

### Fixed

- **🗑️ Temporary File Handling On Windows**: Fixed an issue causing errors when accessing a temporary file being used by another process, Tools & Functions should now work as intended.
- **🔓 Authentication Toggle Issue**: Resolved the malfunction where setting 'WEBUI_AUTH=False' did not appropriately disable authentication, ensuring that user experience and system security settings function as configured.
- **🔧 Save As Copy Issue for Many Model Chats**: Resolved an error preventing users from save messages as copies in many model chats.
- **🔒 Sidebar Closure on Mobile**: Resolved an issue where the mobile sidebar remained open after menu engagement, improving user interface responsivity and comfort.
- **🛡️ Tooltip XSS Vulnerability**: Resolved a cross-site scripting (XSS) issue within tooltips, ensuring enhanced security and data integrity during user interactions.

### Changed

- **↩️ Deprecated Interface Stream Response Settings**: Moved to advanced parameters to streamline interface settings and enhance user clarity.
- **⚙️ Renamed 'speedRate' to 'playbackRate'**: Standardizes terminology, improving usability and understanding in media settings.

## [0.3.23] - 2024-09-21

### Added

- **🚀 WebSocket Redis Support**: Enhanced load balancing capabilities for multiple instance setups, promoting better performance and reliability in WebUI.
- **🔧 Adjustable Chat Controls**: Introduced width-adjustable chat controls, enabling a personalized and more comfortable user interface.
- **🌎 i18n Updates**: Improved and updated the Chinese translations.

### Fixed

- **🌐 Task Model Unloading Issue**: Modified task handling to use the Ollama /api/chat endpoint instead of OpenAI compatible endpoint, ensuring models stay loaded and ready with custom parameters, thus minimizing delays in task execution.
- **📝 Title Generation Fix for OpenAI Compatible APIs**: Resolved an issue preventing the generation of titles, enhancing consistency and reliability when using multiple API providers.
- **🗃️ RAG Duplicate Collection Issue**: Fixed a bug causing repeated processing of the same uploaded file. Now utilizes indexed files to prevent unnecessary duplications, optimizing resource usage.
- **🖼️ Image Generation Enhancement**: Refactored OpenAI image generation endpoint to be asynchronous, preventing the WebUI from becoming unresponsive during processing, thus enhancing user experience.
- **🔓 Downgrade Authlib**: Reverted Authlib to version 1.3.1 to address and resolve issues concerning OAuth functionality.

### Changed

- **🔍 Improved Message Interaction**: Enhanced the message node interface to allow for easier focus redirection with a simple click, streamlining user interaction.
- **✨ Styling Refactor**: Updated WebUI styling for a cleaner, more modern look, enhancing user experience across the platform.

## [0.3.22] - 2024-09-19

### Added

- **⭐ Chat Overview**: Introducing a node-based interactive messages diagram for improved visualization of conversation flows.
- **🔗 Multiple Vector DB Support**: Now supports multiple vector databases, including the newly added Milvus support. Community contributions for additional database support are highly encouraged!
- **📡 Experimental Non-Stream Chat Completion**: Experimental feature allowing the use of OpenAI o1 models, which do not support streaming, ensuring more versatile model deployment.
- **🔍 Experimental Colbert-AI Reranker Integration**: Added support for "jinaai/jina-colbert-v2" as a reranker, enhancing search relevance and accuracy. Note: it may not function at all on low-spec computers.
- **🕸️ ENABLE_WEBSOCKET_SUPPORT**: Added environment variable for instances to ignore websocket upgrades, stabilizing connections on platforms with websocket issues.
- **🔊 Azure Speech Service Integration**: Added support for Azure Speech services for Text-to-Speech (TTS).
- **🎚️ Customizable Playback Speed**: Playback speed control is now available in Call mode settings, allowing users to adjust audio playback speed to their preferences.
- **🧠 Enhanced Error Messaging**: System now displays helpful error messages directly to users during chat completion issues.
- **📂 Save Model as Transparent PNG**: Model profile images are now saved as PNGs, supporting transparency and improving visual integration.
- **📱 iPhone Compatibility Adjustments**: Added padding to accommodate the iPhone navigation bar, improving UI display on these devices.
- **🔗 Secure Response Headers**: Implemented security response headers, bolstering web application security.
- **🔧 Enhanced AUTOMATIC1111 Settings**: Users can now configure 'CFG Scale', 'Sampler', and 'Scheduler' parameters directly in the admin settings, enhancing workflow flexibility without source code modifications.
- **🌍 i18n Updates**: Enhanced translations for Chinese, Ukrainian, Russian, and French, fostering a better localized experience.

### Fixed

- **🛠️ Chat Message Deletion**: Resolved issues with chat message deletion, ensuring a smoother user interaction and system stability.
- **🔢 Ordered List Numbering**: Fixed the incorrect ordering in lists.

### Changed

- **🎨 Transparent Icon Handling**: Allowed model icons to be displayed on transparent backgrounds, improving UI aesthetics.
- **📝 Improved RAG Template**: Enhanced Retrieval-Augmented Generation template, optimizing context handling and error checking for more precise operation.

## [0.3.21] - 2024-09-08

### Added

- **📊 Document Count Display**: Now displays the total number of documents directly within the dashboard.
- **🚀 Ollama Embed API Endpoint**: Enabled /api/embed endpoint proxy support.

### Fixed

- **🐳 Docker Launch Issue**: Resolved the problem preventing Open-WebUI from launching correctly when using Docker.

### Changed

- **🔍 Enhanced Search Prompts**: Improved the search query generation prompts for better accuracy and user interaction, enhancing the overall search experience.

## [0.3.20] - 2024-09-07

### Added

- **🌐 Translation Update**: Updated Catalan translations to improve user experience for Catalan speakers.

### Fixed

- **📄 PDF Download**: Resolved a configuration issue with fonts directory, ensuring PDFs are now downloaded with the correct formatting.
- **🛠️ Installation of Tools & Functions Requirements**: Fixed a bug where necessary requirements for tools and functions were not properly installing.
- **🔗 Inline Image Link Rendering**: Enabled rendering of images directly from links in chat.
- **📞 Post-Call User Interface Cleanup**: Adjusted UI behavior to automatically close chat controls after a voice call ends, reducing screen clutter.
- **🎙️ Microphone Deactivation Post-Call**: Addressed an issue where the microphone remained active after calls.
- **✍️ Markdown Spacing Correction**: Corrected spacing in Markdown rendering, ensuring text appears neatly and as expected.
- **🔄 Message Re-rendering**: Fixed an issue causing all response messages to re-render with each new message, now improving chat performance.

### Changed

- **🌐 Refined Web Search Integration**: Deprecated the Search Query Generation Prompt threshold; introduced a toggle button for "Enable Web Search Query Generation" allowing users to opt-in to using web search more judiciously.
- **📝 Default Prompt Templates Update**: Emptied environment variable templates for search and title generation now default to the Open WebUI default prompt templates, simplifying configuration efforts.

## [0.3.19] - 2024-09-05

### Added

- **🌐 Translation Update**: Improved Chinese translations.

### Fixed

- **📂 DATA_DIR Overriding**: Fixed an issue to avoid overriding DATA_DIR, preventing errors when directories are set identically, ensuring smoother operation and data management.
- **🛠️ Frontmatter Extraction**: Fixed the extraction process for frontmatter in tools and functions.

### Changed

- **🎨 UI Styling**: Refined the user interface styling for enhanced visual coherence and user experience.

## [0.3.18] - 2024-09-04

### Added

- **🛠️ Direct Database Execution for Tools & Functions**: Enhanced the execution of Python files for tools and functions, now directly loading from the database for a more streamlined backend process.

### Fixed

- **🔄 Automatic Rewrite of Import Statements in Tools & Functions**: Tool and function scripts that import 'utils', 'apps', 'main', 'config' will now automatically rename these with 'open_webui.', ensuring compatibility and consistency across different modules.
- **🎨 Styling Adjustments**: Minor fixes in the visual styling to improve user experience and interface consistency.

## [0.3.17] - 2024-09-04

### Added

- **🔄 Import/Export Configuration**: Users can now import and export webui configurations from admin settings > Database, simplifying setup replication across systems.
- **🌍 Web Search via URL Parameter**: Added support for activating web search directly through URL by setting 'web-search=true'.
- **🌐 SearchApi Integration**: Added support for SearchApi as an alternative web search provider, enhancing search capabilities within the platform.
- **🔍 Literal Type Support in Tools**: Tools now support the Literal type.
- **🌍 Updated Translations**: Improved translations for Chinese, Ukrainian, and Catalan.

### Fixed

- **🔧 Pip Install Issue**: Resolved the issue where pip install failed due to missing 'alembic.ini', ensuring smoother installation processes.
- **🌃 Automatic Theme Update**: Fixed an issue where the color theme did not update dynamically with system changes.
- **🛠️ User Agent in ComfyUI**: Added default headers in ComfyUI to fix access issues, improving reliability in network communications.
- **🔄 Missing Chat Completion Response Headers**: Ensured proper return of proxied response headers during chat completion, improving API reliability.
- **🔗 Websocket Connection Prioritization**: Modified socket.io configuration to prefer websockets and more reliably fallback to polling, enhancing connection stability.
- **🎭 Accessibility Enhancements**: Added missing ARIA labels for buttons, improving accessibility for visually impaired users.
- **⚖️ Advanced Parameter**: Fixed an issue ensuring that advanced parameters are correctly applied in all scenarios, ensuring consistent behavior of user-defined settings.

### Changed

- **🔁 Namespace Reorganization**: Reorganized all Python files under the 'open_webui' namespace to streamline the project structure and improve maintainability. Tools and functions importing from 'utils' should now use 'open_webui.utils'.
- **🚧 Dependency Updates**: Updated several backend dependencies like 'aiohttp', 'authlib', 'duckduckgo-search', 'flask-cors', and 'langchain' to their latest versions, enhancing performance and security.

## [0.3.16] - 2024-08-27

### Added

- **🚀 Config DB Migration**: Migrated configuration handling from config.json to the database, enabling high-availability setups and load balancing across multiple Open WebUI instances.
- **🔗 Call Mode Activation via URL**: Added a 'call=true' URL search parameter enabling direct shortcuts to activate call mode, enhancing user interaction on mobile devices.
- **✨ TTS Content Control**: Added functionality to control how message content is segmented for Text-to-Speech (TTS) generation requests, allowing for more flexible speech output options.
- **😄 Show Knowledge Search Status**: Enhanced model usage transparency by displaying status when working with knowledge-augmented models, helping users understand the system's state during queries.
- **👆 Click-to-Copy for Codespan**: Enhanced interactive experience in the WebUI by allowing users to click to copy content from code spans directly.
- **🚫 API User Blocking via Model Filter**: Introduced the ability to block API users based on customized model filters, enhancing security and control over API access.
- **🎬 Call Overlay Styling**: Adjusted call overlay styling on large screens to not cover the entire interface, but only the chat control area, for a more unobtrusive interaction experience.

### Fixed

- **🔧 LaTeX Rendering Issue**: Addressed an issue that affected the correct rendering of LaTeX.
- **📁 File Leak Prevention**: Resolved the issue of uploaded files mistakenly being accessible across user chats.
- **🔧 Pipe Functions with '**files**' Param**: Fixed issues with '**files**' parameter not functioning correctly in pipe functions.
- **📝 Markdown Processing for RAG**: Fixed issues with processing Markdown in files.
- **🚫 Duplicate System Prompts**: Fixed bugs causing system prompts to duplicate.

### Changed

- **🔋 Wakelock Permission**: Optimized the activation of wakelock to only engage during call mode, conserving device resources and improving battery performance during idle periods.
- **🔍 Content-Type for Ollama Chats**: Added 'application/x-ndjson' content-type to '/api/chat' endpoint responses to match raw Ollama responses.
- **✋ Disable Signups Conditionally**: Implemented conditional logic to disable sign-ups when 'ENABLE_LOGIN_FORM' is set to false.

## [0.3.15] - 2024-08-21

### Added

- **🔗 Temporary Chat Activation**: Integrated a new URL parameter 'temporary-chat=true' to enable temporary chat sessions directly through the URL.
- **🌄 ComfyUI Seed Node Support**: Introduced seed node support in ComfyUI for image generation, allowing users to specify node IDs for randomized seed assignment.

### Fixed

- **🛠️ Tools and Functions**: Resolved a critical issue where Tools and Functions were not properly functioning, restoring full capability and reliability to these essential features.
- **🔘 Chat Action Button in Many Model Chat**: Fixed the malfunctioning of chat action buttons in many model chat environments, ensuring a smoother and more responsive user interaction.
- **⏪ Many Model Chat Compatibility**: Restored backward compatibility for many model chats.

## [0.3.14] - 2024-08-21

### Added

- **🛠️ Custom ComfyUI Workflow**: Deprecating several older environment variables, this enhancement introduces a new, customizable workflow for a more tailored user experience.
- **🔀 Merge Responses in Many Model Chat**: Enhances the dialogue by merging responses from multiple models into a single, coherent reply, improving the interaction quality in many model chats.
- **✅ Multiple Instances of Same Model in Chats**: Enhanced many model chat to support adding multiple instances of the same model.
- **🔧 Quick Actions in Model Workspace**: Enhanced Shift key quick actions for hiding/unhiding and deleting models, facilitating a smoother workflow.
- **🗨️ Markdown Rendering in User Messages**: User messages are now rendered in Markdown, enhancing readability and interaction.
- **💬 Temporary Chat Feature**: Introduced a temporary chat feature, deprecating the old chat history setting to enhance user interaction flexibility.
- **🖋️ User Message Editing**: Enhanced the user chat editing feature to allow saving changes without sending, providing more flexibility in message management.
- **🛡️ Security Enhancements**: Various security improvements implemented across the platform to ensure safer user experiences.
- **🌍 Updated Translations**: Enhanced translations for Chinese, Ukrainian, and Bahasa Malaysia, improving localization and user comprehension.

### Fixed

- **📑 Mermaid Rendering Issue**: Addressed issues with Mermaid chart rendering to ensure clean and clear visual data representation.
- **🎭 PWA Icon Maskability**: Fixed the Progressive Web App icon to be maskable, ensuring proper display on various device home screens.
- **🔀 Cloned Model Chat Freezing Issue**: Fixed a bug where cloning many model chats would cause freezing, enhancing stability and responsiveness.
- **🔍 Generic Error Handling and Refinements**: Various minor fixes and refinements to address previously untracked issues, ensuring smoother operations.

### Changed

- **🖼️ Image Generation Refactor**: Overhauled image generation processes for improved efficiency and quality.
- **🔨 Refactor Tool and Function Calling**: Refactored tool and function calling mechanisms for improved clarity and maintainability.
- **🌐 Backend Library Updates**: Updated critical backend libraries including SQLAlchemy, uvicorn[standard], faster-whisper, bcrypt, and boto3 for enhanced performance and security.

### Removed

- **🚫 Deprecated ComfyUI Environment Variables**: Removed several outdated environment variables related to ComfyUI settings, simplifying configuration management.

## [0.3.13] - 2024-08-14

### Added

- **🎨 Enhanced Markdown Rendering**: Significant improvements in rendering markdown, ensuring smooth and reliable display of LaTeX and Mermaid charts, enhancing user experience with more robust visual content.
- **🔄 Auto-Install Tools & Functions Python Dependencies**: For 'Tools' and 'Functions', Open WebUI now automatically install extra python requirements specified in the frontmatter, streamlining setup processes and customization.
- **🌀 OAuth Email Claim Customization**: Introduced an 'OAUTH_EMAIL_CLAIM' variable to allow customization of the default "email" claim within OAuth configurations, providing greater flexibility in authentication processes.
- **📶 Websocket Reconnection**: Enhanced reliability with the capability to automatically reconnect when a websocket is closed, ensuring consistent and stable communication.
- **🤳 Haptic Feedback on Support Devices**: Android devices now support haptic feedback for an immersive tactile experience during certain interactions.

### Fixed

- **🛠️ ComfyUI Performance Improvement**: Addressed an issue causing FastAPI to stall when ComfyUI image generation was active; now runs in a separate thread to prevent UI unresponsiveness.
- **🔀 Session Handling**: Fixed an issue mandating session_id on client-side to ensure smoother session management and transitions.
- **🖋️ Minor Bug Fixes and Format Corrections**: Various minor fixes including typo corrections, backend formatting improvements, and test amendments enhancing overall system stability and performance.

### Changed

- **🚀 Migration to SvelteKit 2**: Upgraded the underlying framework to SvelteKit version 2, offering enhanced speed, better code structure, and improved deployment capabilities.
- **🧹 General Cleanup and Refactoring**: Performed broad cleanup and refactoring across the platform, improving code efficiency and maintaining high standards of code health.
- **🚧 Integration Testing Improvements**: Modified how Cypress integration tests detect chat messages and updated sharing tests for better reliability and accuracy.
- **📁 Standardized '.safetensors' File Extension**: Renamed the '.sft' file extension to '.safetensors' for ComfyUI workflows, standardizing file formats across the platform.

### Removed

- **🗑️ Deprecated Frontend Functions**: Removed frontend functions that were migrated to backend to declutter the codebase and reduce redundancy.

## [0.3.12] - 2024-08-07

### Added

- **🔄 Sidebar Infinite Scroll**: Added an infinite scroll feature in the sidebar for more efficient chat navigation, reducing load times and enhancing user experience.
- **🚀 Enhanced Markdown Rendering**: Support for rendering all code blocks and making images clickable for preview; codespan styling is also enhanced to improve readability and user interaction.
- **🔒 Admin Shared Chat Visibility**: Admins no longer have default visibility over shared chats when ENABLE_ADMIN_CHAT_ACCESS is set to false, tightening security and privacy settings for users.
- **🌍 Language Updates**: Added Malay (Bahasa Malaysia) translation and updated Catalan and Traditional Chinese translations to improve accessibility for more users.

### Fixed

- **📊 Markdown Rendering Issues**: Resolved issues with markdown rendering to ensure consistent and correct display across components.
- **🛠️ Styling Issues**: Multiple fixes applied to styling throughout the application, improving the overall visual experience and interface consistency.
- **🗃️ Modal Handling**: Fixed an issue where modals were not closing correctly in various model chat scenarios, enhancing usability and interface reliability.
- **📄 Missing OpenAI Usage Information**: Resolved issues where usage statistics for OpenAI services were not being correctly displayed, ensuring users have access to crucial data for managing and monitoring their API consumption.
- **🔧 Non-Streaming Support for Functions Plugin**: Fixed a functionality issue with the Functions plugin where non-streaming operations were not functioning as intended, restoring full capabilities for async and sync integration within the platform.
- **🔄 Environment Variable Type Correction (COMFYUI_FLUX_FP8_CLIP)**: Corrected the data type of the 'COMFYUI_FLUX_FP8_CLIP' environment variable from string to boolean, ensuring environment settings apply correctly and enhance configuration management.

### Changed

- **🔧 Backend Dependency Updates**: Updated several backend dependencies such as boto3, pypdf, python-pptx, validators, and black, ensuring up-to-date security and performance optimizations.

## [0.3.11] - 2024-08-02

### Added

- **📊 Model Information Display**: Added visuals for model selection, including images next to model names for more intuitive navigation.
- **🗣 ElevenLabs Voice Adaptations**: Voice enhancements including support for ElevenLabs voice ID by name for personalized vocal interactions.
- **⌨️ Arrow Keys Model Selection**: Users can now use arrow keys for quicker model selection, enhancing accessibility.
- **🔍 Fuzzy Search in Model Selector**: Enhanced model selector with fuzzy search to locate models swiftly, including descriptions.
- **🕹️ ComfyUI Flux Image Generation**: Added support for the new Flux image gen model; introduces environment controls like weight precision and CLIP model options in Settings.
- **💾 Display File Size for Uploads**: Enhanced file interface now displays file size, preparing for upcoming upload restrictions.
- **🎚️ Advanced Params "Min P"**: Added 'Min P' parameter in the advanced settings for customized model precision control.
- **🔒 Enhanced OAuth**: Introduced custom redirect URI support for OAuth behind reverse proxies, enabling safer authentication processes.
- **🖥 Enhanced Latex Rendering**: Adjustments made to latex rendering processes, now accurately detecting and presenting latex inputs from text.
- **🌐 Internationalization**: Enhanced with new Romanian and updated Vietnamese and Ukrainian translations, helping broaden accessibility for international users.

### Fixed

- **🔧 Tags Handling in Document Upload**: Tags are now properly sent to the upload document handler, resolving issues with missing metadata.
- **🖥️ Sensitive Input Fields**: Corrected browser misinterpretation of secure input fields, preventing misclassification as password fields.
- **📂 Static Path Resolution in PDF Generation**: Fixed static paths that adjust dynamically to prevent issues across various environments.

### Changed

- **🎨 UI/UX Styling Enhancements**: Multiple minor styling updates for a cleaner and more intuitive user interface.
- **🚧 Refactoring Various Components**: Numerous refactoring changes across styling, file handling, and function simplifications for clarity and performance.
- **🎛️ User Valves Management**: Moved user valves from settings to direct chat controls for more user-friendly access during interactions.

### Removed

- **⚙️ Health Check Logging**: Removed verbose logging from the health checking processes to declutter logs and improve backend performance.

## [0.3.10] - 2024-07-17

### Fixed

- **🔄 Improved File Upload**: Addressed the issue where file uploads lacked animation.
- **💬 Chat Continuity**: Fixed a problem where existing chats were not functioning properly in some instances.
- **🗂️ Chat File Reset**: Resolved the issue of chat files not resetting for new conversations, now ensuring a clean slate for each chat session.
- **📁 Document Workspace Uploads**: Corrected the handling of document uploads in the workspace using the Files API.

## [0.3.9] - 2024-07-17

### Added

- **📁 Files Chat Controls**: We've reverted to the old file handling behavior where uploaded files are always included. You can now manage files directly within the chat controls section, giving you the ability to remove files as needed.
- **🔧 "Action" Function Support**: Introducing a new "Action" function to write custom buttons to the message toolbar. This feature enables more interactive messaging, with documentation coming soon.
- **📜 Citations Handling**: For newly uploaded files in documents workspace, citations will now display the actual filename. Additionally, you can click on these filenames to open the file in a new tab for easier access.
- **🛠️ Event Emitter and Call Updates**: Enhanced 'event_emitter' to allow message replacement and 'event_call' to support text input for Tools and Functions. Detailed documentation will be provided shortly.
- **🎨 Styling Refactor**: Various styling updates for a cleaner and more cohesive user interface.
- **🌐 Enhanced Translations**: Improved translations for Catalan, Ukrainian, and Brazilian Portuguese.

### Fixed

- **🔧 Chat Controls Priority**: Resolved an issue where Chat Controls values were being overridden by model information parameters. The priority is now Chat Controls, followed by Global Settings, then Model Settings.
- **🪲 Debug Logs**: Fixed an issue where debug logs were not being logged properly.
- **🔑 Automatic1111 Auth Key**: The auth key for Automatic1111 is no longer required.
- **📝 Title Generation**: Ensured that the title generation runs only once, even when multiple models are in a chat.
- **✅ Boolean Values in Params**: Added support for boolean values in parameters.
- **🖼️ Files Overlay Styling**: Fixed the styling issue with the files overlay.

### Changed

- **⬆️ Dependency Updates**
  - Upgraded 'pydantic' from version 2.7.1 to 2.8.2.
  - Upgraded 'sqlalchemy' from version 2.0.30 to 2.0.31.
  - Upgraded 'unstructured' from version 0.14.9 to 0.14.10.
  - Upgraded 'chromadb' from version 0.5.3 to 0.5.4.

## [0.3.8] - 2024-07-09

### Added

- **💬 Chat Controls**: Easily adjust parameters for each chat session, offering more precise control over your interactions.
- **📌 Pinned Chats**: Support for pinned chats, allowing you to keep important conversations easily accessible.
- **📄 Apache Tika Integration**: Added support for using Apache Tika as a document loader, enhancing document processing capabilities.
- **🛠️ Custom Environment for OpenID Claims**: Allows setting custom claims for OpenID, providing more flexibility in user authentication.
- **🔧 Enhanced Tools & Functions API**: Introduced 'event_emitter' and 'event_call', now you can also add citations for better documentation and tracking. Detailed documentation will be provided on our documentation website.
- **↔️ Sideways Scrolling in Settings**: Settings tabs container now supports horizontal scrolling for easier navigation.
- **🌑 Darker OLED Theme**: Includes a new, darker OLED theme and improved styling for the light theme, enhancing visual appeal.
- **🌐 Language Updates**: Updated translations for Indonesian, German, French, and Catalan languages, expanding accessibility.

### Fixed

- **⏰ OpenAI Streaming Timeout**: Resolved issues with OpenAI streaming response using the 'AIOHTTP_CLIENT_TIMEOUT' setting, ensuring reliable performance.
- **💡 User Valves**: Fixed malfunctioning user valves, ensuring proper functionality.
- **🔄 Collapsible Components**: Addressed issues with collapsible components not working, restoring expected behavior.

### Changed

- **🗃️ Database Backend**: Switched from Peewee to SQLAlchemy for improved concurrency support, enhancing database performance.
- **⬆️ ChromaDB Update**: Upgraded to version 0.5.3. Ensure your remote ChromaDB instance matches this version.
- **🔤 Primary Font Styling**: Updated primary font to Archivo for better visual consistency.
- **🔄 Font Change for Windows**: Replaced Arimo with Inter font for Windows users, improving readability.
- **🚀 Lazy Loading**: Implemented lazy loading for 'faster_whisper' and 'sentence_transformers' to reduce startup memory usage.
- **📋 Task Generation Payload**: Task generations now include only the "task" field in the body instead of "title".

## [0.3.7] - 2024-06-29

### Added

- **🌐 Enhanced Internationalization (i18n)**: Newly introduced Indonesian translation, and updated translations for Turkish, Chinese, and Catalan languages to improve user accessibility.

### Fixed

- **🕵️‍♂️ Browser Language Detection**: Corrected the issue where the application was not properly detecting and adapting to the browser's language settings.
- **🔐 OIDC Admin Role Assignment**: Fixed a bug where the admin role was not being assigned to the first user who signed up via OpenID Connect (OIDC).
- **💬 Chat/Completions Endpoint**: Resolved an issue where the chat/completions endpoint was non-functional when the stream option was set to False.
- **🚫 'WEBUI_AUTH' Configuration**: Addressed the problem where setting 'WEBUI_AUTH' to False was not being applied correctly.

### Changed

- **📦 Dependency Update**: Upgraded 'authlib' from version 1.3.0 to 1.3.1 to ensure better security and performance enhancements.

## [0.3.6] - 2024-06-27

### Added

- **✨ "Functions" Feature**: You can now utilize "Functions" like filters (middleware) and pipe (model) functions directly within the WebUI. While largely compatible with Pipelines, these native functions can be executed easily within Open WebUI. Example use cases for filter functions include usage monitoring, real-time translation, moderation, and automemory. For pipe functions, the scope ranges from Cohere and Anthropic integration directly within Open WebUI, enabling "Valves" for per-user OpenAI API key usage, and much more. If you encounter issues, SAFE_MODE has been introduced.
- **📁 Files API**: Compatible with OpenAI, this feature allows for custom Retrieval-Augmented Generation (RAG) in conjunction with the Filter Function. More examples will be shared on our community platform and official documentation website.
- **🛠️ Tool Enhancements**: Tools now support citations and "Valves". Documentation will be available shortly.
- **🔗 Iframe Support via Files API**: Enables rendering HTML directly into your chat interface using functions and tools. Use cases include playing games like DOOM and Snake, displaying a weather applet, and implementing Anthropic "artifacts"-like features. Stay tuned for updates on our community platform and documentation.
- **🔒 Experimental OAuth Support**: New experimental OAuth support. Check our documentation for more details.
- **🖼️ Custom Background Support**: Set a custom background from Settings > Interface to personalize your experience.
- **🔑 AUTOMATIC1111_API_AUTH Support**: Enhanced security for the AUTOMATIC1111 API.
- **🎨 Code Highlight Optimization**: Improved code highlighting features.
- **🎙️ Voice Interruption Feature**: Reintroduced and now toggleable from Settings > Interface.
- **💤 Wakelock API**: Now in use to prevent screen dimming during important tasks.
- **🔐 API Key Privacy**: All API keys are now hidden by default for better security.
- **🔍 New Web Search Provider**: Added jina_search as a new option.
- **🌐 Enhanced Internationalization (i18n)**: Improved Korean translation and updated Chinese and Ukrainian translations.

### Fixed

- **🔧 Conversation Mode Issue**: Fixed the issue where Conversation Mode remained active after being removed from settings.
- **📏 Scroll Button Obstruction**: Resolved the issue where the scrollToBottom button container obstructed clicks on buttons beneath it.

### Changed

- **⏲️ AIOHTTP_CLIENT_TIMEOUT**: Now set to 'None' by default for improved configuration flexibility.
- **📞 Voice Call Enhancements**: Improved by skipping code blocks and expressions during calls.
- **🚫 Error Message Handling**: Disabled the continuation of operations with error messages.
- **🗂️ Playground Relocation**: Moved the Playground from the workspace to the user menu for better user experience.

## [0.3.5] - 2024-06-16

### Added

- **📞 Enhanced Voice Call**: Text-to-speech (TTS) callback now operates in real-time for each sentence, reducing latency by not waiting for full completion.
- **👆 Tap to Interrupt**: During a call, you can now stop the assistant from speaking by simply tapping, instead of using voice. This resolves the issue of the speaker's voice being mistakenly registered as input.
- **😊 Emoji Call**: Toggle this feature on from the Settings > Interface, allowing LLMs to express emotions using emojis during voice calls for a more dynamic interaction.
- **🖱️ Quick Archive/Delete**: Use the Shift key + mouseover on the chat list to swiftly archive or delete items.
- **📝 Markdown Support in Model Descriptions**: You can now format model descriptions with markdown, enabling bold text, links, etc.
- **🧠 Editable Memories**: Adds the capability to modify memories.
- **📋 Admin Panel Sorting**: Introduces the ability to sort users/chats within the admin panel.
- **🌑 Dark Mode for Quick Selectors**: Dark mode now available for chat quick selectors (prompts, models, documents).
- **🔧 Advanced Parameters**: Adds 'num_keep' and 'num_batch' to advanced parameters for customization.
- **📅 Dynamic System Prompts**: New variables '{{CURRENT_DATETIME}}', '{{CURRENT_TIME}}', '{{USER_LOCATION}}' added for system prompts. Ensure '{{USER_LOCATION}}' is toggled on from Settings > Interface.
- **🌐 Tavily Web Search**: Includes Tavily as a web search provider option.
- **🖊️ Federated Auth Usernames**: Ability to set user names for federated authentication.
- **🔗 Auto Clean URLs**: When adding connection URLs, trailing slashes are now automatically removed.
- **🌐 Enhanced Translations**: Improved Chinese and Swedish translations.

### Fixed

- **⏳ AIOHTTP_CLIENT_TIMEOUT**: Introduced a new environment variable 'AIOHTTP_CLIENT_TIMEOUT' for requests to Ollama lasting longer than 5 minutes. Default is 300 seconds; set to blank ('') for no timeout.
- **❌ Message Delete Freeze**: Resolved an issue where message deletion would sometimes cause the web UI to freeze.

## [0.3.4] - 2024-06-12

### Fixed

- **🔒 Mixed Content with HTTPS Issue**: Resolved a problem where mixed content (HTTP and HTTPS) was causing security warnings and blocking resources on HTTPS sites.
- **🔍 Web Search Issue**: Addressed the problem where web search functionality was not working correctly. The 'ENABLE_RAG_LOCAL_WEB_FETCH' option has been reintroduced to restore proper web searching capabilities.
- **💾 RAG Template Not Being Saved**: Fixed an issue where the RAG template was not being saved correctly, ensuring your custom templates are now preserved as expected.

## [0.3.3] - 2024-06-12

### Added

- **🛠️ Native Python Function Calling**: Introducing native Python function calling within Open WebUI. We’ve also included a built-in code editor to seamlessly develop and integrate function code within the 'Tools' workspace. With this, you can significantly enhance your LLM’s capabilities by creating custom RAG pipelines, web search tools, and even agent-like features such as sending Discord messages.
- **🌐 DuckDuckGo Integration**: Added DuckDuckGo as a web search provider, giving you more search options.
- **🌏 Enhanced Translations**: Improved translations for Vietnamese and Chinese languages, making the interface more accessible.

### Fixed

- **🔗 Web Search URL Error Handling**: Fixed the issue where a single URL error would disrupt the data loading process in Web Search mode. Now, such errors will be handled gracefully to ensure uninterrupted data loading.
- **🖥️ Frontend Responsiveness**: Resolved the problem where the frontend would stop responding if the backend encounters an error while downloading a model. Improved error handling to maintain frontend stability.
- **🔧 Dependency Issues in pip**: Fixed issues related to pip installations, ensuring all dependencies are correctly managed to prevent installation errors.

## [0.3.2] - 2024-06-10

### Added

- **🔍 Web Search Query Status**: The web search query will now persist in the results section to aid in easier debugging and tracking of search queries.
- **🌐 New Web Search Provider**: We have added Serply as a new option for web search providers, giving you more choices for your search needs.
- **🌏 Improved Translations**: We've enhanced translations for Chinese and Portuguese.

### Fixed

- **🎤 Audio File Upload Issue**: The bug that prevented audio files from being uploaded in chat input has been fixed, ensuring smooth communication.
- **💬 Message Input Handling**: Improved the handling of message inputs by instantly clearing images and text after sending, along with immediate visual indications when a response message is loading, enhancing user feedback.
- **⚙️ Parameter Registration and Validation**: Fixed the issue where parameters were not registering in certain cases and addressed the problem where users were unable to save due to invalid input errors.

## [0.3.1] - 2024-06-09

### Fixed

- **💬 Chat Functionality**: Resolved the issue where chat functionality was not working for specific models.

## [0.3.0] - 2024-06-09

### Added

- **📚 Knowledge Support for Models**: Attach documents directly to models from the models workspace, enhancing the information available to each model.
- **🎙️ Hands-Free Voice Call Feature**: Initiate voice calls without needing to use your hands, making interactions more seamless.
- **📹 Video Call Feature**: Enable video calls with supported vision models like Llava and GPT-4o, adding a visual dimension to your communications.
- **🎛️ Enhanced UI for Voice Recording**: Improved user interface for the voice recording feature, making it more intuitive and user-friendly.
- **🌐 External STT Support**: Now support for external Speech-To-Text services, providing more flexibility in choosing your STT provider.
- **⚙️ Unified Settings**: Consolidated settings including document settings under a new admin settings section for easier management.
- **🌑 Dark Mode Splash Screen**: A new splash screen for dark mode, ensuring a consistent and visually appealing experience for dark mode users.
- **📥 Upload Pipeline**: Directly upload pipelines from the admin settings > pipelines section, streamlining the pipeline management process.
- **🌍 Improved Language Support**: Enhanced support for Chinese and Ukrainian languages, better catering to a global user base.

### Fixed

- **🛠️ Playground Issue**: Fixed the playground not functioning properly, ensuring a smoother user experience.
- **🔥 Temperature Parameter Issue**: Corrected the issue where the temperature value '0' was not being passed correctly.
- **📝 Prompt Input Clearing**: Resolved prompt input textarea not being cleared right away, ensuring a clean slate for new inputs.
- **✨ Various UI Styling Issues**: Fixed numerous user interface styling problems for a more cohesive look.
- **👥 Active Users Display**: Fixed active users showing active sessions instead of actual users, now reflecting accurate user activity.
- **🌐 Community Platform Compatibility**: The Community Platform is back online and fully compatible with Open WebUI.

### Changed

- **📝 RAG Implementation**: Updated the RAG (Retrieval-Augmented Generation) implementation to use a system prompt for context, instead of overriding the user's prompt.
- **🔄 Settings Relocation**: Moved Models, Connections, Audio, and Images settings to the admin settings for better organization.
- **✍️ Improved Title Generation**: Enhanced the default prompt for title generation, yielding better results.
- **🔧 Backend Task Management**: Tasks like title generation and search query generation are now managed on the backend side and controlled only by the admin.
- **🔍 Editable Search Query Prompt**: You can now edit the search query generation prompt, offering more control over how queries are generated.
- **📏 Prompt Length Threshold**: Set the prompt length threshold for search query generation from the admin settings, giving more customization options.
- **📣 Settings Consolidation**: Merged the Banners admin setting with the Interface admin setting for a more streamlined settings area.

## [0.2.5] - 2024-06-05

### Added

- **👥 Active Users Indicator**: Now you can see how many people are currently active and what they are running. This helps you gauge when performance might slow down due to a high number of users.
- **🗂️ Create Ollama Modelfile**: The option to create a modelfile for Ollama has been reintroduced in the Settings > Models section, making it easier to manage your models.
- **⚙️ Default Model Setting**: Added an option to set the default model from Settings > Interface. This feature is now easily accessible, especially convenient for mobile users as it was previously hidden.
- **🌐 Enhanced Translations**: We've improved the Chinese translations and added support for Turkmen and Norwegian languages to make the interface more accessible globally.

### Fixed

- **📱 Mobile View Improvements**: The UI now uses dvh (dynamic viewport height) instead of vh (viewport height), providing a better and more responsive experience for mobile users.

## [0.2.4] - 2024-06-03

### Added

- **👤 Improved Account Pending Page**: The account pending page now displays admin details by default to avoid confusion. You can disable this feature in the admin settings if needed.
- **🌐 HTTP Proxy Support**: We have enabled the use of the 'http_proxy' environment variable in OpenAI and Ollama API calls, making it easier to configure network settings.
- **❓ Quick Access to Documentation**: You can now easily access Open WebUI documents via a question mark button located at the bottom right corner of the screen (available on larger screens like PCs).
- **🌍 Enhanced Translation**: Improvements have been made to translations.

### Fixed

- **🔍 SearxNG Web Search**: Fixed the issue where the SearxNG web search functionality was not working properly.

## [0.2.3] - 2024-06-03

### Added

- **📁 Export Chat as JSON**: You can now export individual chats as JSON files from the navbar menu by navigating to 'Download > Export Chat'. This makes sharing specific conversations easier.
- **✏️ Edit Titles with Double Click**: Double-click on titles to rename them quickly and efficiently.
- **🧩 Batch Multiple Embeddings**: Introduced 'RAG_EMBEDDING_OPENAI_BATCH_SIZE' to process multiple embeddings in a batch, enhancing performance for large datasets.
- **🌍 Improved Translations**: Enhanced the translation quality across various languages for a better user experience.

### Fixed

- **🛠️ Modelfile Migration Script**: Fixed an issue where the modelfile migration script would fail if an invalid modelfile was encountered.
- **💬 Zhuyin Input Method on Mac**: Resolved an issue where using the Zhuyin input method in the Web UI on a Mac caused text to send immediately upon pressing the enter key, leading to incorrect input.
- **🔊 Local TTS Voice Selection**: Fixed the issue where the selected local Text-to-Speech (TTS) voice was not being displayed in settings.

## [0.2.2] - 2024-06-02

### Added

- **🌊 Mermaid Rendering Support**: We've included support for Mermaid rendering. This allows you to create beautiful diagrams and flowcharts directly within Open WebUI.
- **🔄 New Environment Variable 'RESET_CONFIG_ON_START'**: Introducing a new environment variable: 'RESET_CONFIG_ON_START'. Set this variable to reset your configuration settings upon starting the application, making it easier to revert to default settings.

### Fixed

- **🔧 Pipelines Filter Issue**: We've addressed an issue with the pipelines where filters were not functioning as expected.

## [0.2.1] - 2024-06-02

### Added

- **🖱️ Single Model Export Button**: Easily export models with just one click using the new single model export button.
- **🖥️ Advanced Parameters Support**: Added support for 'num_thread', 'use_mmap', and 'use_mlock' parameters for Ollama.
- **🌐 Improved Vietnamese Translation**: Enhanced Vietnamese language support for a better user experience for our Vietnamese-speaking community.

### Fixed

- **🔧 OpenAI URL API Save Issue**: Corrected a problem preventing the saving of OpenAI URL API settings.
- **🚫 Display Issue with Disabled Ollama API**: Fixed the display bug causing models to appear in settings when the Ollama API was disabled.

### Changed

- **💡 Versioning Update**: As a reminder from our previous update, version 0.2.y will focus primarily on bug fixes, while major updates will be designated as 0.x from now on for better version tracking.

## [0.2.0] - 2024-06-01

### Added

- **🔧 Pipelines Support**: Open WebUI now includes a plugin framework for enhanced customization and functionality (https://github.com/open-webui/pipelines). Easily add custom logic and integrate Python libraries, from AI agents to home automation APIs.
- **🔗 Function Calling via Pipelines**: Integrate function calling seamlessly through Pipelines.
- **⚖️ User Rate Limiting via Pipelines**: Implement user-specific rate limits to manage API usage efficiently.
- **📊 Usage Monitoring with Langfuse**: Track and analyze usage statistics with Langfuse integration through Pipelines.
- **🕒 Conversation Turn Limits**: Set limits on conversation turns to manage interactions better through Pipelines.
- **🛡️ Toxic Message Filtering**: Automatically filter out toxic messages to maintain a safe environment using Pipelines.
- **🔍 Web Search Support**: Introducing built-in web search capabilities via RAG API, allowing users to search using SearXNG, Google Programmatic Search Engine, Brave Search, serpstack, and serper. Activate it effortlessly by adding necessary variables from Document settings > Web Params.
- **🗂️ Models Workspace**: Create and manage model presets for both Ollama/OpenAI API. Note: The old Modelfiles workspace is deprecated.
- **🛠️ Model Builder Feature**: Build and edit all models with persistent builder mode.
- **🏷️ Model Tagging Support**: Organize models with tagging features in the models workspace.
- **📋 Model Ordering Support**: Effortlessly organize models by dragging and dropping them into the desired positions within the models workspace.
- **📈 OpenAI Generation Stats**: Access detailed generation statistics for OpenAI models.
- **📅 System Prompt Variables**: New variables added: '{{CURRENT_DATE}}' and '{{USER_NAME}}' for dynamic prompts.
- **📢 Global Banner Support**: Manage global banners from admin settings > banners.
- **🗃️ Enhanced Archived Chats Modal**: Search and export archived chats easily.
- **📂 Archive All Button**: Quickly archive all chats from settings > chats.
- **🌐 Improved Translations**: Added and improved translations for French, Croatian, Cebuano, and Vietnamese.

### Fixed

- **🔍 Archived Chats Visibility**: Resolved issue with archived chats not showing in the admin panel.
- **💬 Message Styling**: Fixed styling issues affecting message appearance.
- **🔗 Shared Chat Responses**: Corrected the issue where shared chat response messages were not readonly.
- **🖥️ UI Enhancement**: Fixed the scrollbar overlapping issue with the message box in the user interface.

### Changed

- **💾 User Settings Storage**: User settings are now saved on the backend, ensuring consistency across all devices.
- **📡 Unified API Requests**: The API request for getting models is now unified to '/api/models' for easier usage.
- **🔄 Versioning Update**: Our versioning will now follow the format 0.x for major updates and 0.x.y for patches.
- **📦 Export All Chats (All Users)**: Moved this functionality to the Admin Panel settings for better organization and accessibility.

### Removed

- **🚫 Bundled LiteLLM Support Deprecated**: Migrate your LiteLLM config.yaml to a self-hosted LiteLLM instance. LiteLLM can still be added via OpenAI Connections. Download the LiteLLM config.yaml from admin settings > database > export LiteLLM config.yaml.

## [0.1.125] - 2024-05-19

### Added

- **🔄 Updated UI**: Chat interface revamped with chat bubbles. Easily switch back to the old style via settings > interface > chat bubble UI.
- **📂 Enhanced Sidebar UI**: Model files, documents, prompts, and playground merged into Workspace for streamlined access.
- **🚀 Improved Many Model Interaction**: All responses now displayed simultaneously for a smoother experience.
- **🐍 Python Code Execution**: Execute Python code locally in the browser with libraries like 'requests', 'beautifulsoup4', 'numpy', 'pandas', 'seaborn', 'matplotlib', 'scikit-learn', 'scipy', 'regex'.
- **🧠 Experimental Memory Feature**: Manually input personal information you want LLMs to remember via settings > personalization > memory.
- **💾 Persistent Settings**: Settings now saved as config.json for convenience.
- **🩺 Health Check Endpoint**: Added for Docker deployment.
- **↕️ RTL Support**: Toggle chat direction via settings > interface > chat direction.
- **🖥️ PowerPoint Support**: RAG pipeline now supports PowerPoint documents.
- **🌐 Language Updates**: Ukrainian, Turkish, Arabic, Chinese, Serbian, Vietnamese updated; Punjabi added.

### Changed

- **👤 Shared Chat Update**: Shared chat now includes creator user information.

## [0.1.124] - 2024-05-08

### Added

- **🖼️ Improved Chat Sidebar**: Now conveniently displays time ranges and organizes chats by today, yesterday, and more.
- **📜 Citations in RAG Feature**: Easily track the context fed to the LLM with added citations in the RAG feature.
- **🔒 Auth Disable Option**: Introducing the ability to disable authentication. Set 'WEBUI_AUTH' to False to disable authentication. Note: Only applicable for fresh installations without existing users.
- **📹 Enhanced YouTube RAG Pipeline**: Now supports non-English videos for an enriched experience.
- **🔊 Specify OpenAI TTS Models**: Customize your TTS experience by specifying OpenAI TTS models.
- **🔧 Additional Environment Variables**: Discover more environment variables in our comprehensive documentation at Open WebUI Documentation (https://docs.openwebui.com).
- **🌐 Language Support**: Arabic, Finnish, and Hindi added; Improved support for German, Vietnamese, and Chinese.

### Fixed

- **🛠️ Model Selector Styling**: Addressed styling issues for improved user experience.
- **⚠️ Warning Messages**: Resolved backend warning messages.

### Changed

- **📝 Title Generation**: Limited output to 50 tokens.
- **📦 Helm Charts**: Removed Helm charts, now available in a separate repository (https://github.com/open-webui/helm-charts).

## [0.1.123] - 2024-05-02

### Added

- **🎨 New Landing Page Design**: Refreshed design for a more modern look and optimized use of screen space.
- **📹 Youtube RAG Pipeline**: Introduces dedicated RAG pipeline for Youtube videos, enabling interaction with video transcriptions directly.
- **🔧 Enhanced Admin Panel**: Streamlined user management with options to add users directly or in bulk via CSV import.
- **👥 '@' Model Integration**: Easily switch to specific models during conversations; old collaborative chat feature phased out.
- **🌐 Language Enhancements**: Swedish translation added, plus improvements to German, Spanish, and the addition of Doge translation.

### Fixed

- **🗑️ Delete Chat Shortcut**: Addressed issue where shortcut wasn't functioning.
- **🖼️ Modal Closing Bug**: Resolved unexpected closure of modal when dragging from within.
- **✏️ Edit Button Styling**: Fixed styling inconsistency with edit buttons.
- **🌐 Image Generation Compatibility Issue**: Rectified image generation compatibility issue with third-party APIs.
- **📱 iOS PWA Icon Fix**: Corrected iOS PWA home screen icon shape.
- **🔍 Scroll Gesture Bug**: Adjusted gesture sensitivity to prevent accidental activation when scrolling through code on mobile; now requires scrolling from the leftmost side to open the sidebar.

### Changed

- **🔄 Unlimited Context Length**: Advanced settings now allow unlimited max context length (previously limited to 16000).
- **👑 Super Admin Assignment**: The first signup is automatically assigned a super admin role, unchangeable by other admins.
- **🛡️ Admin User Restrictions**: User action buttons from the admin panel are now disabled for users with admin roles.
- **🔝 Default Model Selector**: Set as default model option now exclusively available on the landing page.

## [0.1.122] - 2024-04-27

### Added

- **🌟 Enhanced RAG Pipeline**: Now with hybrid searching via 'BM25', reranking powered by 'CrossEncoder', and configurable relevance score thresholds.
- **🛢️ External Database Support**: Seamlessly connect to custom SQLite or Postgres databases using the 'DATABASE_URL' environment variable.
- **🌐 Remote ChromaDB Support**: Introducing the capability to connect to remote ChromaDB servers.
- **👨‍💼 Improved Admin Panel**: Admins can now conveniently check users' chat lists and last active status directly from the admin panel.
- **🎨 Splash Screen**: Introducing a loading splash screen for a smoother user experience.
- **🌍 Language Support Expansion**: Added support for Bangla (bn-BD), along with enhancements to Chinese, Spanish, and Ukrainian translations.
- **💻 Improved LaTeX Rendering Performance**: Enjoy faster rendering times for LaTeX equations.
- **🔧 More Environment Variables**: Explore additional environment variables in our documentation (https://docs.openwebui.com), including the 'ENABLE_LITELLM' option to manage memory usage.

### Fixed

- **🔧 Ollama Compatibility**: Resolved errors occurring when Ollama server version isn't an integer, such as SHA builds or RCs.
- **🐛 Various OpenAI API Issues**: Addressed several issues related to the OpenAI API.
- **🛑 Stop Sequence Issue**: Fixed the problem where the stop sequence with a backslash '\' was not functioning.
- **🔤 Font Fallback**: Corrected font fallback issue.

### Changed

- **⌨️ Prompt Input Behavior on Mobile**: Enter key prompt submission disabled on mobile devices for improved user experience.

## [0.1.121] - 2024-04-24

### Fixed

- **🔧 Translation Issues**: Addressed various translation discrepancies.
- **🔒 LiteLLM Security Fix**: Updated LiteLLM version to resolve a security vulnerability.
- **🖥️ HTML Tag Display**: Rectified the issue where the '< br >' tag wasn't displaying correctly.
- **🔗 WebSocket Connection**: Resolved the failure of WebSocket connection under HTTPS security for ComfyUI server.
- **📜 FileReader Optimization**: Implemented FileReader initialization per image in multi-file drag & drop to ensure reusability.
- **🏷️ Tag Display**: Corrected tag display inconsistencies.
- **📦 Archived Chat Styling**: Fixed styling issues in archived chat.
- **🔖 Safari Copy Button Bug**: Addressed the bug where the copy button failed to copy links in Safari.

## [0.1.120] - 2024-04-20

### Added

- **📦 Archive Chat Feature**: Easily archive chats with a new sidebar button, and access archived chats via the profile button > archived chats.
- **🔊 Configurable Text-to-Speech Endpoint**: Customize your Text-to-Speech experience with configurable OpenAI endpoints.
- **🛠️ Improved Error Handling**: Enhanced error message handling for connection failures.
- **⌨️ Enhanced Shortcut**: When editing messages, use ctrl/cmd+enter to save and submit, and esc to close.
- **🌐 Language Support**: Added support for Georgian and enhanced translations for Portuguese and Vietnamese.

### Fixed

- **🔧 Model Selector**: Resolved issue where default model selection was not saving.
- **🔗 Share Link Copy Button**: Fixed bug where the copy button wasn't copying links in Safari.
- **🎨 Light Theme Styling**: Addressed styling issue with the light theme.

## [0.1.119] - 2024-04-16

### Added

- **🌟 Enhanced RAG Embedding Support**: Ollama, and OpenAI models can now be used for RAG embedding model.
- **🔄 Seamless Integration**: Copy 'ollama run <model name>' directly from Ollama page to easily select and pull models.
- **🏷️ Tagging Feature**: Add tags to chats directly via the sidebar chat menu.
- **📱 Mobile Accessibility**: Swipe left and right on mobile to effortlessly open and close the sidebar.
- **🔍 Improved Navigation**: Admin panel now supports pagination for user list.
- **🌍 Additional Language Support**: Added Polish language support.

### Fixed

- **🌍 Language Enhancements**: Vietnamese and Spanish translations have been improved.
- **🔧 Helm Fixes**: Resolved issues with Helm trailing slash and manifest.json.

### Changed

- **🐳 Docker Optimization**: Updated docker image build process to utilize 'uv' for significantly faster builds compared to 'pip3'.

## [0.1.118] - 2024-04-10

### Added

- **🦙 Ollama and CUDA Images**: Added support for ':ollama' and ':cuda' tagged images.
- **👍 Enhanced Response Rating**: Now you can annotate your ratings for better feedback.
- **👤 User Initials Profile Photo**: User initials are now the default profile photo.
- **🔍 Update RAG Embedding Model**: Customize RAG embedding model directly in document settings.
- **🌍 Additional Language Support**: Added Turkish language support.

### Fixed

- **🔒 Share Chat Permission**: Resolved issue with chat sharing permissions.
- **🛠 Modal Close**: Modals can now be closed using the Esc key.

### Changed

- **🎨 Admin Panel Styling**: Refreshed styling for the admin panel.
- **🐳 Docker Image Build**: Updated docker image build process for improved efficiency.

## [0.1.117] - 2024-04-03

### Added

- 🗨️ **Local Chat Sharing**: Share chat links seamlessly between users.
- 🔑 **API Key Generation Support**: Generate secret keys to leverage Open WebUI with OpenAI libraries.
- 📄 **Chat Download as PDF**: Easily download chats in PDF format.
- 📝 **Improved Logging**: Enhancements to logging functionality.
- 📧 **Trusted Email Authentication**: Authenticate using a trusted email header.

### Fixed

- 🌷 **Enhanced Dutch Translation**: Improved translation for Dutch users.
- ⚪ **White Theme Styling**: Resolved styling issue with the white theme.
- 📜 **LaTeX Chat Screen Overflow**: Fixed screen overflow issue with LaTeX rendering.
- 🔒 **Security Patches**: Applied necessary security patches.

## [0.1.116] - 2024-03-31

### Added

- **🔄 Enhanced UI**: Model selector now conveniently located in the navbar, enabling seamless switching between multiple models during conversations.
- **🔍 Improved Model Selector**: Directly pull a model from the selector/Models now display detailed information for better understanding.
- **💬 Webhook Support**: Now compatible with Google Chat and Microsoft Teams.
- **🌐 Localization**: Korean translation (I18n) now available.
- **🌑 Dark Theme**: OLED dark theme introduced for reduced strain during prolonged usage.
- **🏷️ Tag Autocomplete**: Dropdown feature added for effortless chat tagging.

### Fixed

- **🔽 Auto-Scrolling**: Addressed OpenAI auto-scrolling issue.
- **🏷️ Tag Validation**: Implemented tag validation to prevent empty string tags.
- **🚫 Model Whitelisting**: Resolved LiteLLM model whitelisting issue.
- **✅ Spelling**: Corrected various spelling issues for improved readability.

## [0.1.115] - 2024-03-24

### Added

- **🔍 Custom Model Selector**: Easily find and select custom models with the new search filter feature.
- **🛑 Cancel Model Download**: Added the ability to cancel model downloads.
- **🎨 Image Generation ComfyUI**: Image generation now supports ComfyUI.
- **🌟 Updated Light Theme**: Updated the light theme for a fresh look.
- **🌍 Additional Language Support**: Now supporting Bulgarian, Italian, Portuguese, Japanese, and Dutch.

### Fixed

- **🔧 Fixed Broken Experimental GGUF Upload**: Resolved issues with experimental GGUF upload functionality.

### Changed

- **🔄 Vector Storage Reset Button**: Moved the reset vector storage button to document settings.

## [0.1.114] - 2024-03-20

### Added

- **🔗 Webhook Integration**: Now you can subscribe to new user sign-up events via webhook. Simply navigate to the admin panel > admin settings > webhook URL.
- **🛡️ Enhanced Model Filtering**: Alongside Ollama, OpenAI proxy model whitelisting, we've added model filtering functionality for LiteLLM proxy.
- **🌍 Expanded Language Support**: Spanish, Catalan, and Vietnamese languages are now available, with improvements made to others.

### Fixed

- **🔧 Input Field Spelling**: Resolved issue with spelling mistakes in input fields.
- **🖊️ Light Mode Styling**: Fixed styling issue with light mode in document adding.

### Changed

- **🔄 Language Sorting**: Languages are now sorted alphabetically by their code for improved organization.

## [0.1.113] - 2024-03-18

### Added

- 🌍 **Localization**: You can now change the UI language in Settings > General. We support Ukrainian, German, Farsi (Persian), Traditional and Simplified Chinese and French translations. You can help us to translate the UI into your language! More info in our [CONTRIBUTION.md](https://github.com/open-webui/open-webui/blob/main/docs/CONTRIBUTING.md#-translations-and-internationalization).
- 🎨 **System-wide Theme**: Introducing a new system-wide theme for enhanced visual experience.

### Fixed

- 🌑 **Dark Background on Select Fields**: Improved readability by adding a dark background to select fields, addressing issues on certain browsers/devices.
- **Multiple OPENAI_API_BASE_URLS Issue**: Resolved issue where multiple base URLs caused conflicts when one wasn't functioning.
- **RAG Encoding Issue**: Fixed encoding problem in RAG.
- **npm Audit Fix**: Addressed npm audit findings.
- **Reduced Scroll Threshold**: Improved auto-scroll experience by reducing the scroll threshold from 50px to 5px.

### Changed

- 🔄 **Sidebar UI Update**: Updated sidebar UI to feature a chat menu dropdown, replacing two icons for improved navigation.

## [0.1.112] - 2024-03-15

### Fixed

- 🗨️ Resolved chat malfunction after image generation.
- 🎨 Fixed various RAG issues.
- 🧪 Rectified experimental broken GGUF upload logic.

## [0.1.111] - 2024-03-10

### Added

- 🛡️ **Model Whitelisting**: Admins now have the ability to whitelist models for users with the 'user' role.
- 🔄 **Update All Models**: Added a convenient button to update all models at once.
- 📄 **Toggle PDF OCR**: Users can now toggle PDF OCR option for improved parsing performance.
- 🎨 **DALL-E Integration**: Introduced DALL-E integration for image generation alongside automatic1111.
- 🛠️ **RAG API Refactoring**: Refactored RAG logic and exposed its API, with additional documentation to follow.

### Fixed

- 🔒 **Max Token Settings**: Added max token settings for anthropic/claude-3-sonnet-20240229 (Issue #1094).
- 🔧 **Misalignment Issue**: Corrected misalignment of Edit and Delete Icons when Chat Title is Empty (Issue #1104).
- 🔄 **Context Loss Fix**: Resolved RAG losing context on model response regeneration with Groq models via API key (Issue #1105).
- 📁 **File Handling Bug**: Addressed File Not Found Notification when Dropping a Conversation Element (Issue #1098).
- 🖱️ **Dragged File Styling**: Fixed dragged file layover styling issue.

## [0.1.110] - 2024-03-06

### Added

- **🌐 Multiple OpenAI Servers Support**: Enjoy seamless integration with multiple OpenAI-compatible APIs, now supported natively.

### Fixed

- **🔍 OCR Issue**: Resolved PDF parsing issue caused by OCR malfunction.
- **🚫 RAG Issue**: Fixed the RAG functionality, ensuring it operates smoothly.
- **📄 "Add Docs" Model Button**: Addressed the non-functional behavior of the "Add Docs" model button.

## [0.1.109] - 2024-03-06

### Added

- **🔄 Multiple Ollama Servers Support**: Enjoy enhanced scalability and performance with support for multiple Ollama servers in a single WebUI. Load balancing features are now available, providing improved efficiency (#788, #278).
- **🔧 Support for Claude 3 and Gemini**: Responding to user requests, we've expanded our toolset to include Claude 3 and Gemini, offering a wider range of functionalities within our platform (#1064).
- **🔍 OCR Functionality for PDF Loader**: We've augmented our PDF loader with Optical Character Recognition (OCR) capabilities. Now, extract text from scanned documents and images within PDFs, broadening the scope of content processing (#1050).

### Fixed

- **🛠️ RAG Collection**: Implemented a dynamic mechanism to recreate RAG collections, ensuring users have up-to-date and accurate data (#1031).
- **📝 User Agent Headers**: Fixed issue of RAG web requests being sent with empty user_agent headers, reducing rejections from certain websites. Realistic headers are now utilized for these requests (#1024).
- **⏹️ Playground Cancel Functionality**: Introducing a new "Cancel" option for stopping Ollama generation in the Playground, enhancing user control and usability (#1006).
- **🔤 Typographical Error in 'ASSISTANT' Field**: Corrected a typographical error in the 'ASSISTANT' field within the GGUF model upload template for accuracy and consistency (#1061).

### Changed

- **🔄 Refactored Message Deletion Logic**: Streamlined message deletion process for improved efficiency and user experience, simplifying interactions within the platform (#1004).
- **⚠️ Deprecation of `OLLAMA_API_BASE_URL`**: Deprecated `OLLAMA_API_BASE_URL` environment variable; recommend using `OLLAMA_BASE_URL` instead. Refer to our documentation for further details.

## [0.1.108] - 2024-03-02

### Added

- **🎮 Playground Feature (Beta)**: Explore the full potential of the raw API through an intuitive UI with our new playground feature, accessible to admins. Simply click on the bottom name area of the sidebar to access it. The playground feature offers two modes text completion (notebook) and chat completion. As it's in beta, please report any issues you encounter.
- **🛠️ Direct Database Download for Admins**: Admins can now download the database directly from the WebUI via the admin settings.
- **🎨 Additional RAG Settings**: Customize your RAG process with the ability to edit the TOP K value. Navigate to Documents > Settings > General to make changes.
- **🖥️ UI Improvements**: Tooltips now available in the input area and sidebar handle. More tooltips will be added across other parts of the UI.

### Fixed

- Resolved input autofocus issue on mobile when the sidebar is open, making it easier to use.
- Corrected numbered list display issue in Safari (#963).
- Restricted user ability to delete chats without proper permissions (#993).

### Changed

- **Simplified Ollama Settings**: Ollama settings now don't require the `/api` suffix. You can now utilize the Ollama base URL directly, e.g., `http://localhost:11434`. Also, an `OLLAMA_BASE_URL` environment variable has been added.
- **Database Renaming**: Starting from this release, `ollama.db` will be automatically renamed to `webui.db`.

## [0.1.107] - 2024-03-01

### Added

- **🚀 Makefile and LLM Update Script**: Included Makefile and a script for LLM updates in the repository.

### Fixed

- Corrected issue where links in the settings modal didn't appear clickable (#960).
- Fixed problem with web UI port not taking effect due to incorrect environment variable name in run-compose.sh (#996).
- Enhanced user experience by displaying chat in browser title and enabling automatic scrolling to the bottom (#992).

### Changed

- Upgraded toast library from `svelte-french-toast` to `svelte-sonner` for a more polished UI.
- Enhanced accessibility with the addition of dark mode on the authentication page.

## [0.1.106] - 2024-02-27

### Added

- **🎯 Auto-focus Feature**: The input area now automatically focuses when initiating or opening a chat conversation.

### Fixed

- Corrected typo from "HuggingFace" to "Hugging Face" (Issue #924).
- Resolved bug causing errors in chat completion API calls to OpenAI due to missing "num_ctx" parameter (Issue #927).
- Fixed issues preventing text editing, selection, and cursor retention in the input field (Issue #940).
- Fixed a bug where defining an OpenAI-compatible API server using 'OPENAI_API_BASE_URL' containing 'openai' string resulted in hiding models not containing 'gpt' string from the model menu. (Issue #930)

## [0.1.105] - 2024-02-25

### Added

- **📄 Document Selection**: Now you can select and delete multiple documents at once for easier management.

### Changed

- **🏷️ Document Pre-tagging**: Simply click the "+" button at the top, enter tag names in the popup window, or select from a list of existing tags. Then, upload files with the added tags for streamlined organization.

## [0.1.104] - 2024-02-25

### Added

- **🔄 Check for Updates**: Keep your system current by checking for updates conveniently located in Settings > About.
- **🗑️ Automatic Tag Deletion**: Unused tags on the sidebar will now be deleted automatically with just a click.

### Changed

- **🎨 Modernized Styling**: Enjoy a refreshed look with updated styling for a more contemporary experience.

## [0.1.103] - 2024-02-25

### Added

- **🔗 Built-in LiteLLM Proxy**: Now includes LiteLLM proxy within Open WebUI for enhanced functionality.

  - Easily integrate existing LiteLLM configurations using `-v /path/to/config.yaml:/app/backend/data/litellm/config.yaml` flag.
  - When utilizing Docker container to run Open WebUI, ensure connections to localhost use `host.docker.internal`.

- **🖼️ Image Generation Enhancements**: Introducing Advanced Settings with Image Preview Feature.
  - Customize image generation by setting the number of steps; defaults to A1111 value.

### Fixed

- Resolved issue with RAG scan halting document loading upon encountering unsupported MIME types or exceptions (Issue #866).

### Changed

- Ollama is no longer required to run Open WebUI.
- Access our comprehensive documentation at [Open WebUI Documentation](https://docs.openwebui.com/).

## [0.1.102] - 2024-02-22

### Added

- **🖼️ Image Generation**: Generate Images using the AUTOMATIC1111/stable-diffusion-webui API. You can set this up in Settings > Images.
- **📝 Change title generation prompt**: Change the prompt used to generate titles for your chats. You can set this up in the Settings > Interface.
- **🤖 Change embedding model**: Change the embedding model used to generate embeddings for your chats in the Dockerfile. Use any sentence transformer model from huggingface.co.
- **📢 CHANGELOG.md/Popup**: This popup will show you the latest changes.

## [0.1.101] - 2024-02-22

### Fixed

- LaTex output formatting issue (#828)

### Changed

- Instead of having the previous 1.0.0-alpha.101, we switched to semantic versioning as a way to respect global conventions.<|MERGE_RESOLUTION|>--- conflicted
+++ resolved
@@ -5,19 +5,6 @@
 The format is based on [Keep a Changelog](https://keepachangelog.com/en/1.1.0/),
 and this project adheres to [Semantic Versioning](https://semver.org/spec/v2.0.0.html).
 
-<<<<<<< HEAD
-## [0.6.18n2] - 2025-07-25
-
-### Added
-
-- 🚀 **onboarding support**
-
-## [0.6.18n1] - 2025-07-25
-
-### Fixed
-
-- 🔒 **improved PII highlighting formatted texts**: PII highlighting and unmasking now works also for multiple formatting in the model answers.
-=======
 ## [0.6.22] - 2025-08-11
 
 ### Added
@@ -167,7 +154,18 @@
 - 🗣️ **Admin-First Whisper Language Priority**: The global WHISPER_LANGUAGE setting now acts as a strict override for audio transcriptions. If set, it will be used for all speech-to-text tasks, ignoring any language specified by the user on a per-request basis. This gives administrators more control over transcription consistency.
 - ✂️ **Datalab Marker API Language Selection Removed**: The separate language selection option for the Datalab Marker API has been removed, as its functionality is now integrated and superseded by the more comprehensive 'additional_config' parameter. Users should transition to using 'additional_config' for relevant language and processing settings.
 - 📄 **Documentation and Releases Links Visibility**: The "Documentation" and "Releases" links in the user menu are now visible only to admin users, streamlining the user interface for non-admin roles.
->>>>>>> 438e5d96
+
+## [0.6.18n2] - 2025-07-25
+
+### Added
+
+- 🚀 **onboarding support**
+
+## [0.6.18n1] - 2025-07-25
+
+### Fixed
+
+- 🔒 **improved PII highlighting formatted texts**: PII highlighting and unmasking now works also for multiple formatting in the model answers.
 
 ## [0.6.18] - 2025-07-19
 
